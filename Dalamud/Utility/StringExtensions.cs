--- conflicted
+++ resolved
@@ -42,11 +42,7 @@
     public static bool IsValidCharacterName(this string value, bool includeLegacy = true)
     {
         if (string.IsNullOrEmpty(value)) return false;
-<<<<<<< HEAD
         if (!FFXIVClientStructs.FFXIV.Client.UI.UIGlobals.IsValidPlayerCharacterName(value)) return false;
-=======
-        if (!UIGlobals.IsValidPlayerCharacterName(value)) return false;
->>>>>>> fea5b3b5
         return includeLegacy || value.Length <= 21;
     }
 }