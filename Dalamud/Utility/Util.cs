--- conflicted
+++ resolved
@@ -19,12 +19,9 @@
 using Dalamud.Game.ClientState.Objects.Types;
 using Dalamud.Interface.Colors;
 using Dalamud.Interface.Utility;
-<<<<<<< HEAD
 using Dalamud.Logging.Internal;
-=======
 using Dalamud.Interface.Utility.Raii;
 using Dalamud.Support;
->>>>>>> 57797735
 using ImGuiNET;
 using Lumina.Excel.Sheets;
 using Serilog;
@@ -511,26 +508,7 @@
     /// Gets the current host's platform based on the injector launch arguments or heuristics.
     /// </summary>
     /// <returns>Returns the <see cref="OSPlatform"/> that Dalamud is currently running on.</returns>
-<<<<<<< HEAD
     public static OSPlatform GetHostPlatform() => Service<Dalamud>.Get().StartInfo.Platform;
-=======
-    public static OSPlatform GetHostPlatform()
-    {
-        switch (Environment.GetEnvironmentVariable("XL_PLATFORM"))
-        {
-            case "Windows": return OSPlatform.Windows;
-            case "MacOS": return OSPlatform.OSX;
-            case "Linux": return OSPlatform.Linux;
-        }
-
-        // n.b. we had some fancy code here to check if the Wine host version returned "Darwin" but apparently
-        // *all* our Wines report Darwin if exports aren't hidden. As such, it is effectively impossible (without some
-        // (very cursed and inaccurate heuristics) to determine if we're on macOS or Linux unless we're explicitly told
-        // by our launcher. See commit a7aacb15e4603a367e2f980578271a9a639d8852 for the old check.
-
-        return IsWine() ? OSPlatform.Linux : OSPlatform.Windows;
-    }
->>>>>>> 57797735
 
     /// <summary>
     /// Heuristically determine if the Windows version is higher than Windows 11's first build.
