using System.Collections.Generic;
using System.Diagnostics;
using System.IO;
using System.IO.Compression;
using System.Linq;
using System.Numerics;
using System.Reflection;
using System.Runtime.CompilerServices;
using System.Runtime.InteropServices;
using System.Text;
using Dalamud.Configuration.Internal;
using Dalamud.Data;
using Dalamud.Game;
using Dalamud.Game.ClientState.Objects.SubKinds;
using Dalamud.Game.ClientState.Objects.Types;
using Dalamud.Interface.Colors;
using Dalamud.Interface.Utility;
using Dalamud.Logging.Internal;
using Dalamud.Memory;
using ImGuiNET;
using Lumina.Excel.GeneratedSheets;
using Serilog;

namespace Dalamud.Utility;

/// <summary>
/// Class providing various helper methods for use in Dalamud and plugins.
/// </summary>
public static class Util
{
    private static string? gitHashInternal;
    private static int? gitCommitCountInternal;
    private static string? gitHashClientStructsInternal;

    private static ulong moduleStartAddr;
    private static ulong moduleEndAddr;

    /// <summary>
    /// Gets the assembly version of Dalamud.
    /// </summary>
    public static string AssemblyVersion { get; } =
        Assembly.GetAssembly(typeof(ChatHandlers)).GetName().Version.ToString();

    /// <summary>
    /// Check two byte arrays for equality.
    /// </summary>
    /// <param name="a1">The first byte array.</param>
    /// <param name="a2">The second byte array.</param>
    /// <returns>Whether or not the byte arrays are equal.</returns>
    public static unsafe bool FastByteArrayCompare(byte[]? a1, byte[]? a2)
    {
        // Copyright (c) 2008-2013 Hafthor Stefansson
        // Distributed under the MIT/X11 software license
        // Ref: http://www.opensource.org/licenses/mit-license.php.
        // https://stackoverflow.com/a/8808245

        if (a1 == a2) return true;
        if (a1 == null || a2 == null || a1.Length != a2.Length)
            return false;
        fixed (byte* p1 = a1, p2 = a2)
        {
            byte* x1 = p1, x2 = p2;
            var l = a1.Length;
            for (var i = 0; i < l / 8; i++, x1 += 8, x2 += 8)
            {
                if (*((long*)x1) != *((long*)x2))
                    return false;
            }

            if ((l & 4) != 0)
            {
                if (*((int*)x1) != *((int*)x2))
                    return false;
                x1 += 4;
                x2 += 4;
            }

            if ((l & 2) != 0)
            {
                if (*((short*)x1) != *((short*)x2))
                    return false;
                x1 += 2;
                x2 += 2;
            }

            if ((l & 1) != 0)
            {
                if (*((byte*)x1) != *((byte*)x2))
                    return false;
            }

            return true;
        }
    }

    /// <summary>
    /// Gets the git hash value from the assembly
    /// or null if it cannot be found.
    /// </summary>
    /// <returns>The git hash of the assembly.</returns>
    public static string GetGitHash()
    {
        if (gitHashInternal != null)
            return gitHashInternal;

        var asm = typeof(Util).Assembly;
        var attrs = asm.GetCustomAttributes<AssemblyMetadataAttribute>();

        gitHashInternal = attrs.First(a => a.Key == "GitHash").Value;

        return gitHashInternal;
    }

    /// <summary>
    /// Gets the amount of commits in the current branch, or null if undetermined.
    /// </summary>
    /// <returns>The amount of commits in the current branch.</returns>
    public static int? GetGitCommitCount()
    {
        if (gitCommitCountInternal != null)
            return gitCommitCountInternal.Value;

        var asm = typeof(Util).Assembly;
        var attrs = asm.GetCustomAttributes<AssemblyMetadataAttribute>();

        var value = attrs.First(a => a.Key == "GitCommitCount").Value;
        if (value == null)
            return null;

        gitCommitCountInternal = int.Parse(value);
        return gitCommitCountInternal.Value;
    }

    /// <summary>
    /// Gets the git hash value from the assembly
    /// or null if it cannot be found.
    /// </summary>
    /// <returns>The git hash of the assembly.</returns>
    public static string GetGitHashClientStructs()
    {
        if (gitHashClientStructsInternal != null)
            return gitHashClientStructsInternal;

        var asm = typeof(Util).Assembly;
        var attrs = asm.GetCustomAttributes<AssemblyMetadataAttribute>();

        gitHashClientStructsInternal = attrs.First(a => a.Key == "GitHashClientStructs").Value;

        return gitHashClientStructsInternal;
    }

    /// <summary>
    /// Read memory from an offset and hexdump them via Serilog.
    /// </summary>
    /// <param name="offset">The offset to read from.</param>
    /// <param name="len">The length to read.</param>
    public static void DumpMemory(IntPtr offset, int len = 512)
    {
        try
        {
            SafeMemory.ReadBytes(offset, len, out var data);
            Log.Information(ByteArrayToHex(data));
        }
        catch (Exception ex)
        {
            Log.Error(ex, "Read failed");
        }
    }

    /// <summary>
    /// Create a hexdump of the provided bytes.
    /// </summary>
    /// <param name="bytes">The bytes to hexdump.</param>
    /// <param name="offset">The offset in the byte array to start at.</param>
    /// <param name="bytesPerLine">The amount of bytes to display per line.</param>
    /// <returns>The generated hexdump in string form.</returns>
    public static string ByteArrayToHex(byte[] bytes, int offset = 0, int bytesPerLine = 16)
    {
        if (bytes == null) return string.Empty;

        var hexChars = "0123456789ABCDEF".ToCharArray();

        var offsetBlock = 8 + 3;
        var byteBlock = offsetBlock + (bytesPerLine * 3) + ((bytesPerLine - 1) / 8) + 2;
        var lineLength = byteBlock + bytesPerLine + Environment.NewLine.Length;

        var line = (new string(' ', lineLength - Environment.NewLine.Length) + Environment.NewLine).ToCharArray();
        var numLines = (bytes.Length + bytesPerLine - 1) / bytesPerLine;

        var sb = new StringBuilder(numLines * lineLength);

        for (var i = 0; i < bytes.Length; i += bytesPerLine)
        {
            var h = i + offset;

            line[0] = hexChars[(h >> 28) & 0xF];
            line[1] = hexChars[(h >> 24) & 0xF];
            line[2] = hexChars[(h >> 20) & 0xF];
            line[3] = hexChars[(h >> 16) & 0xF];
            line[4] = hexChars[(h >> 12) & 0xF];
            line[5] = hexChars[(h >> 8) & 0xF];
            line[6] = hexChars[(h >> 4) & 0xF];
            line[7] = hexChars[(h >> 0) & 0xF];

            var hexColumn = offsetBlock;
            var charColumn = byteBlock;

            for (var j = 0; j < bytesPerLine; j++)
            {
                if (j > 0 && (j & 7) == 0) hexColumn++;

                if (i + j >= bytes.Length)
                {
                    line[hexColumn] = ' ';
                    line[hexColumn + 1] = ' ';
                    line[charColumn] = ' ';
                }
                else
                {
                    var by = bytes[i + j];
                    line[hexColumn] = hexChars[(by >> 4) & 0xF];
                    line[hexColumn + 1] = hexChars[by & 0xF];
                    line[charColumn] = by < 32 ? '.' : (char)by;
                }

                hexColumn += 3;
                charColumn++;
            }

            sb.Append(line);
        }

        return sb.ToString().TrimEnd(Environment.NewLine.ToCharArray());
    }

    /// <summary>
    /// Show a structure in an ImGui context.
    /// </summary>
    /// <param name="obj">The structure to show.</param>
    /// <param name="addr">The address to the structure.</param>
    /// <param name="autoExpand">Whether or not this structure should start out expanded.</param>
    /// <param name="path">The already followed path.</param>
    public static void ShowStruct(object obj, ulong addr, bool autoExpand = false, IEnumerable<string>? path = null)
    {
        ImGui.PushStyleVar(ImGuiStyleVar.ItemSpacing, new Vector2(3, 2));
        path ??= new List<string>();

        if (moduleEndAddr == 0 && moduleStartAddr == 0)
        {
            try
            {
                var processModule = Process.GetCurrentProcess().MainModule;
                if (processModule != null)
                {
                    moduleStartAddr = (ulong)processModule.BaseAddress.ToInt64();
                    moduleEndAddr = moduleStartAddr + (ulong)processModule.ModuleMemorySize;
                }
                else
                {
                    moduleEndAddr = 1;
                }
            }
            catch
            {
                moduleEndAddr = 1;
            }
        }

        ImGui.PushStyleColor(ImGuiCol.Text, 0xFF00FFFF);
        if (autoExpand)
        {
            ImGui.SetNextItemOpen(true, ImGuiCond.Appearing);
        }

        if (ImGui.TreeNode($"{obj}##print-obj-{addr:X}-{string.Join("-", path)}"))
        {
            ImGui.PopStyleColor();
            foreach (var f in obj.GetType()
                                 .GetFields(BindingFlags.Static | BindingFlags.Public | BindingFlags.Instance))
            {
                var fixedBuffer = (FixedBufferAttribute)f.GetCustomAttribute(typeof(FixedBufferAttribute));
                if (fixedBuffer != null)
                {
                    ImGui.Text($"fixed");
                    ImGui.SameLine();
                    ImGui.TextColored(new Vector4(0.2f, 0.9f, 0.9f, 1),
                                      $"{fixedBuffer.ElementType.Name}[0x{fixedBuffer.Length:X}]");
                }
                else
                {
                    ImGui.TextColored(new Vector4(0.2f, 0.9f, 0.9f, 1), $"{f.FieldType.Name}");
                }

                ImGui.SameLine();
                ImGui.TextColored(new Vector4(0.2f, 0.9f, 0.4f, 1), $"{f.Name}: ");
                ImGui.SameLine();

                ShowValue(addr, new List<string>(path) {f.Name}, f.FieldType, f.GetValue(obj));
            }

            foreach (var p in obj.GetType().GetProperties().Where(p => p.GetGetMethod()?.GetParameters().Length == 0))
            {
                ImGui.TextColored(new Vector4(0.2f, 0.9f, 0.9f, 1), $"{p.PropertyType.Name}");
                ImGui.SameLine();
                ImGui.TextColored(new Vector4(0.2f, 0.6f, 0.4f, 1), $"{p.Name}: ");
                ImGui.SameLine();

                ShowValue(addr, new List<string>(path) {p.Name}, p.PropertyType, p.GetValue(obj));
            }

            ImGui.TreePop();
        }
        else
        {
            ImGui.PopStyleColor();
        }

        ImGui.PopStyleVar();
    }

    /// <summary>
    /// Show a structure in an ImGui context.
    /// </summary>
    /// <typeparam name="T">The type of the structure.</typeparam>
    /// <param name="obj">The pointer to the structure.</param>
    /// <param name="autoExpand">Whether or not this structure should start out expanded.</param>
    public static unsafe void ShowStruct<T>(T* obj, bool autoExpand = false) where T : unmanaged
    {
        ShowStruct(*obj, (ulong)&obj, autoExpand);
    }

    /// <summary>
    /// Show a GameObject's internal data in an ImGui-context.
    /// </summary>
    /// <param name="go">The GameObject to show.</param>
    /// <param name="autoExpand">Whether or not the struct should start as expanded.</param>
    public static unsafe void ShowGameObjectStruct(GameObject go, bool autoExpand = true)
    {
        switch (go)
        {
            case BattleChara bchara:
                ShowStruct(bchara.Struct, autoExpand);
                break;
            case Character chara:
                ShowStruct(chara.Struct, autoExpand);
                break;
            default:
                ShowStruct(go.Struct, autoExpand);
                break;
        }
    }

    /// <summary>
    /// Show all properties and fields of the provided object via ImGui.
    /// </summary>
    /// <param name="obj">The object to show.</param>
    public static void ShowObject(object obj)
    {
        var type = obj.GetType();

        ImGui.Text($"Object Dump({type.Name}) for {obj}({obj.GetHashCode()})");

        ImGuiHelpers.ScaledDummy(5);

        ImGui.TextColored(ImGuiColors.DalamudOrange, "-> Properties:");

        ImGui.Indent();

        foreach (var propertyInfo in type.GetProperties().Where(p => p.GetGetMethod()?.GetParameters().Length == 0))
        {
            var value = propertyInfo.GetValue(obj);
            var valueType = value?.GetType();
            if (valueType == typeof(IntPtr))
                ImGui.TextColored(ImGuiColors.DalamudOrange, $"    {propertyInfo.Name}: 0x{value:X}");
            else
                ImGui.TextColored(ImGuiColors.DalamudOrange, $"    {propertyInfo.Name}: {value}");
        }

        ImGui.Unindent();

        ImGuiHelpers.ScaledDummy(5);

        ImGui.TextColored(ImGuiColors.HealerGreen, "-> Fields:");

        ImGui.Indent();

        foreach (var fieldInfo in type.GetFields())
        {
            ImGui.TextColored(ImGuiColors.HealerGreen, $"    {fieldInfo.Name}: {fieldInfo.GetValue(obj)}");
        }

        ImGui.Unindent();
    }

    /// <summary>
    /// Display an error MessageBox and exit the current process.
    /// </summary>
    /// <param name="message">MessageBox body.</param>
    /// <param name="caption">MessageBox caption (title).</param>
    /// <param name="exit">Specify whether to exit immediately.</param>
    public static void Fatal(string message, string caption, bool exit = true)
    {
        var flags = NativeFunctions.MessageBoxType.Ok | NativeFunctions.MessageBoxType.IconError |
                    NativeFunctions.MessageBoxType.Topmost;
        _ = NativeFunctions.MessageBoxW(Process.GetCurrentProcess().MainWindowHandle, message, caption, flags);

        if (exit)
            Environment.Exit(-1);
    }

    /// <summary>
    /// Transform byte count to human readable format.
    /// </summary>
    /// <param name="bytes">Number of bytes.</param>
    /// <returns>Human readable version.</returns>
    public static string FormatBytes(long bytes)
    {
        string[] suffix = {"B", "KB", "MB", "GB", "TB"};
        int i;
        double dblSByte = bytes;
        for (i = 0; i < suffix.Length && bytes >= 1024; i++, bytes /= 1024)
        {
            dblSByte = bytes / 1024.0;
        }

        return $"{dblSByte:0.00} {suffix[i]}";
    }

    /// <summary>
    /// Retrieve a UTF8 string from a null terminated byte array.
    /// </summary>
    /// <param name="array">A null terminated UTF8 byte array.</param>
    /// <returns>A UTF8 encoded string.</returns>
    public static string GetUTF8String(byte[] array)
    {
        var count = 0;
        for (; count < array.Length; count++)
        {
            if (array[count] == 0)
                break;
        }

        string text;
        if (count == array.Length)
        {
            text = Encoding.UTF8.GetString(array);
            Log.Warning($"Warning: text exceeds underlying array length ({text})");
        }
        else
        {
            text = Encoding.UTF8.GetString(array, 0, count);
        }

        return text;
    }

    /// <summary>
    /// Compress a string using GZip.
    /// </summary>
    /// <param name="str">The input string.</param>
    /// <returns>The compressed output bytes.</returns>
    public static byte[] CompressString(string str)
    {
        var bytes = Encoding.UTF8.GetBytes(str);

        using var msi = new MemoryStream(bytes);
        using var mso = new MemoryStream();
        using (var gs = new GZipStream(mso, CompressionMode.Compress))
        {
            msi.CopyTo(gs);
        }

        return mso.ToArray();
    }

    /// <summary>
    /// Decompress a string using GZip.
    /// </summary>
    /// <param name="bytes">The input bytes.</param>
    /// <returns>The compressed output string.</returns>
    public static string DecompressString(byte[] bytes)
    {
        using var msi = new MemoryStream(bytes);
        using var mso = new MemoryStream();
        using (var gs = new GZipStream(msi, CompressionMode.Decompress))
        {
            gs.CopyTo(mso);
        }

        return Encoding.UTF8.GetString(mso.ToArray());
    }

    /// <summary>
    /// Determine if Dalamud is currently running within a Wine context (e.g. either on macOS or Linux). This method
    /// will not return information about the host operating system.
    /// </summary>
    /// <returns>Returns true if Wine is detected, false otherwise.</returns>
    public static bool IsWine()
    {
        if (EnvironmentConfiguration.XlWineOnLinux) return true;
        if (Environment.GetEnvironmentVariable("XL_PLATFORM") is not null and not "Windows") return true;

        var ntdll = NativeFunctions.GetModuleHandleW("ntdll.dll");

        // Test to see if any Wine specific exports exist. If they do, then we are running on Wine.
        // The exports "wine_get_version", "wine_get_build_id", and "wine_get_host_version" will tend to be hidden
        // by most Linux users (else FFXIV will want a macOS license), so we will additionally check some lesser-known
        // exports as well.
        return AnyProcExists(
            ntdll,
            "wine_get_version",
            "wine_get_build_id",
            "wine_get_host_version",
            "wine_server_call",
            "wine_unix_to_nt_file_name");

        bool AnyProcExists(nint handle, params string[] procs) =>
            procs.Any(p => NativeFunctions.GetProcAddress(handle, p) != nint.Zero);
    }

    /// <summary>
    /// Gets the best guess for the current host's platform based on the <c>XL_PLATFORM</c> environment variable or
    /// heuristics.
    /// </summary>
    /// <remarks>
    /// macOS users running without <c>XL_PLATFORM</c> being set will be reported as Linux users. Due to the way our
    /// Wines work, there isn't a great (consistent) way to split the two apart if we're not told.
    /// </remarks>
    /// <returns>Returns the <see cref="OSPlatform"/> that Dalamud is currently running on.</returns>
    public static OSPlatform GetHostPlatform()
    {
        switch (Environment.GetEnvironmentVariable("XL_PLATFORM"))
        {
            case "Windows": return OSPlatform.Windows;
            case "MacOS": return OSPlatform.OSX;
            case "Linux": return OSPlatform.Linux;
        }
        
        // n.b. we had some fancy code here to check if the Wine host version returned "Darwin" but apparently
        // *all* our Wines report Darwin if exports aren't hidden. As such, it is effectively impossible (without some
        // (very cursed and inaccurate heuristics) to determine if we're on macOS or Linux unless we're explicitly told
        // by our launcher. See commit a7aacb15e4603a367e2f980578271a9a639d8852 for the old check.
        
        return IsWine() ? OSPlatform.Linux : OSPlatform.Windows;
    }

    /// <summary>
    /// Heuristically determine if the Windows version is higher than Windows 11's first build.
    /// </summary>
    /// <returns>If Windows 11 has been detected.</returns>
    public static bool IsWindows11() => Environment.OSVersion.Version.Build >= 22000;

    /// <summary>
    /// Open a link in the default browser.
    /// </summary>
    /// <param name="url">The link to open.</param>
    public static void OpenLink(string url)
    {
        var process = new ProcessStartInfo(url)
        {
            UseShellExecute = true,
        };
        Process.Start(process);
    }

    /// <summary>
    /// Perform a "zipper merge" (A, 1, B, 2, C, 3) of multiple enumerables, allowing for lists to end early.
    /// </summary>
    /// <param name="sources">A set of enumerable sources to combine.</param>
    /// <typeparam name="TSource">The resulting type of the merged list to return.</typeparam>
    /// <returns>A new enumerable, consisting of the final merge of all lists.</returns>
    public static IEnumerable<TSource> ZipperMerge<TSource>(params IEnumerable<TSource>[] sources)
    {
        // Borrowed from https://codereview.stackexchange.com/a/263451, thank you!
        var enumerators = new IEnumerator<TSource>[sources.Length];
        try
        {
            for (var i = 0; i < sources.Length; i++)
            {
                enumerators[i] = sources[i].GetEnumerator();
            }

            var hasNext = new bool[enumerators.Length];

            bool MoveNext()
            {
                var anyHasNext = false;
                for (var i = 0; i < enumerators.Length; i++)
                {
                    anyHasNext |= hasNext[i] = enumerators[i].MoveNext();
                }

                return anyHasNext;
            }

            while (MoveNext())
            {
                for (var i = 0; i < enumerators.Length; i++)
                {
                    if (hasNext[i])
                    {
                        yield return enumerators[i].Current;
                    }
                }
            }
        } 
        finally
        {
            foreach (var enumerator in enumerators)
            {
                enumerator?.Dispose();
            }
        }
    }
    
    /// <summary>
    /// Overwrite text in a file by first writing it to a temporary file, and then
    /// moving that file to the path specified.
    /// </summary>
    /// <param name="path">The path of the file to write to.</param>
    /// <param name="text">The text to write.</param>
    public static void WriteAllTextSafe(string path, string text)
    {
        var tmpPath = path + ".tmp";
        if (File.Exists(tmpPath))
            File.Delete(tmpPath);

<<<<<<< HEAD
    internal static void FlashWindow(bool flashIfOpen = false)
    {
        if (NativeFunctions.ApplicationIsActivated() && flashIfOpen)
            return;

        var flashInfo = new NativeFunctions.FlashWindowInfo
        {
            Size = (uint)Marshal.SizeOf<NativeFunctions.FlashWindowInfo>(),
            Count = uint.MaxValue,
            Timeout = 0,
            Flags = NativeFunctions.FlashWindow.All | NativeFunctions.FlashWindow.TimerNoFG,
            Hwnd = Process.GetCurrentProcess().MainWindowHandle,
        };

        NativeFunctions.FlashWindowEx(ref flashInfo);
    }

=======
        File.WriteAllText(tmpPath, text);
        File.Move(tmpPath, path, true);
    }
    
>>>>>>> f96ab7aa
    /// <summary>
    /// Dispose this object.
    /// </summary>
    /// <param name="obj">The object to dispose.</param>
    /// <typeparam name="T">The type of object to dispose.</typeparam>
    internal static void ExplicitDispose<T>(this T obj) where T : IDisposable
    {
        obj.Dispose();
    }

    /// <summary>
    /// Dispose this object.
    /// </summary>
    /// <param name="obj">The object to dispose.</param>
    /// <param name="logMessage">Log message to print, if specified and an error occurs.</param>
    /// <param name="moduleLog">Module logger, if any.</param>
    /// <typeparam name="T">The type of object to dispose.</typeparam>
    internal static void ExplicitDisposeIgnoreExceptions<T>(
        this T obj, string? logMessage = null, ModuleLog? moduleLog = null) where T : IDisposable
    {
        try
        {
            obj.Dispose();
        }
        catch (Exception e)
        {
            if (logMessage == null)
                return;

            if (moduleLog != null)
                moduleLog.Error(e, logMessage);
            else
                Log.Error(e, logMessage);
        }
    }

    /// <summary>
    /// Gets a random, inoffensive, human-friendly string.
    /// </summary>
    /// <returns>A random human-friendly name.</returns>
    internal static string GetRandomName()
    {
        var data = Service<DataManager>.Get();
        var names = data.GetExcelSheet<BNpcName>(ClientLanguage.English)!;
        var rng = new Random();

        return names.ElementAt(rng.Next(0, names.Count() - 1)).Singular.RawString;
    }

    /// <summary>
    /// Print formatted GameObject Information to ImGui.
    /// </summary>
    /// <param name="actor">Game Object to Display.</param>
    /// <param name="tag">Display Tag.</param>
    /// <param name="resolveGameData">If the GameObjects data should be resolved.</param>
    internal static void PrintGameObject(GameObject actor, string tag, bool resolveGameData)
    {
        var actorString =
            $"{actor.Address.ToInt64():X}:{actor.ObjectId:X}[{tag}] - {actor.ObjectKind} - {actor.Name} - X{actor.Position.X} Y{actor.Position.Y} Z{actor.Position.Z} D{actor.YalmDistanceX} R{actor.Rotation} - Target: {actor.TargetObjectId:X}\n";

        if (actor is Npc npc)
            actorString += $"       DataId: {npc.DataId}  NameId:{npc.NameId}\n";

        if (actor is Character chara)
        {
            actorString +=
                $"       Level: {chara.Level} ClassJob: {(resolveGameData ? chara.ClassJob.GameData?.Name : chara.ClassJob.Id.ToString())} CHP: {chara.CurrentHp} MHP: {chara.MaxHp} CMP: {chara.CurrentMp} MMP: {chara.MaxMp}\n       Customize: {BitConverter.ToString(chara.Customize).Replace("-", " ")} StatusFlags: {chara.StatusFlags}\n";
        }

        if (actor is PlayerCharacter pc)
        {
            actorString +=
                $"       HomeWorld: {(resolveGameData ? pc.HomeWorld.GameData?.Name : pc.HomeWorld.Id.ToString())} CurrentWorld: {(resolveGameData ? pc.CurrentWorld.GameData?.Name : pc.CurrentWorld.Id.ToString())} FC: {pc.CompanyTag}\n";
        }

        ImGui.TextUnformatted(actorString);
        ImGui.SameLine();
        if (ImGui.Button($"C##{actor.Address.ToInt64()}"))
        {
            ImGui.SetClipboardText(actor.Address.ToInt64().ToString("X"));
        }
    }

    private static unsafe void ShowValue(ulong addr, IEnumerable<string> path, Type type, object value)
    {
        if (type.IsPointer)
        {
            var val = (Pointer)value;
            var unboxed = Pointer.Unbox(val);
            if (unboxed != null)
            {
                var unboxedAddr = (ulong)unboxed;
                ImGuiHelpers.ClickToCopyText($"{(ulong)unboxed:X}");
                if (moduleStartAddr > 0 && unboxedAddr >= moduleStartAddr && unboxedAddr <= moduleEndAddr)
                {
                    ImGui.SameLine();
                    ImGui.PushStyleColor(ImGuiCol.Text, 0xffcbc0ff);
                    ImGuiHelpers.ClickToCopyText($"ffxiv_dx11.exe+{unboxedAddr - moduleStartAddr:X}");
                    ImGui.PopStyleColor();
                }

                try
                {
                    var eType = type.GetElementType();
                    var ptrObj = SafeMemory.PtrToStructure(new IntPtr(unboxed), eType);
                    ImGui.SameLine();
                    if (ptrObj == null)
                    {
                        ImGui.Text("null or invalid");
                    }
                    else
                    {
                        ShowStruct(ptrObj, (ulong)unboxed, path: new List<string>(path));
                    }
                }
                catch
                {
                    // Ignored
                }
            }
            else
            {
                ImGui.Text("null");
            }
        }
        else
        {
            if (!type.IsPrimitive)
            {
                ShowStruct(value, addr, path: new List<string>(path));
            }
            else
            {
                ImGui.Text($"{value}");
            }
        }
    }
}<|MERGE_RESOLUTION|>--- conflicted
+++ resolved
@@ -8,6 +8,7 @@
 using System.Runtime.CompilerServices;
 using System.Runtime.InteropServices;
 using System.Text;
+
 using Dalamud.Configuration.Internal;
 using Dalamud.Data;
 using Dalamud.Game;
@@ -38,8 +39,7 @@
     /// <summary>
     /// Gets the assembly version of Dalamud.
     /// </summary>
-    public static string AssemblyVersion { get; } =
-        Assembly.GetAssembly(typeof(ChatHandlers)).GetName().Version.ToString();
+    public static string AssemblyVersion { get; } = Assembly.GetAssembly(typeof(ChatHandlers)).GetName().Version.ToString();
 
     /// <summary>
     /// Check two byte arrays for equality.
@@ -275,16 +275,14 @@
         if (ImGui.TreeNode($"{obj}##print-obj-{addr:X}-{string.Join("-", path)}"))
         {
             ImGui.PopStyleColor();
-            foreach (var f in obj.GetType()
-                                 .GetFields(BindingFlags.Static | BindingFlags.Public | BindingFlags.Instance))
+            foreach (var f in obj.GetType().GetFields(BindingFlags.Static | BindingFlags.Public | BindingFlags.Instance))
             {
                 var fixedBuffer = (FixedBufferAttribute)f.GetCustomAttribute(typeof(FixedBufferAttribute));
                 if (fixedBuffer != null)
                 {
                     ImGui.Text($"fixed");
                     ImGui.SameLine();
-                    ImGui.TextColored(new Vector4(0.2f, 0.9f, 0.9f, 1),
-                                      $"{fixedBuffer.ElementType.Name}[0x{fixedBuffer.Length:X}]");
+                    ImGui.TextColored(new Vector4(0.2f, 0.9f, 0.9f, 1), $"{fixedBuffer.ElementType.Name}[0x{fixedBuffer.Length:X}]");
                 }
                 else
                 {
@@ -295,7 +293,7 @@
                 ImGui.TextColored(new Vector4(0.2f, 0.9f, 0.4f, 1), $"{f.Name}: ");
                 ImGui.SameLine();
 
-                ShowValue(addr, new List<string>(path) {f.Name}, f.FieldType, f.GetValue(obj));
+                ShowValue(addr, new List<string>(path) { f.Name }, f.FieldType, f.GetValue(obj));
             }
 
             foreach (var p in obj.GetType().GetProperties().Where(p => p.GetGetMethod()?.GetParameters().Length == 0))
@@ -305,7 +303,7 @@
                 ImGui.TextColored(new Vector4(0.2f, 0.6f, 0.4f, 1), $"{p.Name}: ");
                 ImGui.SameLine();
 
-                ShowValue(addr, new List<string>(path) {p.Name}, p.PropertyType, p.GetValue(obj));
+                ShowValue(addr, new List<string>(path) { p.Name }, p.PropertyType, p.GetValue(obj));
             }
 
             ImGui.TreePop();
@@ -400,8 +398,7 @@
     /// <param name="exit">Specify whether to exit immediately.</param>
     public static void Fatal(string message, string caption, bool exit = true)
     {
-        var flags = NativeFunctions.MessageBoxType.Ok | NativeFunctions.MessageBoxType.IconError |
-                    NativeFunctions.MessageBoxType.Topmost;
+        var flags = NativeFunctions.MessageBoxType.Ok | NativeFunctions.MessageBoxType.IconError | NativeFunctions.MessageBoxType.Topmost;
         _ = NativeFunctions.MessageBoxW(Process.GetCurrentProcess().MainWindowHandle, message, caption, flags);
 
         if (exit)
@@ -415,7 +412,7 @@
     /// <returns>Human readable version.</returns>
     public static string FormatBytes(long bytes)
     {
-        string[] suffix = {"B", "KB", "MB", "GB", "TB"};
+        string[] suffix = { "B", "KB", "MB", "GB", "TB" };
         int i;
         double dblSByte = bytes;
         for (i = 0; i < suffix.Length && bytes >= 1024; i++, bytes /= 1024)
@@ -603,7 +600,7 @@
                     }
                 }
             }
-        } 
+        }
         finally
         {
             foreach (var enumerator in enumerators)
@@ -625,7 +622,10 @@
         if (File.Exists(tmpPath))
             File.Delete(tmpPath);
 
-<<<<<<< HEAD
+        File.WriteAllText(tmpPath, text);
+        File.Move(tmpPath, path, true);
+    }
+
     internal static void FlashWindow(bool flashIfOpen = false)
     {
         if (NativeFunctions.ApplicationIsActivated() && flashIfOpen)
@@ -643,12 +643,6 @@
         NativeFunctions.FlashWindowEx(ref flashInfo);
     }
 
-=======
-        File.WriteAllText(tmpPath, text);
-        File.Move(tmpPath, path, true);
-    }
-    
->>>>>>> f96ab7aa
     /// <summary>
     /// Dispose this object.
     /// </summary>
@@ -666,8 +660,7 @@
     /// <param name="logMessage">Log message to print, if specified and an error occurs.</param>
     /// <param name="moduleLog">Module logger, if any.</param>
     /// <typeparam name="T">The type of object to dispose.</typeparam>
-    internal static void ExplicitDisposeIgnoreExceptions<T>(
-        this T obj, string? logMessage = null, ModuleLog? moduleLog = null) where T : IDisposable
+    internal static void ExplicitDisposeIgnoreExceptions<T>(this T obj, string? logMessage = null, ModuleLog? moduleLog = null) where T : IDisposable
     {
         try
         {
