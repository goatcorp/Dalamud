using System;
using System.Diagnostics;
using System.IO;
using System.Threading;
using System.Threading.Tasks;

using Dalamud.Configuration;
using Dalamud.Data;
using Dalamud.Game;
using Dalamud.Game.Addon;
using Dalamud.Game.ClientState;
using Dalamud.Game.Command;
using Dalamud.Game.Internal;
using Dalamud.Game.Network;
using Dalamud.Game.Text.SeStringHandling;
using Dalamud.Interface;
using Dalamud.Plugin;
using Serilog;
using Serilog.Core;
using Dalamud.Interface.IME;

namespace Dalamud
{
    /// <summary>
    /// The main Dalamud class containing all subsystems.
    /// </summary>
    public sealed class Dalamud : IDisposable
    {
        #region Internals

        private readonly ManualResetEvent unloadSignal;

        private readonly ManualResetEvent finishUnloadSignal;

        private readonly string baseDirectory;

        private bool hasDisposedPlugins = false;

        #endregion

        /// <summary>
        /// Initializes a new instance of the <see cref="Dalamud"/> class.
        /// </summary>
        /// <param name="info">DalamudStartInfo instance.</param>
        /// <param name="loggingLevelSwitch">LoggingLevelSwitch to control Serilog level.</param>
        /// <param name="finishSignal">Signal signalling shutdown.</param>
        public Dalamud(DalamudStartInfo info, LoggingLevelSwitch loggingLevelSwitch, ManualResetEvent finishSignal)
        {
            this.StartInfo = info;
            this.LogLevelSwitch = loggingLevelSwitch;

            this.baseDirectory = info.WorkingDirectory;

            this.unloadSignal = new ManualResetEvent(false);
            this.unloadSignal.Reset();

            this.finishUnloadSignal = finishSignal;
            this.finishUnloadSignal.Reset();
        }

        #region Native Game Subsystems

        /// <summary>
        /// Gets game framework subsystem.
        /// </summary>
        internal Framework Framework { get; private set; }

        /// <summary>
        /// Gets Anti-Debug detection prevention subsystem.
        /// </summary>
        internal AntiDebug AntiDebug { get; private set; }

        /// <summary>
        /// Gets WinSock optimization subsystem.
        /// </summary>
        internal WinSockHandlers WinSock2 { get; private set; }

        /// <summary>
        /// Gets ImGui Interface subsystem.
        /// </summary>
        internal InterfaceManager InterfaceManager { get; private set; }

        /// <summary>
        /// Gets Input Method subsystem.
        /// </summary>
        internal DalamudIME IME;

        /// <summary>
        /// Gets ClientState subsystem.
        /// </summary>
        internal ClientState ClientState { get; private set; }

        #endregion

        #region Dalamud Subsystems

        /// <summary>
        /// Gets Plugin Manager subsystem.
        /// </summary>
        internal PluginManager PluginManager { get; private set; }

        /// <summary>
        /// Gets Plugin Repository subsystem.
        /// </summary>
        internal PluginRepository PluginRepository { get; private set; }

        /// <summary>
        /// Gets Data provider subsystem.
        /// </summary>
        internal DataManager Data { get; private set; }

        /// <summary>
        /// Gets Command Manager subsystem.
        /// </summary>
        internal CommandManager CommandManager { get; private set; }

        /// <summary>
        /// Gets Localization subsystem facilitating localization for Dalamud and plugins.
        /// </summary>
        internal Localization LocalizationManager { get; private set; }

        #endregion

        #region Helpers

        /// <summary>
        /// Gets SeStringManager subsystem facilitating string parsing.
        /// </summary>
        internal SeStringManager SeStringManager { get; private set; }

        /// <summary>
        /// Gets copy-enabled SigScanner for target module.
        /// </summary>
        internal SigScanner SigScanner { get; private set; }

        /// <summary>
        /// Gets LoggingLevelSwitch for Dalamud and Plugin logs.
        /// </summary>
        internal LoggingLevelSwitch LogLevelSwitch { get; private set; }

        /// <summary>
        /// Gets StartInfo object passed from injector.
        /// </summary>
        internal DalamudStartInfo StartInfo { get; private set; }

        /// <summary>
        /// Gets Configuration object facilitating save and load of Dalamud configuration.
        /// </summary>
        internal DalamudConfiguration Configuration { get; private set; }

        #endregion

        #region Dalamud Core functionality

        /// <summary>
        /// Gets Dalamud base UI.
        /// </summary>
        internal DalamudInterface DalamudUi { get; private set; }

        /// <summary>
        /// Gets Dalamud chat commands.
        /// </summary>
        internal DalamudCommands DalamudCommands { get; private set; }

        /// <summary>
        /// Gets Dalamud chat-based features.
        /// </summary>
        internal ChatHandlers ChatHandlers { get; private set; }

        /// <summary>
        /// Gets Dalamud network-based features.
        /// </summary>
        internal NetworkHandlers NetworkHandlers { get; private set; }

        /// <summary>
        /// Gets subsystem responsible for adding the Dalamud menu items to the game's system menu.
        /// </summary>
        internal DalamudSystemMenu SystemMenu { get; private set; }

        #endregion

        /// <summary>
        /// Gets Injected process module.
        /// </summary>
        internal ProcessModule TargetModule { get; private set; }

        /// <summary>
        /// Gets a value indicating whether Dalamud was successfully loaded.
        /// </summary>
        internal bool IsReady { get; private set; }

        /// <summary>
        /// Gets a value indicating whether the plugin system is loaded.
        /// </summary>
        internal bool IsLoadedPluginSystem => this.PluginManager != null;

        /// <summary>
        /// Gets location of stored assets.
        /// </summary>
        internal DirectoryInfo AssetDirectory => new(this.StartInfo.AssetDirectory);

        /// <summary>
        /// Runs tier 1 of the Dalamud initialization process.
        /// </summary>
        public void LoadTier1()
        {
            try
            {
                // Initialize the process information.
                this.TargetModule = Process.GetCurrentProcess().MainModule;
                this.SigScanner = new SigScanner(this.TargetModule, true);

                // Initialize game subsystem
                this.Framework = new Framework(this.SigScanner, this);

                Log.Information("[T1] Framework OK!");

                this.Framework.Enable();
                Log.Information("[T1] Framework ENABLE!");
            }
            catch (Exception ex)
            {
                Log.Error(ex, "Tier 1 load failed.");
                this.Unload();
            }
        }

        /// <summary>
        /// Runs tier 2 of the Dalamud initialization process.
        /// </summary>
        public void LoadTier2()
        {
            try
            {
                this.Configuration = DalamudConfiguration.Load(this.StartInfo.ConfigurationPath);

                this.AntiDebug = new AntiDebug(this.SigScanner);
#if DEBUG
                this.AntiDebug.Enable();
#endif

                Log.Information("[T2] AntiDebug OK!");

                this.WinSock2 = new WinSockHandlers();

                Log.Information("[T2] WinSock OK!");

                this.NetworkHandlers = new NetworkHandlers(this, this.StartInfo.OptOutMbCollection);

                Log.Information("[T2] NH OK!");

                this.ClientState = new ClientState(this, this.StartInfo, this.SigScanner);

                Log.Information("[T2] CS OK!");

                this.LocalizationManager = new Localization(Path.Combine(this.AssetDirectory.FullName, "UIRes", "loc", "dalamud"), "dalamud_");
                if (!string.IsNullOrEmpty(this.Configuration.LanguageOverride))
                    this.LocalizationManager.SetupWithLangCode(this.Configuration.LanguageOverride);
                else
                    this.LocalizationManager.SetupWithUiCulture();

                Log.Information("[T2] LOC OK!");

                if (!bool.Parse(Environment.GetEnvironmentVariable("DALAMUD_NOT_HAVE_INTERFACE") ?? "false"))
                {
                    try
                    {
                        this.InterfaceManager = new InterfaceManager(this, this.SigScanner);

                        this.InterfaceManager.Enable();

                        Log.Information("[T2] IM OK!");
                    }
                    catch (Exception e)
                    {
                        Log.Information(e, "Could not init interface.");
                    }

                    try
                    {
                        this.IME = new DalamudIME(this);
                        Log.Information("[START] IME OK!");
                    }
                    catch (Exception e)
                    {
                        Log.Information(e, "Could not init IME.");
                    }
                }

                this.Data = new DataManager(this.StartInfo.Language, this.InterfaceManager);
                try
                {
                    this.Data.Initialize(this.AssetDirectory.FullName);
                }
                catch (Exception e)
                {
                    Log.Error(e, "Could not initialize DataManager.");
                    this.Unload();
                    return;
                }

                Log.Information("[T2] Data OK!");

                this.SeStringManager = new SeStringManager(this.Data);

                Log.Information("[T2] SeString OK!");

                // Initialize managers. Basically handlers for the logic
                this.CommandManager = new CommandManager(this, this.StartInfo.Language);
                this.DalamudCommands = new DalamudCommands(this);
                this.DalamudCommands.SetupCommands();

                Log.Information("[T2] CM OK!");

                this.ChatHandlers = new ChatHandlers(this);

                Log.Information("[T2] CH OK!");

                this.ClientState.Enable();
                Log.Information("[T2] CS ENABLE!");

                this.SystemMenu = new DalamudSystemMenu(this);
                this.SystemMenu.Enable();

                this.IsReady = true;
            }
            catch (Exception ex)
            {
                Log.Error(ex, "Tier 2 load failed.");
                this.Unload();
            }
        }

        /// <summary>
        /// Runs tier 3 of the Dalamud initialization process.
        /// </summary>
        public void LoadTier3()
        {
            try
            {
                Log.Information("[T3] START!");

                this.PluginRepository =
                    new PluginRepository(this, this.StartInfo.PluginDirectory, this.StartInfo.GameVersion);

                Log.Information("[T3] PREPO OK!");

                if (!bool.Parse(Environment.GetEnvironmentVariable("DALAMUD_NOT_HAVE_PLUGINS") ?? "false"))
                {
                    try
                    {
                        this.PluginRepository.CleanupPlugins();

                        Log.Information("[T3] PRC OK!");

                        this.PluginManager = new PluginManager(
                            this,
                            this.StartInfo.PluginDirectory,
                            this.StartInfo.DefaultPluginDirectory);
                        this.PluginManager.LoadSynchronousPlugins();

                        Task.Run(() => this.PluginManager.LoadDeferredPlugins());

                        Log.Information("[T3] PM OK!");
                    }
                    catch (Exception ex)
                    {
                        Log.Error(ex, "Plugin load failed.");
                    }
                }

                this.DalamudUi = new DalamudInterface(this);
                this.InterfaceManager.OnDraw += this.DalamudUi.Draw;

                Log.Information("[T3] DUI OK!");

                Troubleshooting.LogTroubleshooting(this, this.InterfaceManager != null);

                Log.Information("Dalamud is ready.");
            }
            catch (Exception ex)
            {
                Log.Error(ex, "Tier 3 load failed.");
                this.Unload();
            }
        }

        /// <summary>
        ///     Queue an unload of Dalamud when it gets the chance.
        /// </summary>
        public void Unload()
        {
            Log.Information("Trigger unload");
            this.unloadSignal.Set();
        }

        /// <summary>
        ///     Wait for an unload request to start.
        /// </summary>
        public void WaitForUnload()
        {
            this.unloadSignal.WaitOne();
        }

        /// <summary>
        /// Wait for a queued unload to be finalized.
        /// </summary>
        public void WaitForUnloadFinish()
        {
            this.finishUnloadSignal?.WaitOne();
        }

        /// <summary>
        /// Dispose subsystems related to plugin handling.
        /// </summary>
        public void DisposePlugins()
        {
            this.hasDisposedPlugins = true;

            // this must be done before unloading plugins, or it can cause a race condition
            // due to rendering happening on another thread, where a plugin might receive
            // a render call after it has been disposed, which can crash if it attempts to
            // use any resources that it freed in its own Dispose method
            this.InterfaceManager?.Dispose();

            try
            {
<<<<<<< HEAD
                // this must be done before unloading interface manager, in order to do rebuild
                // the correct cascaded WndProc (IME -> RawDX11Scene -> Game). Otherwise the game
                // will not receive any windows messages
                this.IME?.Dispose();

                // this must be done before unloading plugins, or it can cause a race condition
                // due to rendering happening on another thread, where a plugin might receive
                // a render call after it has been disposed, which can crash if it attempts to
                // use any resources that it freed in its own Dispose method
                this.InterfaceManager?.Dispose();
=======
                this.PluginManager.UnloadPlugins();
            }
            catch (Exception ex)
            {
                Log.Error(ex, "Plugin unload failed.");
            }
>>>>>>> 8161fafc

            this.DalamudUi?.Dispose();
        }

        /// <summary>
        /// Dispose Dalamud subsystems.
        /// </summary>
        public void Dispose()
        {
            try
            {
                if (!this.hasDisposedPlugins)
                {
                    this.DisposePlugins();
                    Thread.Sleep(100);
                }

                this.Framework?.Dispose();
                this.ClientState?.Dispose();

                this.unloadSignal?.Dispose();

                this.WinSock2?.Dispose();

                this.SigScanner?.Dispose();

                this.Data?.Dispose();

                this.AntiDebug?.Dispose();

                this.SystemMenu?.Dispose();

                Log.Debug("Dalamud::Dispose() OK!");
            }
            catch (Exception ex)
            {
                Log.Error(ex, "Dalamud::Dispose() failed.");
            }
        }

        /// <summary>
        /// Replace the built-in exception handler with a debug one.
        /// </summary>
        internal void ReplaceExceptionHandler()
        {
            var releaseFilter = this.SigScanner.ScanText("40 55 53 56 48 8D AC 24 ?? ?? ?? ?? B8 ?? ?? ?? ?? E8 ?? ?? ?? ?? 48 2B E0 48 8B 05 ?? ?? ?? ?? 48 33 C4 48 89 85 ?? ?? ?? ?? 48 83 3D ?? ?? ?? ?? ??");
            Log.Debug($"SE debug filter at {releaseFilter.ToInt64():X}");

            var oldFilter = NativeFunctions.SetUnhandledExceptionFilter(releaseFilter);
            Log.Debug("Reset ExceptionFilter, old: {0}", oldFilter);
        }
    }
}<|MERGE_RESOLUTION|>--- conflicted
+++ resolved
@@ -416,6 +416,12 @@
         public void DisposePlugins()
         {
             this.hasDisposedPlugins = true;
+            
+            
+            // this must be done before unloading interface manager, in order to do rebuild
+            // the correct cascaded WndProc (IME -> RawDX11Scene -> Game). Otherwise the game
+            // will not receive any windows messages
+            this.IME?.Dispose();
 
             // this must be done before unloading plugins, or it can cause a race condition
             // due to rendering happening on another thread, where a plugin might receive
@@ -425,25 +431,12 @@
 
             try
             {
-<<<<<<< HEAD
-                // this must be done before unloading interface manager, in order to do rebuild
-                // the correct cascaded WndProc (IME -> RawDX11Scene -> Game). Otherwise the game
-                // will not receive any windows messages
-                this.IME?.Dispose();
-
-                // this must be done before unloading plugins, or it can cause a race condition
-                // due to rendering happening on another thread, where a plugin might receive
-                // a render call after it has been disposed, which can crash if it attempts to
-                // use any resources that it freed in its own Dispose method
-                this.InterfaceManager?.Dispose();
-=======
                 this.PluginManager.UnloadPlugins();
             }
             catch (Exception ex)
             {
                 Log.Error(ex, "Plugin unload failed.");
             }
->>>>>>> 8161fafc
 
             this.DalamudUi?.Dispose();
         }
