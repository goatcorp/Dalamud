--- conflicted
+++ resolved
@@ -191,11 +191,7 @@
     /// Replace the current exception handler with the default one.
     /// </summary>
     internal void UseDefaultExceptionHandler() =>
-<<<<<<< HEAD
         SetExceptionHandler(this.DefaultExceptionFilter);
-=======
-        this.SetExceptionHandler(this.DefaultExceptionFilter);
->>>>>>> 13306e24
 
     /// <summary>
     /// Replace the current exception handler with a debug one.
