using System;
using System.Collections.Generic;
using System.Globalization;
using System.IO;
using System.Linq;
using Dalamud.Game.Text;
using Dalamud.Interface.GameFonts;
using Dalamud.Interface.Style;
using Newtonsoft.Json;
using Serilog;
using Serilog.Events;

namespace Dalamud.Configuration.Internal
{
    /// <summary>
    /// Class containing Dalamud settings.
    /// </summary>
    [Serializable]
    internal sealed class DalamudConfiguration
    {
        /// <summary>
        /// Currently used beta key for Dalamud staging builds.
        /// </summary>
        public const string DalamudCurrentBetaKey = "proof of context";

        private static readonly JsonSerializerSettings SerializerSettings = new()
        {
            TypeNameHandling = TypeNameHandling.All,
            TypeNameAssemblyFormatHandling = TypeNameAssemblyFormatHandling.Simple,
            Formatting = Formatting.Indented,
        };

        [JsonIgnore]
        private string configPath;

        /// <summary>
        /// Delegate for the <see cref="DalamudConfiguration.DalamudConfigurationSaved"/> event that occurs when the dalamud configuration is saved.
        /// </summary>
        /// <param name="dalamudConfiguration">The current dalamud configuration.</param>
        public delegate void DalamudConfigurationSavedDelegate(DalamudConfiguration dalamudConfiguration);

        /// <summary>
        /// Event that occurs when dalamud configuration is saved.
        /// </summary>
        public event DalamudConfigurationSavedDelegate DalamudConfigurationSaved;

        /// <summary>
        /// Gets a value indicating whether or not Dalamud staging is enabled.
        /// </summary>
        [JsonIgnore]
        public bool IsConventionalStaging => this.DalamudBetaKey == DalamudCurrentBetaKey;

        /// <summary>
        /// Gets or sets a list of muted works.
        /// </summary>
        public List<string> BadWords { get; set; }

        /// <summary>
        /// Gets or sets a value indicating whether or not the taskbar should flash once a duty is found.
        /// </summary>
        public bool DutyFinderTaskbarFlash { get; set; } = true;

        /// <summary>
        /// Gets or sets a value indicating whether or not a message should be sent in chat once a duty is found.
        /// </summary>
        public bool DutyFinderChatMessage { get; set; } = true;

        /// <summary>
        /// Gets or sets the language code to load Dalamud localization with.
        /// </summary>
        public string LanguageOverride { get; set; } = null;

        /// <summary>
        /// Gets or sets the last loaded Dalamud version.
        /// </summary>
        public string LastVersion { get; set; } = null;

        /// <summary>
        /// Gets or sets the last loaded Dalamud version.
        /// </summary>
        public string LastChangelogMajorMinor { get; set; } = null;

        /// <summary>
        /// Gets or sets the chat type used by default for plugin messages.
        /// </summary>
        public XivChatType GeneralChatType { get; set; } = XivChatType.Debug;

        /// <summary>
        /// Gets or sets a value indicating whether or not plugin testing builds should be shown.
        /// </summary>
        public bool DoPluginTest { get; set; } = false;

        /// <summary>
        /// Gets or sets a key to opt into Dalamud staging builds.
        /// </summary>
        public string? DalamudBetaKey { get; set; } = null;

        /// <summary>
        /// Gets or sets a list of custom repos.
        /// </summary>
        public List<ThirdPartyRepoSettings> ThirdRepoList { get; set; } = new();

        /// <summary>
        /// Gets or sets a list of hidden plugins.
        /// </summary>
        public List<string> HiddenPluginInternalName { get; set; } = new();

        /// <summary>
        /// Gets or sets a list of seen plugins.
        /// </summary>
        public List<string> SeenPluginInternalName { get; set; } = new();

        /// <summary>
        /// Gets or sets a list of additional settings for devPlugins. The key is the absolute path
        /// to the plugin DLL. This is automatically generated for any plugins in the devPlugins folder.
        /// However by specifiying this value manually, you can add arbitrary files outside the normal
        /// file paths.
        /// </summary>
        public Dictionary<string, DevPluginSettings> DevPluginSettings { get; set; } = new();

        /// <summary>
        /// Gets or sets a list of additional locations that dev plugins should be loaded from. This can
        /// be either a DLL or folder, but should be the absolute path, or a path relative to the currently
        /// injected Dalamud instance.
        /// </summary>
        public List<DevPluginLocationSettings> DevPluginLoadLocations { get; set; } = new();

        /// <summary>
        /// Gets or sets the global UI scale.
        /// </summary>
        public float GlobalUiScale { get; set; } = 1.0f;

        /// <summary>
        /// Gets or sets a value indicating whether to use AXIS fonts from the game.
        /// </summary>
        public bool UseAxisFontsFromGame { get; set; } = false;

        /// <summary>
        /// Gets or sets the gamma value to apply for Dalamud fonts. Effects text thickness.
        ///
        /// Before gamma is applied...
        /// * ...TTF fonts loaded with stb or FreeType are in linear space.
        /// * ...the game's prebaked AXIS fonts are in gamma space with gamma value of 1.4.
        /// </summary>
        public float FontGammaLevel { get; set; } = 1.4f;

        /// <summary>
        /// Gets or sets a value indicating the level of font resolution between 1 to 5.
        /// 0(1024x1024), 1(2048x2048), 2(4096x4096), 3(8192x8192), 4(16384x16384).
        /// </summary>
        public int FontResolutionLevel { get; set; } = 2;

        /// <summary>
        /// Gets or sets a value indicating whether to disable font fallback notice.
        /// </summary>
        public bool DisableFontFallbackNotice { get; set; } = false;

        /// <summary>
        /// Gets or sets a value indicating whether or not plugin UI should be hidden.
        /// </summary>
        public bool ToggleUiHide { get; set; } = true;

        /// <summary>
        /// Gets or sets a value indicating whether or not plugin UI should be hidden during cutscenes.
        /// </summary>
        public bool ToggleUiHideDuringCutscenes { get; set; } = true;

        /// <summary>
        /// Gets or sets a value indicating whether or not plugin UI should be hidden during GPose.
        /// </summary>
        public bool ToggleUiHideDuringGpose { get; set; } = true;

        /// <summary>
        /// Gets or sets a value indicating whether or not a message containing detailed plugin information should be sent at login.
        /// </summary>
        public bool PrintPluginsWelcomeMsg { get; set; } = true;

        /// <summary>
        /// Gets or sets a value indicating whether or not plugins should be auto-updated.
        /// </summary>
        public bool AutoUpdatePlugins { get; set; }

        /// <summary>
        /// Gets or sets a value indicating whether or not Dalamud should add buttons to the system menu.
        /// </summary>
        public bool DoButtonsSystemMenu { get; set; } = true;

        /// <summary>
        /// Gets or sets the default Dalamud debug log level on startup.
        /// </summary>
        public LogEventLevel LogLevel { get; set; } = LogEventLevel.Information;

        /// <summary>
        /// Gets or sets a value indicating whether or not the debug log should scroll automatically.
        /// </summary>
        public bool LogAutoScroll { get; set; } = true;

        /// <summary>
        /// Gets or sets a value indicating whether or not the debug log should open at startup.
        /// </summary>
        public bool LogOpenAtStartup { get; set; }

        /// <summary>
        /// Gets or sets a value indicating whether or not the dev bar should open at startup.
        /// </summary>
        public bool DevBarOpenAtStartup { get; set; }

        /// <summary>
        /// Gets or sets a value indicating whether or not ImGui asserts should be enabled at startup.
        /// </summary>
        public bool AssertsEnabledAtStartup { get; set; }

        /// <summary>
        /// Gets or sets a value indicating whether or not docking should be globally enabled in ImGui.
        /// </summary>
        public bool IsDocking { get; set; }

        /// <summary>
        /// Gets or sets a value indicating whether viewports should always be disabled.
        /// </summary>
        public bool IsDisableViewport { get; set; } = true;

        /// <summary>
        /// Gets or sets a value indicating whether or not navigation via a gamepad should be globally enabled in ImGui.
        /// </summary>
        public bool IsGamepadNavigationEnabled { get; set; } = true;

        /// <summary>
        /// Gets or sets a value indicating whether or not focus management is enabled.
        /// </summary>
        public bool IsFocusManagementEnabled { get; set; } = true;

        /// <summary>
        /// Gets or sets a value indicating whether or not the anti-anti-debug check is enabled on startup.
        /// </summary>
        public bool IsAntiAntiDebugEnabled { get; set; } = false;

        /// <summary>
        /// Gets or sets the kind of beta to download when <see cref="DalamudBetaKey"/> matches the server value.
        /// </summary>
        public string DalamudBetaKind { get; set; }

        /// <summary>
        /// Gets or sets a value indicating whether or not all plugins, regardless of API level, should be loaded.
        /// </summary>
        public bool LoadAllApiLevels { get; set; }

        /// <summary>
        /// Gets or sets a value indicating whether or not banned plugins should be loaded.
        /// </summary>
        public bool LoadBannedPlugins { get; set; }

        /// <summary>
        /// Gets or sets a value indicating whether or not any plugin should be loaded when the game is started.
        /// It is reset immediately when read.
        /// </summary>
        public bool PluginSafeMode { get; set; }

        /// <summary>
        /// Gets or sets a list of saved styles.
        /// </summary>
        [JsonProperty("SavedStyles")]
        public List<StyleModelV1>? SavedStylesOld { get; set; }

        /// <summary>
        /// Gets or sets a list of saved styles.
        /// </summary>
        [JsonProperty("SavedStylesVersioned")]
        public List<StyleModel>? SavedStyles { get; set; }

        /// <summary>
        /// Gets or sets the name of the currently chosen style.
        /// </summary>
        public string ChosenStyle { get; set; } = "Dalamud Standard";

        /// <summary>
        /// Gets or sets a value indicating whether or not Dalamud RMT filtering should be disabled.
        /// </summary>
        public bool DisableRmtFiltering { get; set; }

        /// <summary>
        /// Gets or sets the order of DTR elements, by title.
        /// </summary>
        public List<string>? DtrOrder { get; set; }

        /// <summary>
        /// Gets or sets the list of ignored DTR elements, by title.
        /// </summary>
        public List<string>? DtrIgnore { get; set; }

        /// <summary>
        /// Gets or sets the spacing used for DTR entries.
        /// </summary>
        public int DtrSpacing { get; set; } = 10;

        /// <summary>
        /// Gets or sets a value indicating whether to swap the
        /// direction in which elements are drawn in the DTR.
        /// False indicates that elements will be drawn from the end of
        /// the left side of the Server Info bar, and continue leftwards.
        /// True indicates the opposite.
        /// </summary>
        public bool DtrSwapDirection { get; set; } = false;

        /// <summary>
        /// Gets or sets a value indicating whether the title screen menu is shown.
        /// </summary>
        public bool ShowTsm { get; set; } = true;

        /// <summary>
        /// Gets or sets a value indicating whether or not market board data should be uploaded.
        /// </summary>
        public bool IsMbCollect { get; set; } = true;

        /// <summary>
<<<<<<< HEAD
        /// Gets the ISO 639-1 two-letter code for the language of the effective Dalamud display language.
        /// </summary>
        public string EffectiveLanguage
        {
            get
            {
                var languages = Localization.ApplicableLangCodes.Prepend("en").ToArray();
                try
                {
                    if (string.IsNullOrEmpty(this.LanguageOverride))
                    {
                        var currentUiLang = CultureInfo.CurrentUICulture;

                        if (Localization.ApplicableLangCodes.Any(x => currentUiLang.TwoLetterISOLanguageName == x))
                            return currentUiLang.TwoLetterISOLanguageName;
                        else
                            return languages[0];
                    }
                    else
                    {
                        return this.LanguageOverride;
                    }
                }
                catch (Exception)
                {
                    return languages[0];
                }
            }
        }
=======
        /// Gets or sets a value indicating whether or not to show info on dev bar.
        /// </summary>
        public bool ShowDevBarInfo { get; set; } = true;
>>>>>>> 0b6417fd

        /// <summary>
        /// Load a configuration from the provided path.
        /// </summary>
        /// <param name="path">The path to load the configuration file from.</param>
        /// <returns>The deserialized configuration file.</returns>
        public static DalamudConfiguration Load(string path)
        {
            DalamudConfiguration deserialized = null;
            try
            {
                deserialized = JsonConvert.DeserializeObject<DalamudConfiguration>(File.ReadAllText(path), SerializerSettings);
            }
            catch (Exception ex)
            {
                Log.Warning(ex, "Failed to load DalamudConfiguration at {0}", path);
            }

            deserialized ??= new DalamudConfiguration();
            deserialized.configPath = path;

            return deserialized;
        }

        /// <summary>
        /// Save the configuration at the path it was loaded from.
        /// </summary>
        public void Save()
        {
            File.WriteAllText(this.configPath, JsonConvert.SerializeObject(this, SerializerSettings));
            this.DalamudConfigurationSaved?.Invoke(this);
        }
    }
}<|MERGE_RESOLUTION|>--- conflicted
+++ resolved
@@ -313,7 +313,6 @@
         public bool IsMbCollect { get; set; } = true;
 
         /// <summary>
-<<<<<<< HEAD
         /// Gets the ISO 639-1 two-letter code for the language of the effective Dalamud display language.
         /// </summary>
         public string EffectiveLanguage
@@ -343,11 +342,11 @@
                 }
             }
         }
-=======
+
+        /// <summary>
         /// Gets or sets a value indicating whether or not to show info on dev bar.
         /// </summary>
         public bool ShowDevBarInfo { get; set; } = true;
->>>>>>> 0b6417fd
 
         /// <summary>
         /// Load a configuration from the provided path.
