<?xml version="1.0" encoding="utf-8"?>
<Project Sdk="Microsoft.NET.Sdk">
    <PropertyGroup Label="Target">
        <TargetFramework>net8.0-windows</TargetFramework>
        <PlatformTarget>x64</PlatformTarget>
        <Platforms>x64;AnyCPU</Platforms>
        <LangVersion>12.0</LangVersion>
        <EnableWindowsTargeting>True</EnableWindowsTargeting>
    </PropertyGroup>

    <PropertyGroup Label="Feature">
        <DalamudVersion>10.0.0.2</DalamudVersion>
        <Description>XIV Launcher addon framework</Description>
        <AssemblyVersion>$(DalamudVersion)</AssemblyVersion>
        <Version>$(DalamudVersion)</Version>
        <FileVersion>$(DalamudVersion)</FileVersion>
        <PackageLicenseExpression>AGPL-3.0-or-later</PackageLicenseExpression>
    </PropertyGroup>

    <PropertyGroup Label="Output">
        <OutputType>Library</OutputType>
        <OutputPath>..\bin\$(Configuration)\</OutputPath>
        <AppendTargetFrameworkToOutputPath>false</AppendTargetFrameworkToOutputPath>
        <AppendRuntimeIdentifierToOutputPath>false</AppendRuntimeIdentifierToOutputPath>
        <GenerateRuntimeConfigurationFiles>true</GenerateRuntimeConfigurationFiles>
        <ProduceReferenceAssembly>false</ProduceReferenceAssembly>
    </PropertyGroup>

    <PropertyGroup Label="Documentation">
        <DocumentationFile>$(OutputPath)Dalamud.xml</DocumentationFile>
        <GenerateDocumentationFile>true</GenerateDocumentationFile>
    </PropertyGroup>

    <PropertyGroup Label="Build">
        <UseWindowsForms>true</UseWindowsForms>
        <EnableDynamicLoading>true</EnableDynamicLoading>
        <DebugSymbols>true</DebugSymbols>
        <DebugType>portable</DebugType>
        <Deterministic>true</Deterministic>
        <Nullable>annotations</Nullable>
        <AllowUnsafeBlocks>true</AllowUnsafeBlocks>
    </PropertyGroup>

    <PropertyGroup Label="Configuration">
        <Configuration Condition=" '$(Configuration)' == '' ">Debug</Configuration>
    </PropertyGroup>
    <PropertyGroup Label="Configuration" Condition="'$(Configuration)'=='Debug'">
        <DefineConstants>DEBUG;TRACE</DefineConstants>
    </PropertyGroup>
    <PropertyGroup Label="Configuration" Condition="'$(Configuration)'=='Release'">
        <AppOutputBase>$(MSBuildProjectDirectory)\</AppOutputBase>
        <PathMap>$(AppOutputBase)=C:\goatsoft\companysecrets\dalamud\</PathMap>
    </PropertyGroup>

    <PropertyGroup Label="Warnings">
        <NoWarn>IDE0002;IDE0003;IDE1006;IDE0044;CA1822;CS1591;CS1701;CS1702</NoWarn>
        <!-- IDE1002 - Simplify member access -->
        <!-- IDE1003 - This and me preferences -->
        <!-- IDE1006 - Naming violation -->
        <!-- IDE1006 - Add readonly modifier -->
        <!-- CA1822  - Can be marked as static -->
        <!-- CS1591  - Missing XML comment for publicly visible type or member -->
        <!-- CS1701  - Runtime policy may be needed -->
        <!-- CS1702  - Runtime policy may be needed -->
    </PropertyGroup>

    <ItemGroup>
        <PackageReference Include="BitFaster.Caching" Version="2.4.1" />
        <PackageReference Include="CheapLoc" Version="1.1.8" />
        <PackageReference Include="DotNet.ReproducibleBuilds" Version="1.2.4" PrivateAssets="all" />
        <PackageReference Include="goaaats.Reloaded.Hooks" Version="4.2.0-goat.4" />
        <PackageReference Include="goaaats.Reloaded.Assembler" Version="1.0.14-goat.2" />
        <PackageReference Include="JetBrains.Annotations" Version="2024.2.0" />
        <PackageReference Include="Lumina" Version="4.1.0" />
        <PackageReference Include="Lumina.Excel" Version="7.0.1" />
        <PackageReference Include="Microsoft.Extensions.ObjectPool" Version="9.0.0-preview.1.24081.5" />
        <PackageReference Include="Microsoft.Windows.CsWin32" Version="0.3.46-beta">
          <PrivateAssets>all</PrivateAssets>
        </PackageReference>
        <PackageReference Include="MinSharp" Version="1.0.4" />
<<<<<<< HEAD
        <PackageReference Include="Newtonsoft.Json" Version="13.0.2" />
        <PackageReference Include="PInvoke.Kernel32" Version="0.7.124" />
        <PackageReference Include="PInvoke.User32" Version="0.7.124" />
=======
        <PackageReference Include="Newtonsoft.Json" Version="13.0.3" />
>>>>>>> 2cbb8b9e
        <PackageReference Include="Serilog" Version="2.11.0" />
        <PackageReference Include="Serilog.Sinks.Async" Version="1.5.0" />
        <PackageReference Include="Serilog.Sinks.Console" Version="4.0.1" />
        <PackageReference Include="Serilog.Sinks.File" Version="5.0.0" />
        <PackageReference Include="SharpDX.Direct3D11" Version="4.2.0" />
        <PackageReference Include="SharpDX.Mathematics" Version="4.2.0" />
        <PackageReference Include="sqlite-net-pcl" Version="1.8.116" />
        <PackageReference Include="StyleCop.Analyzers" Version="1.2.0-beta.556">
            <PrivateAssets>all</PrivateAssets>
            <IncludeAssets>runtime; build; native; contentfiles; analyzers; buildtransitive</IncludeAssets>
        </PackageReference>
        <PackageReference Include="System.Collections.Immutable" Version="8.0.0" />
        <PackageReference Include="System.Drawing.Common" Version="8.0.7" />
        <PackageReference Include="System.Reactive" Version="5.0.0" />
        <PackageReference Include="System.Reflection.MetadataLoadContext" Version="8.0.0" />
        <PackageReference Include="System.Resources.Extensions" Version="8.0.0" />
        <PackageReference Include="TerraFX.Interop.Windows" Version="10.0.22621.2" />
    </ItemGroup>
    <ItemGroup>
        <ProjectReference Include="..\Dalamud.Common\Dalamud.Common.csproj" />
        <ProjectReference Include="..\lib\FFXIVClientStructs\FFXIVClientStructs\FFXIVClientStructs.csproj" />
        <ProjectReference Include="..\lib\ImGui.NET\src\ImGui.NET-472\ImGui.NET-472.csproj" />
    </ItemGroup>

    <ItemGroup>
        <AdditionalFiles Include="..\stylecop.json" />
    </ItemGroup>

    <ItemGroup>
        <EmbeddedResource Include="ImGuiScene\Shaders\imgui-frag.hlsl.bytes" LogicalName="imgui-frag.hlsl.bytes" />
        <EmbeddedResource Include="ImGuiScene\Shaders\imgui-vertex.hlsl.bytes" LogicalName="imgui-vertex.hlsl.bytes" />
    </ItemGroup>

    <ItemGroup>
      <None Remove="licenses.txt" />
      <Content Include="licenses.txt">
        <CopyToOutputDirectory>PreserveNewest</CopyToOutputDirectory>
      </Content>
    </ItemGroup>

    <Target Name="AddRuntimeDependenciesToContent" BeforeTargets="GetCopyToOutputDirectoryItems" DependsOnTargets="GenerateBuildDependencyFile;GenerateBuildRuntimeConfigurationFiles">
        <ItemGroup>
            <ContentWithTargetPath Include="$(ProjectDepsFilePath)" CopyToOutputDirectory="PreserveNewest" TargetPath="$(ProjectDepsFileName)" />
            <ContentWithTargetPath Include="$(ProjectRuntimeConfigFilePath)" CopyToOutputDirectory="PreserveNewest" TargetPath="$(ProjectRuntimeConfigFileName)" />
        </ItemGroup>
    </Target>

    <PropertyGroup>
        <!-- Needed temporarily for CI -->
        <TempVerFile>$(OutputPath)TEMP_gitver.txt</TempVerFile>
        <DalamudRevisionFile>$(OutputPath)revision.txt</DalamudRevisionFile>
    </PropertyGroup>

    <Target Name="GetGitCommitCount" BeforeTargets="WriteGitHash" Condition="'$(CommitCount)'==''">
        <Exec Command="git -C &quot;$(ProjectDir.Replace('\','\\'))&quot; rev-list --count HEAD" ConsoleToMSBuild="true">
            <Output TaskParameter="ConsoleOutput" PropertyName="DalamudGitCommitCount" />
        </Exec>

        <!-- Set the BuildHash property to contain the GitVersion, if it wasn't already set.-->
        <PropertyGroup>
            <CommitCount>$([System.Text.RegularExpressions.Regex]::Replace($(DalamudGitCommitCount), @"\t|\n|\r", ""))</CommitCount>
        </PropertyGroup>

        <Exec Command="echo|set /P =&quot;$(CommitCount)&quot; &gt; $(DalamudRevisionFile)" IgnoreExitCode="true" />
    </Target>

    <Target Name="GetGitHash" BeforeTargets="WriteGitHash" Condition="'$(BuildHash)'=='' And '$(Configuration)'=='Release'">
        <!-- write the hash to the temp file.-->
        <Exec Command="git -C &quot;$(ProjectDir.Replace('\','\\'))&quot; describe --long --tags --always --dirty" ConsoleToMSBuild="true">
            <Output TaskParameter="ConsoleOutput" PropertyName="DalamudGitDescribeOutput" />
        </Exec>
        <Exec Command="git -C &quot;$(ProjectDir.Replace('\','\\'))&quot; rev-parse" ConsoleToMSBuild="true">
            <Output TaskParameter="ConsoleOutput" PropertyName="DalamudFullGitCommitHash" />
        </Exec>
        <Exec Command="git -C &quot;$(ProjectDir.Replace('\','\\'))\..\lib\FFXIVClientStructs&quot; describe --long --always --dirty" ConsoleToMSBuild="true">
            <Output TaskParameter="ConsoleOutput" PropertyName="ClientStructsGitDescribeOutput" />
        </Exec>
        
        <!-- Set the BuildHash property to contain the GitVersion, if it wasn't already set.-->
        <PropertyGroup>
            <BuildHash>$([System.Text.RegularExpressions.Regex]::Replace($(DalamudGitDescribeOutput), @"\t|\n|\r", ""))</BuildHash>
            <BuildHashClientStructs>$([System.Text.RegularExpressions.Regex]::Replace($(ClientStructsGitDescribeOutput), @"\t|\n|\r", ""))</BuildHashClientStructs>
        </PropertyGroup>

        <!-- Looks like this is the only way to write a file without a carriage return in msbuild... -->
        <Exec Command="echo|set /P =&quot;$(BuildHash)&quot; &gt; $(TempVerFile)" IgnoreExitCode="true" />
    </Target>

    <Target Name="GetGitHashStub" BeforeTargets="WriteGitHash" Condition="'$(BuildHash)'=='' And '$(Configuration)'=='Debug'">
        <!-- Set the BuildHash property to contain some placeholder, if it wasn't already set.-->
        <PropertyGroup>
            <LocalBuildText>Local build at $([System.DateTime]::Now.ToString(yyyy-MM-dd HH:mm:ss))</LocalBuildText>
            <BuildHash>$(LocalBuildText)</BuildHash>
            <BuildHashClientStructs>???</BuildHashClientStructs>
        </PropertyGroup>

        <!-- Looks like this is the only way to write a file without a carriage return in msbuild... -->
        <Exec Command="echo|set /P =&quot;$(BuildHash)&quot; &gt; $(TempVerFile)" IgnoreExitCode="true" />
    </Target>
    
    <Target Name="WriteGitHash" BeforeTargets="CoreCompile">
        <!-- names the obj/.../CustomAssemblyInfo.cs file -->
        <PropertyGroup>
            <CustomAssemblyInfoFile>$(IntermediateOutputPath)CustomAssemblyInfo.cs</CustomAssemblyInfoFile>
        </PropertyGroup>
        <!-- includes the CustomAssemblyInfo for compilation into your project -->
        <ItemGroup>
            <Compile Include="$(CustomAssemblyInfoFile)" />
        </ItemGroup>
        <!-- defines the AssemblyMetadata attribute that will be written -->
        <ItemGroup>
            <AssemblyAttributes Include="AssemblyMetadata">
                <_Parameter1>GitHash</_Parameter1>
                <_Parameter2>$(BuildHash)</_Parameter2>
            </AssemblyAttributes>
            <AssemblyAttributes Include="AssemblyMetadata">
                <_Parameter1>GitCommitCount</_Parameter1>
                <_Parameter2>$(CommitCount)</_Parameter2>
            </AssemblyAttributes>
            <AssemblyAttributes Include="AssemblyMetadata">
                <_Parameter1>GitHashClientStructs</_Parameter1>
                <_Parameter2>$(BuildHashClientStructs)</_Parameter2>
            </AssemblyAttributes>
            <AssemblyAttributes Include="AssemblyMetadata" Condition="'$(DalamudFullGitCommitHash)' != ''">
                <_Parameter1>FullGitHash</_Parameter1>
                <_Parameter2>$(DalamudFullGitCommitHash)</_Parameter2>
            </AssemblyAttributes>
        </ItemGroup>
        <!-- writes the attribute to the customAssemblyInfo file -->
        <WriteCodeFragment Language="C#" OutputFile="$(CustomAssemblyInfoFile)" AssemblyAttributes="@(AssemblyAttributes)" />
    </Target>

    <!-- Copy plugin .targets folder into distrib -->
    <Target Name="CopyPluginTargets" AfterTargets="Build">
        <Copy SourceFiles="$(ProjectDir)\..\targets\Dalamud.Plugin.targets;$(ProjectDir)\..\targets\Dalamud.Plugin.Bootstrap.targets" DestinationFolder="$(OutDir)\targets" />
    </Target>
</Project><|MERGE_RESOLUTION|>--- conflicted
+++ resolved
@@ -5,6 +5,7 @@
         <PlatformTarget>x64</PlatformTarget>
         <Platforms>x64;AnyCPU</Platforms>
         <LangVersion>12.0</LangVersion>
+        <EnableWindowsTargeting>True</EnableWindowsTargeting>
         <EnableWindowsTargeting>True</EnableWindowsTargeting>
     </PropertyGroup>
 
@@ -78,13 +79,9 @@
           <PrivateAssets>all</PrivateAssets>
         </PackageReference>
         <PackageReference Include="MinSharp" Version="1.0.4" />
-<<<<<<< HEAD
-        <PackageReference Include="Newtonsoft.Json" Version="13.0.2" />
+        <PackageReference Include="Newtonsoft.Json" Version="13.0.3" />
         <PackageReference Include="PInvoke.Kernel32" Version="0.7.124" />
         <PackageReference Include="PInvoke.User32" Version="0.7.124" />
-=======
-        <PackageReference Include="Newtonsoft.Json" Version="13.0.3" />
->>>>>>> 2cbb8b9e
         <PackageReference Include="Serilog" Version="2.11.0" />
         <PackageReference Include="Serilog.Sinks.Async" Version="1.5.0" />
         <PackageReference Include="Serilog.Sinks.Console" Version="4.0.1" />
