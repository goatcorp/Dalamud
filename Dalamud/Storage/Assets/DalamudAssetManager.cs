﻿using System.Buffers;
using System.Collections.Generic;
using System.Diagnostics.CodeAnalysis;
using System.IO;
using System.Linq;
using System.Threading;
using System.Threading.Tasks;

using Dalamud.Interface.Internal;
using Dalamud.Interface.Textures.Internal;
using Dalamud.Interface.Textures.TextureWraps;
using Dalamud.Interface.Textures.TextureWraps.Internal;
using Dalamud.IoC;
using Dalamud.IoC.Internal;
using Dalamud.Networking.Http;
using Dalamud.Utility;
using Dalamud.Utility.Timing;

using JetBrains.Annotations;

using Serilog;

namespace Dalamud.Storage.Assets;

/// <summary>
/// A concrete class for <see cref="IDalamudAssetManager"/>.
/// </summary>
[PluginInterface]
[ServiceManager.BlockingEarlyLoadedService(
    "Ensuring that it is worth continuing loading Dalamud, by checking if all required assets are properly available.")]
#pragma warning disable SA1015
[ResolveVia<IDalamudAssetManager>]
#pragma warning restore SA1015
internal sealed class DalamudAssetManager : IInternalDisposableService, IDalamudAssetManager
{
    private const int DownloadAttemptCount = 10;
    private const int RenameAttemptCount = 10;

    private readonly object syncRoot = new();
    private readonly DisposeSafety.ScopedFinalizer scopedFinalizer = new();
    private readonly Dictionary<DalamudAsset, Task<FileStream>?> fileStreams;
    private readonly Dictionary<DalamudAsset, Task<IDalamudTextureWrap>?> textureWraps;
    private readonly Dalamud dalamud;
    private readonly HappyHttpClient httpClient;
    private readonly string localSourceDirectory;
    private readonly CancellationTokenSource cancellationTokenSource;

    private bool isDisposed;

    [ServiceManager.ServiceConstructor]
    private DalamudAssetManager(
        Dalamud dalamud,
        HappyHttpClient httpClient,
        ServiceManager.RegisterStartupBlockerDelegate registerStartupBlocker)
    {
        this.dalamud = dalamud;
        this.httpClient = httpClient;
        this.localSourceDirectory = Path.Combine(this.dalamud.AssetDirectory.FullName, "..", "local");
        Directory.CreateDirectory(this.localSourceDirectory);
        this.scopedFinalizer.Add(this.cancellationTokenSource = new());

        this.fileStreams = Enum.GetValues<DalamudAsset>().ToDictionary(x => x, _ => (Task<FileStream>?)null);
        this.textureWraps = Enum.GetValues<DalamudAsset>().ToDictionary(x => x, _ => (Task<IDalamudTextureWrap>?)null);

        // Block until all the required assets to be ready.
        var loadTimings = Timings.Start("DAM LoadAll");
        registerStartupBlocker(
            Task.WhenAll(
                    Enum.GetValues<DalamudAsset>()
                        .Where(x => x is not DalamudAsset.Empty4X4)
                        .Where(x => x.GetAttribute<DalamudAssetAttribute>()?.Required is true)
                        .Select(this.CreateStreamAsync)
                        .Select(x => x.ToContentDisposedTask()))
                .ContinueWith(
                    r =>
                    {
                        loadTimings.Dispose();
                        return r;
                    })
                .Unwrap(),
            "Prevent Dalamud from loading more stuff, until we've ensured that all required assets are available.");

        Task.WhenAll(
                Enum.GetValues<DalamudAsset>()
                    .Where(x => x is not DalamudAsset.Empty4X4)
                    .Where(x => x.GetAttribute<DalamudAssetAttribute>()?.Required is false)
                    .Select(this.CreateStreamAsync)
                    .Select(x => x.ToContentDisposedTask()))
            .ContinueWith(r => Log.Verbose($"Optional assets load state: {r}"));
    }

    /// <inheritdoc/>
    public IDalamudTextureWrap Empty4X4 => this.GetDalamudTextureWrap(DalamudAsset.Empty4X4);

    /// <inheritdoc/>
    public IDalamudTextureWrap White4X4 => this.GetDalamudTextureWrap(DalamudAsset.White4X4);

    /// <inheritdoc/>
    void IInternalDisposableService.DisposeService()
    {
        lock (this.syncRoot)
        {
            if (this.isDisposed)
                return;

            this.isDisposed = true;
        }

        this.cancellationTokenSource.Cancel();
        Task.WaitAll(
            Array.Empty<Task>()
                 .Concat(this.fileStreams.Values)
                 .Concat(this.textureWraps.Values)
                 .Where(x => x is not null)
                 .Select(x => x.ContinueWith(r => { _ = r.Exception; }))
                 .ToArray());
        this.scopedFinalizer.Dispose();
    }

    /// <inheritdoc/>
    [Pure]
    public bool IsStreamImmediatelyAvailable(DalamudAsset asset) =>
        asset.GetAttribute<DalamudAssetAttribute>()?.Data is not null
        || this.fileStreams[asset]?.IsCompletedSuccessfully is true;

    /// <inheritdoc/>
    [Pure]
    public Stream CreateStream(DalamudAsset asset)
    {
        var s = this.CreateStreamAsync(asset);
        s.Wait();
        if (s.IsCompletedSuccessfully)
            return s.Result;
        if (s.Exception is not null)
            throw new AggregateException(s.Exception.InnerExceptions);
        throw new OperationCanceledException();
    }

    /// <inheritdoc/>
    [Pure]
    public Task<Stream> CreateStreamAsync(DalamudAsset asset)
    {
        if (asset.GetAttribute<DalamudAssetAttribute>() is { Data: { } rawData })
            return Task.FromResult<Stream>(new MemoryStream(rawData, false));

        Task<FileStream> task;
        lock (this.syncRoot)
        {
            if (this.isDisposed)
                throw new ObjectDisposedException(nameof(DalamudAssetManager));

            task = this.fileStreams[asset] ??= CreateInnerAsync();
        }

        return this.TransformImmediate(
            task,
            x => (Stream)new FileStream(
                x.Name,
                FileMode.Open,
                FileAccess.Read,
                FileShare.Read,
                4096,
                FileOptions.Asynchronous | FileOptions.SequentialScan));

        async Task<FileStream> CreateInnerAsync()
        {
            string path;
            List<Exception?> exceptions = null;
            foreach (var name in asset.GetAttributes<DalamudAssetPathAttribute>().Select(x => x.FileName))
            {
                if (!File.Exists(path = Path.Combine(this.dalamud.AssetDirectory.FullName, name)))
                    continue;

                try
                {
                    return File.OpenRead(path);
                }
                catch (Exception e) when (e is not OperationCanceledException)
                {
                    exceptions ??= new();
                    exceptions.Add(e);
                }
            }

            if (File.Exists(path = Path.Combine(this.localSourceDirectory, asset.ToString())))
            {
                try
                {
                    return File.OpenRead(path);
                }
                catch (Exception e) when (e is not OperationCanceledException)
                {
                    exceptions ??= new();
                    exceptions.Add(e);
                }
            }

            var tempPath = $"{path}.{Environment.ProcessId:x}.{Environment.CurrentManagedThreadId:x}";
            try
            {
                for (var i = 0; i < DownloadAttemptCount; i++)
                {
                    var attemptedAny = false;
                    foreach (var url in asset.GetAttributes<DalamudAssetOnlineSourceAttribute>())
                    {
                        Log.Information("[{who}] {asset}: Trying {url}", nameof(DalamudAssetManager), asset, url);
                        attemptedAny = true;

                        try
                        {
                            await using (var tempPathStream = File.Open(tempPath, FileMode.Create, FileAccess.Write))
                            {
                                await url.DownloadAsync(
                                    this.httpClient.SharedHttpClient,
                                    tempPathStream,
                                    this.cancellationTokenSource.Token);
                            }

                            for (var j = RenameAttemptCount; ; j--)
                            {
                                try
                                {
                                    File.Move(tempPath, path);
                                }
                                catch (IOException ioe)
                                {
                                    if (j == 0)
                                        throw;
                                    Log.Warning(
                                        ioe,
                                        "[{who}] {asset}: Renaming failed; trying again {n} more times",
                                        nameof(DalamudAssetManager),
                                        asset,
                                        j);
                                    await Task.Delay(1000, this.cancellationTokenSource.Token);
                                    continue;
                                }

                                return File.OpenRead(path);
                            }
                        }
                        catch (Exception e) when (e is not OperationCanceledException)
                        {
                            Log.Error(e, "[{who}] {asset}: Failed {url}", nameof(DalamudAssetManager), asset, url);
                        }
                    }

                    if (!attemptedAny)
                        throw new FileNotFoundException($"Failed to find the asset {asset}.", asset.ToString());

                    // Wait up to 5 minutes
                    var delay = Math.Min(300, (1 << i) * 1000);
                    Log.Error(
                        "[{who}] {asset}: Failed to download. Trying again in {sec} seconds...",
                        nameof(DalamudAssetManager),
                        asset,
                        delay);
                    await Task.Delay(delay * 1000, this.cancellationTokenSource.Token);
                }

                throw new FileNotFoundException($"Failed to load the asset {asset}.", asset.ToString());
            }
            catch (Exception e) when (e is not OperationCanceledException)
            {
                exceptions ??= new();
                exceptions.Add(e);
                try
                {
                    File.Delete(tempPath);
                }
                catch
                {
                    // don't care
                }
            }

            throw new AggregateException(exceptions);
        }
    }

    /// <inheritdoc/>
    [Pure]
    public IDalamudTextureWrap GetDalamudTextureWrap(DalamudAsset asset) =>
        this.GetDalamudTextureWrapAsync(asset).Result;

    /// <inheritdoc/>
    [Pure]
    [return: NotNullIfNotNull(nameof(defaultWrap))]
    public IDalamudTextureWrap? GetDalamudTextureWrap(DalamudAsset asset, IDalamudTextureWrap? defaultWrap)
    {
        var task = this.GetDalamudTextureWrapAsync(asset);
        return task.IsCompletedSuccessfully ? task.Result : defaultWrap;
    }

    /// <inheritdoc/>
    [Pure]
    public Task<IDalamudTextureWrap> GetDalamudTextureWrapAsync(DalamudAsset asset)
    {
        var purpose = asset.GetPurpose();
        if (purpose is not DalamudAssetPurpose.TextureFromPng and not DalamudAssetPurpose.TextureFromRaw)
            throw new ArgumentOutOfRangeException(nameof(asset), asset, "The asset cannot be taken as a Texture2D.");

        Task<IDalamudTextureWrap> task;
        lock (this.syncRoot)
        {
            if (this.isDisposed)
                throw new ObjectDisposedException(nameof(DalamudAssetManager));

            task = this.textureWraps[asset] ??= CreateInnerAsync();
        }

        return task;

        async Task<IDalamudTextureWrap> CreateInnerAsync()
        {
            var buf = Array.Empty<byte>();
            try
            {
                var tm = await Service<TextureManager>.GetAsync();
                await using var stream = await this.CreateStreamAsync(asset);
                var length = checked((int)stream.Length);
                buf = ArrayPool<byte>.Shared.Rent(length);
                stream.ReadExactly(buf, 0, length);
<<<<<<< HEAD
                var name = $"{nameof(DalamudAssetManager)}:{asset}";
                var image = purpose switch
                {
                    DalamudAssetPurpose.TextureFromPng => im.CreateTexture2DFromBytes(buf, name),
                    DalamudAssetPurpose.TextureFromRaw =>
                        asset.GetAttribute<DalamudAssetRawTextureAttribute>() is { } raw
                            ? im.CreateTexture2DFromRaw(buf, raw.Pitch, raw.Width, raw.Height, (int)raw.Format, name)
=======
                var name = $"{nameof(DalamudAsset)}[{Enum.GetName(asset)}]";
                var image = purpose switch
                {
                    DalamudAssetPurpose.TextureFromPng => await tm.CreateFromImageAsync(buf, name),
                    DalamudAssetPurpose.TextureFromRaw =>
                        asset.GetAttribute<DalamudAssetRawTextureAttribute>() is { } raw
                            ? await tm.CreateFromRawAsync(raw.Specification, buf, name)
>>>>>>> 2cbb8b9e
                            : throw new InvalidOperationException(
                                  "TextureFromRaw must accompany a DalamudAssetRawTextureAttribute."),
                    _ => null,
                };
                var disposeDeferred =
                    this.scopedFinalizer.Add(image)
                    ?? throw new InvalidOperationException("Something went wrong very badly");
                return new DisposeSuppressingTextureWrap(disposeDeferred);
            }
            catch (Exception e)
            {
                Log.Error(e, "[{name}] Failed to load {asset}.", nameof(DalamudAssetManager), asset);
                throw;
            }
            finally
            {
                ArrayPool<byte>.Shared.Return(buf);
            }
        }
    }

    private Task<TOut> TransformImmediate<TIn, TOut>(Task<TIn> task, Func<TIn, TOut> transformer)
    {
        if (task.IsCompletedSuccessfully)
            return Task.FromResult(transformer(task.Result));
        if (task.Exception is { } exc)
            return Task.FromException<TOut>(exc);
        return task.ContinueWith(_ => this.TransformImmediate(task, transformer)).Unwrap();
    }
}<|MERGE_RESOLUTION|>--- conflicted
+++ resolved
@@ -321,15 +321,6 @@
                 var length = checked((int)stream.Length);
                 buf = ArrayPool<byte>.Shared.Rent(length);
                 stream.ReadExactly(buf, 0, length);
-<<<<<<< HEAD
-                var name = $"{nameof(DalamudAssetManager)}:{asset}";
-                var image = purpose switch
-                {
-                    DalamudAssetPurpose.TextureFromPng => im.CreateTexture2DFromBytes(buf, name),
-                    DalamudAssetPurpose.TextureFromRaw =>
-                        asset.GetAttribute<DalamudAssetRawTextureAttribute>() is { } raw
-                            ? im.CreateTexture2DFromRaw(buf, raw.Pitch, raw.Width, raw.Height, (int)raw.Format, name)
-=======
                 var name = $"{nameof(DalamudAsset)}[{Enum.GetName(asset)}]";
                 var image = purpose switch
                 {
@@ -337,7 +328,6 @@
                     DalamudAssetPurpose.TextureFromRaw =>
                         asset.GetAttribute<DalamudAssetRawTextureAttribute>() is { } raw
                             ? await tm.CreateFromRawAsync(raw.Specification, buf, name)
->>>>>>> 2cbb8b9e
                             : throw new InvalidOperationException(
                                   "TextureFromRaw must accompany a DalamudAssetRawTextureAttribute."),
                     _ => null,
