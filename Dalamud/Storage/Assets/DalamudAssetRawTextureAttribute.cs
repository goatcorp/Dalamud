--- conflicted
+++ resolved
@@ -1,6 +1,4 @@
 ﻿using Dalamud.Interface.Textures;
-
-using TerraFX.Interop.DirectX;
 
 using TerraFX.Interop.DirectX;
 
@@ -14,41 +12,12 @@
     /// <param name="width">The width.</param>
     /// <param name="height">The height.</param>
     /// <param name="format">The format.</param>
-<<<<<<< HEAD
-    public DalamudAssetRawTextureAttribute(int width, int pitch, int height, DXGI_FORMAT format)
-    {
-        this.Width = width;
-        this.Pitch = pitch;
-        this.Height = height;
-        this.Format = format;
-    }
-
-    /// <summary>
-    /// Gets the width.
-    /// </summary>
-    public int Width { get; }
-
-    /// <summary>
-    /// Gets the pitch.
-    /// </summary>
-    public int Pitch { get; }
-
-    /// <summary>
-    /// Gets the height.
-    /// </summary>
-    public int Height { get; }
-=======
     /// <param name="pitch">The pitch.</param>
     public DalamudAssetRawTextureAttribute(int width, int height, DXGI_FORMAT format, int pitch) =>
         this.Specification = new(width, height, (int)format, pitch);
->>>>>>> 2cbb8b9e
 
     /// <summary>
     /// Gets the specification.
     /// </summary>
-<<<<<<< HEAD
-    public DXGI_FORMAT Format { get; }
-=======
     public RawImageSpecification Specification { get; }
->>>>>>> 2cbb8b9e
 }