using System.Runtime.InteropServices;
using System.Text;

namespace Dalamud;

/// <summary>
/// Class facilitating safe memory access.
/// </summary>
/// <remarks>
/// Attention! The performance of these methods is severely worse than regular <see cref="Marshal"/> calls.
/// Please consider using those instead in performance-critical code.
/// </remarks>
public static class SafeMemory
{
    private static readonly SafeHandle Handle;

    static SafeMemory()
    {
        Handle = Windows.Win32.PInvoke.GetCurrentProcess_SafeHandle();
    }

    /// <summary>
    /// Read a byte array from the current process.
    /// </summary>
    /// <param name="address">The address to read from.</param>
    /// <param name="count">The amount of bytes to read.</param>
    /// <param name="buffer">The result buffer.</param>
<<<<<<< HEAD
    /// <returns>Whether or not the read succeeded.</returns>
    public static unsafe bool ReadBytes(IntPtr address, int count, out byte[] buffer)
=======
    /// <returns>Whether the read succeeded.</returns>
    public static bool ReadBytes(IntPtr address, int count, out byte[] buffer)
>>>>>>> 13306e24
    {
        buffer = new byte[count <= 0 ? 0 : count];
        fixed (byte* p = buffer)
        {
            UIntPtr bytesRead;
            if (!Windows.Win32.PInvoke.ReadProcessMemory(
                Handle,
                address.ToPointer(),
                p,
                new UIntPtr((uint)count),
                &bytesRead))
            {
                return false;
            }
        }

        return true;
    }

    /// <summary>
    /// Write a byte array to the current process.
    /// </summary>
    /// <param name="address">The address to write to.</param>
    /// <param name="buffer">The buffer to write.</param>
<<<<<<< HEAD
    /// <returns>Whether or not the write succeeded.</returns>
    public static unsafe bool WriteBytes(IntPtr address, byte[] buffer)
=======
    /// <returns>Whether the write succeeded.</returns>
    public static bool WriteBytes(IntPtr address, byte[] buffer)
>>>>>>> 13306e24
    {
        if (buffer.Length == 0)
            return true;

        UIntPtr bytesWritten;
        fixed (byte* p = buffer)
        {
            if (!Windows.Win32.PInvoke.WriteProcessMemory(
                Handle,
                address.ToPointer(),
                p,
                new UIntPtr((uint)buffer.Length),
                &bytesWritten))
            {
                return false;
            }
        }

        return true;
    }

    /// <summary>
    /// Read an object of the specified struct from the current process.
    /// </summary>
    /// <typeparam name="T">The type of the struct.</typeparam>
    /// <param name="address">The address to read from.</param>
    /// <param name="result">The resulting object.</param>
    /// <returns>Whether the read succeeded.</returns>
    public static bool Read<T>(IntPtr address, out T result) where T : struct
    {
        if (!ReadBytes(address, SizeCache<T>.Size, out var buffer))
        {
            result = default;
            return false;
        }

        using var mem = new LocalMemory(buffer.Length);
        mem.Write(buffer);

        result = mem.Read<T>();
        return true;
    }

    /// <summary>
    /// Read an array of objects of the specified struct from the current process.
    /// </summary>
    /// <typeparam name="T">The type of the struct.</typeparam>
    /// <param name="address">The address to read from.</param>
    /// <param name="count">The length of the array.</param>
    /// <returns>An array of the read objects, or null if any entry of the array failed to read.</returns>
    public static T[]? Read<T>(IntPtr address, int count) where T : struct
    {
        var size = SizeOf<T>();
        if (!ReadBytes(address, count * size, out var buffer))
            return null;
        var result = new T[count];
        using var mem = new LocalMemory(buffer.Length);
        mem.Write(buffer);
        for (var i = 0; i < result.Length; i++)
            result[i] = mem.Read<T>(i * size);
        return result;
    }

    /// <summary>
    /// Write a struct to the current process.
    /// </summary>
    /// <typeparam name="T">The type of the struct.</typeparam>
    /// <param name="address">The address to write to.</param>
    /// <param name="obj">The object to write.</param>
    /// <returns>Whether the write succeeded.</returns>
    public static bool Write<T>(IntPtr address, T obj) where T : struct
    {
        using var mem = new LocalMemory(SizeCache<T>.Size);
        mem.Write(obj);
        return WriteBytes(address, mem.Read());
    }

    /// <summary>
    /// Write an array of structs to the current process.
    /// </summary>
    /// <typeparam name="T">The type of the structs.</typeparam>
    /// <param name="address">The address to write to.</param>
    /// <param name="objArray">The array to write.</param>
    /// <returns>Whether the write succeeded.</returns>
    public static bool Write<T>(IntPtr address, T[] objArray) where T : struct
    {
        if (objArray == null || objArray.Length == 0)
            return true;
        var size = SizeCache<T>.Size;
        using var mem = new LocalMemory(objArray.Length * size);
        for (var i = 0; i < objArray.Length; i++)
            mem.Write(objArray[i], i * size);
        return WriteBytes(address, mem.Read());
    }

    /// <summary>
    /// Read a string from the current process(UTF-8).
    /// </summary>
    /// <remarks>
    /// Attention! This will use the .NET Encoding.UTF8 class to decode the text.
    /// If you read a FFXIV string, please use ReadBytes and parse the string with the applicable class,
    /// since Encoding.UTF8 destroys the FFXIV payload structure.
    /// </remarks>
    /// <param name="address">The address to read from.</param>
    /// <param name="maxLength">The maximum length of the string.</param>
    /// <returns>The read string, or null in case the read was not successful.</returns>
    public static string? ReadString(IntPtr address, int maxLength = 256)
    {
        return ReadString(address, Encoding.UTF8, maxLength);
    }

    /// <summary>
    /// Read a string from the current process(UTF-8).
    /// </summary>
    /// <remarks>
    /// Attention! This will use the .NET Encoding class to decode the text.
    /// If you read a FFXIV string, please use ReadBytes and parse the string with the applicable class,
    /// since Encoding may destroy the FFXIV payload structure.
    /// </remarks>
    /// <param name="address">The address to read from.</param>
    /// <param name="encoding">The encoding to use to decode the string.</param>
    /// <param name="maxLength">The maximum length of the string.</param>
    /// <returns>The read string, or null in case the read was not successful.</returns>
    public static string? ReadString(IntPtr address, Encoding encoding, int maxLength = 256)
    {
        if (!ReadBytes(address, maxLength, out var buffer))
            return null;
        var data = encoding.GetString(buffer);
        var eosPos = data.IndexOf('\0');
        return eosPos == -1 ? data : data.Substring(0, eosPos);
    }

    /// <summary>
    /// Write a string to the current process.
    /// </summary>
    /// <remarks>
    /// Attention! This will use the .NET Encoding class to encode the text.
    /// If you read a FFXIV string, please use WriteBytes with the applicable encoded SeString,
    /// since Encoding may destroy the FFXIV payload structure.
    /// </remarks>
    /// <param name="address">The address to write to.</param>
    /// <param name="str">The string to write.</param>
    /// <returns>Whether the write succeeded.</returns>
    public static bool WriteString(IntPtr address, string str)
    {
        return WriteString(address, str, Encoding.UTF8);
    }

    /// <summary>
    /// Write a string to the current process.
    /// </summary>
    /// <remarks>
    /// Attention! This will use the .NET Encoding class to encode the text.
    /// If you read a FFXIV string, please use WriteBytes with the applicable encoded SeString,
    /// since Encoding may destroy the FFXIV payload structure.
    /// </remarks>
    /// <param name="address">The address to write to.</param>
    /// <param name="str">The string to write.</param>
    /// <param name="encoding">The encoding to use.</param>
    /// <returns>Whether the write succeeded.</returns>
    public static bool WriteString(IntPtr address, string str, Encoding encoding)
    {
        if (string.IsNullOrEmpty(str))
            return true;
        return WriteBytes(address, encoding.GetBytes(str + "\0"));
    }

    /// <summary>
    /// Marshals data from an unmanaged block of memory to a managed object.
    /// </summary>
    /// <typeparam name="T">The type to create.</typeparam>
    /// <param name="addr">The address to read from.</param>
    /// <returns>The read object, or null, if it could not be read.</returns>
    public static T? PtrToStructure<T>(IntPtr addr) where T : struct => (T?)PtrToStructure(addr, typeof(T));

    /// <summary>
    /// Marshals data from an unmanaged block of memory to a managed object.
    /// </summary>
    /// <param name="addr">The address to read from.</param>
    /// <param name="type">The type to create.</param>
    /// <returns>The read object, or null, if it could not be read.</returns>
    public static object? PtrToStructure(IntPtr addr, Type type)
    {
        var size = Marshal.SizeOf(type);

        if (!ReadBytes(addr, size, out var buffer))
            return null;

        var mem = new LocalMemory(size);
        mem.Write(buffer);

        return mem.Read(type);
    }

    /// <summary>
    /// Get the size of the passed type.
    /// </summary>
    /// <typeparam name="T">The type to inspect.</typeparam>
    /// <returns>The size of the passed type.</returns>
    public static int SizeOf<T>() where T : struct
    {
        return SizeCache<T>.Size;
    }

    private static class SizeCache<T>
    {
        // ReSharper disable once StaticMemberInGenericType
        public static readonly int Size;

        static SizeCache()
        {
            var type = typeof(T);
            if (type.IsEnum)
                type = type.GetEnumUnderlyingType();
            Size = Type.GetTypeCode(type) == TypeCode.Boolean ? 1 : Marshal.SizeOf(type);
        }
    }

    private sealed class LocalMemory : IDisposable
    {
        private readonly int size;

        private IntPtr hGlobal;

        public LocalMemory(int size)
        {
            this.size = size;
            this.hGlobal = Marshal.AllocHGlobal(this.size);
        }

        ~LocalMemory() => this.Dispose();

        public byte[] Read()
        {
            var bytes = new byte[this.size];
            Marshal.Copy(this.hGlobal, bytes, 0, this.size);
            return bytes;
        }

        public T Read<T>(int offset = 0) => (T)Marshal.PtrToStructure(this.hGlobal + offset, typeof(T));

        public object? Read(Type type, int offset = 0) => Marshal.PtrToStructure(this.hGlobal + offset, type);

        public void Write(byte[] data, int index = 0) => Marshal.Copy(data, index, this.hGlobal, this.size);

        public void Write<T>(T data, int offset = 0) => Marshal.StructureToPtr(data, this.hGlobal + offset, false);

        public void Dispose()
        {
            Marshal.FreeHGlobal(this.hGlobal);
            this.hGlobal = IntPtr.Zero;
            GC.SuppressFinalize(this);
        }
    }
}<|MERGE_RESOLUTION|>--- conflicted
+++ resolved
@@ -25,13 +25,8 @@
     /// <param name="address">The address to read from.</param>
     /// <param name="count">The amount of bytes to read.</param>
     /// <param name="buffer">The result buffer.</param>
-<<<<<<< HEAD
-    /// <returns>Whether or not the read succeeded.</returns>
+    /// <returns>Whether the read succeeded.</returns>
     public static unsafe bool ReadBytes(IntPtr address, int count, out byte[] buffer)
-=======
-    /// <returns>Whether the read succeeded.</returns>
-    public static bool ReadBytes(IntPtr address, int count, out byte[] buffer)
->>>>>>> 13306e24
     {
         buffer = new byte[count <= 0 ? 0 : count];
         fixed (byte* p = buffer)
@@ -56,13 +51,8 @@
     /// </summary>
     /// <param name="address">The address to write to.</param>
     /// <param name="buffer">The buffer to write.</param>
-<<<<<<< HEAD
-    /// <returns>Whether or not the write succeeded.</returns>
+    /// <returns>Whether the write succeeded.</returns>
     public static unsafe bool WriteBytes(IntPtr address, byte[] buffer)
-=======
-    /// <returns>Whether the write succeeded.</returns>
-    public static bool WriteBytes(IntPtr address, byte[] buffer)
->>>>>>> 13306e24
     {
         if (buffer.Length == 0)
             return true;
