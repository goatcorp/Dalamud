using System;
using System.Diagnostics;
using System.Runtime.InteropServices;
using System.Text;

using JetBrains.Annotations;

namespace Dalamud
{
    /// <summary>
    /// Class facilitating safe memory access.
    /// </summary>
    /// <remarks>
    /// Attention! The performance of these methods is severely worse than regular <see cref="Marshal"/> calls.
    /// Please consider using these instead in performance-critical code.
    /// </remarks>
    public static class SafeMemory
    {
        private static readonly IntPtr Handle;
        private static readonly IntPtr MainModule;

        static SafeMemory()
        {
            Handle = Imports.GetCurrentProcess();
            MainModule = Process.GetCurrentProcess().MainModule?.BaseAddress ?? IntPtr.Zero;
        }

        /// <summary>
        /// Read a byte array from the current process.
        /// </summary>
        /// <param name="address">The address to read from.</param>
        /// <param name="count">The amount of bytes to read.</param>
        /// <param name="buffer">The result buffer.</param>
        /// <returns>Whether or not the read succeeded.</returns>
        public static bool ReadBytes(IntPtr address, int count, out byte[] buffer)
        {
            buffer = new byte[count <= 0 ? 0 : count];
            return Imports.ReadProcessMemory(Handle, address, buffer, buffer.Length, out _);
        }

        /// <summary>
        /// Read a byte array from the current process.
        /// </summary>
        /// <param name="address">The address to read from.</param>
        /// <param name="count">The amount of bytes to read.</param>
        /// <param name="ptr">Pointer to read into.</param>
        /// <returns>Whether or not the read succeeded.</returns>
        public static bool ReadBytes(IntPtr address, int count, IntPtr ptr)
        {
            return Imports.ReadProcessMemory(Handle, address, ptr, count, out _);
        }

        /// <summary>
        /// Write a byte array to the current process.
        /// </summary>
        /// <param name="address">The address to write to.</param>
        /// <param name="buffer">The buffer to write.</param>
        /// <returns>Whether or not the write succeeded.</returns>
        public static bool WriteBytes(IntPtr address, byte[] buffer)
        {
            return Imports.WriteProcessMemory(Handle, address, buffer, buffer.Length, out _);
        }

        /// <summary>
<<<<<<< HEAD
        /// Write a byte array to the current process.
        /// </summary>
        /// <param name="address">The address to write to.</param>
        /// <param name="count">The amount of bytes to write.</param>
        /// <param name="ptr">Pointer to write into</param>
        /// <returns>Whether or not the write succeeded.</returns>
        public static bool WriteBytes(IntPtr address, int count, IntPtr ptr)
        {
            return Imports.WriteProcessMemory(Handle, address, ptr, count, out _);
        }

        /// <summary>
        /// Read an object of the specified struct from the current process.
=======
        ///     Read an object of the specified struct from the current process.
>>>>>>> 0c840577
        /// </summary>
        /// <typeparam name="T">The type of the struct.</typeparam>
        /// <param name="address">The address to read from.</param>
        /// <param name="result">The resulting object.</param>
        /// <returns>Whether or not the read succeeded.</returns>
        public static bool Read<T>(IntPtr address, out T result) where T : struct
        {
            if (!ReadBytes(address, SizeCache<T>.Size, out var buffer))
            {
                result = default;
                return false;
            }

            using var mem = new LocalMemory(buffer.Length);
            mem.Write(buffer);

            result = mem.Read<T>();
            return true;
        }

        /// <summary>
        /// Read an array of objects of the specified struct from the current process.
        /// </summary>
        /// <typeparam name="T">The type of the struct.</typeparam>
        /// <param name="address">The address to read from.</param>
        /// <param name="count">The length of the array.</param>
        /// <returns>An array of the read objects, or null if any entry of the array failed to read.</returns>
        [CanBeNull]
        public static T[] Read<T>(IntPtr address, int count) where T : struct
        {
            var size = SizeOf<T>();
            if (!ReadBytes(address, count * size, out var buffer))
                return null;
            var result = new T[count];
            using var mem = new LocalMemory(buffer.Length);
            mem.Write(buffer);
            for (var i = 0; i < result.Length; i++)
                result[i] = mem.Read<T>(i * size);
            return result;
        }

        /// <summary>
        /// Write a struct to the current process.
        /// </summary>
        /// <typeparam name="T">The type of the struct.</typeparam>
        /// <param name="address">The address to write to.</param>
        /// <param name="obj">The object to write.</param>
        /// <returns>Whether or not the write succeeded.</returns>
        public static bool Write<T>(IntPtr address, T obj) where T : struct
        {
            using var mem = new LocalMemory(SizeCache<T>.Size);
            mem.Write(obj);
            return WriteBytes(address, mem.Read());
        }

        /// <summary>
        /// Write an array of structs to the current process.
        /// </summary>
        /// <typeparam name="T">The type of the structs.</typeparam>
        /// <param name="address">The address to write to.</param>
        /// <param name="objArray">The array to write.</param>
        /// <returns>Whether or not the write succeeded.</returns>
        public static bool Write<T>(IntPtr address, T[] objArray) where T : struct
        {
            if (objArray == null || objArray.Length == 0)
                return true;
            var size = SizeCache<T>.Size;
            using var mem = new LocalMemory(objArray.Length * size);
            for (var i = 0; i < objArray.Length; i++)
                mem.Write(objArray[i], i * size);
            return WriteBytes(address, mem.Read());
        }

        /// <summary>
        /// Read a string from the current process(UTF-8).
        /// </summary>
        /// <remarks>
        /// Attention! This will use the .NET Encoding.UTF8 class to decode the text.
        /// If you read a FFXIV string, please use ReadBytes and parse the string with the applicable class,
        /// since Encoding.UTF8 destroys the FFXIV payload structure.
        /// </remarks>
        /// <param name="address">The address to read from.</param>
        /// <param name="maxLength">The maximum length of the string.</param>
        /// <returns>The read string, or null in case the read was not successful.</returns>
        [CanBeNull]
        public static string ReadString(IntPtr address, int maxLength = 256)
        {
            return ReadString(address, Encoding.UTF8, maxLength);
        }

        /// <summary>
        /// Read a string from the current process(UTF-8).
        /// </summary>
        /// <remarks>
        /// Attention! This will use the .NET Encoding class to decode the text.
        /// If you read a FFXIV string, please use ReadBytes and parse the string with the applicable class,
        /// since Encoding may destroy the FFXIV payload structure.
        /// </remarks>
        /// <param name="address">The address to read from.</param>
        /// <param name="encoding">The encoding to use to decode the string.</param>
        /// <param name="maxLength">The maximum length of the string.</param>
        /// <returns>The read string, or null in case the read was not successful.</returns>
        [CanBeNull]
        public static string ReadString(IntPtr address, Encoding encoding, int maxLength = 256)
        {
            if (!ReadBytes(address, maxLength, out var buffer))
                return null;
            var data = encoding.GetString(buffer);
            var eosPos = data.IndexOf('\0');
            return eosPos == -1 ? data : data.Substring(0, eosPos);
        }

        /// <summary>
        /// Write a string to the current process.
        /// </summary>
        /// <remarks>
        /// Attention! This will use the .NET Encoding class to encode the text.
        /// If you read a FFXIV string, please use WriteBytes with the applicable encoded SeString,
        /// since Encoding may destroy the FFXIV payload structure.
        /// </remarks>
        /// <param name="address">The address to write to.</param>
        /// <param name="str">The string to write.</param>
        /// <returns>Whether or not the write succeeded.</returns>
        public static bool WriteString(IntPtr address, string str)
        {
            return WriteString(address, str, Encoding.UTF8);
        }

        /// <summary>
        /// Write a string to the current process.
        /// </summary>
        /// <remarks>
        /// Attention! This will use the .NET Encoding class to encode the text.
        /// If you read a FFXIV string, please use WriteBytes with the applicable encoded SeString,
        /// since Encoding may destroy the FFXIV payload structure.
        /// </remarks>
        /// <param name="address">The address to write to.</param>
        /// <param name="str">The string to write.</param>
        /// <param name="encoding">The encoding to use.</param>
        /// <returns>Whether or not the write succeeded.</returns>
        public static bool WriteString(IntPtr address, string str, Encoding encoding)
        {
            if (string.IsNullOrEmpty(str))
                return true;
            return WriteBytes(address, encoding.GetBytes(str + "\0"));
        }

        /// <summary>
        /// Get the size of the passed type.
        /// </summary>
        /// <typeparam name="T">The type to inspect.</typeparam>
        /// <returns>The size of the passed type.</returns>
        public static int SizeOf<T>() where T : struct
        {
            return SizeCache<T>.Size;
        }

        private static class SizeCache<T>
        {
            // ReSharper disable once StaticMemberInGenericType
            public static readonly int Size;

            static SizeCache()
            {
                var type = typeof(T);
                if (type.IsEnum)
                    type = type.GetEnumUnderlyingType();
                Size = Type.GetTypeCode(type) == TypeCode.Boolean ? 1 : Marshal.SizeOf(type);
            }
        }

        private static class Imports
        {
            [DllImport("kernel32", SetLastError = true)]
            public static extern bool ReadProcessMemory(IntPtr hProcess, IntPtr lpBaseAddress, [Out] byte[] lpBuffer, int nSize, out int lpNumberOfBytesRead);

            [DllImport("kernel32", SetLastError = true)]
            public static extern bool ReadProcessMemory(IntPtr hProcess, IntPtr lpBaseAddress, IntPtr lpBuffer, int nSize, out int lpNumberOfBytesRead);

            [DllImport("kernel32", SetLastError = true)]
            public static extern bool WriteProcessMemory(IntPtr hProcess, IntPtr lpBaseAddress, byte[] lpBuffer, int nSize, out int lpNumberOfBytesWritten);

            [DllImport("kernel32", SetLastError = true)]
            public static extern bool WriteProcessMemory(IntPtr hProcess, IntPtr lpBaseAddress, IntPtr lpBuffer, int nSize, out int lpNumberOfBytesWritten);

            [DllImport("kernel32", SetLastError = false)]
            public static extern IntPtr GetCurrentProcess();
        }

        private sealed class LocalMemory : IDisposable
        {
            private readonly int size;

            private IntPtr hGlobal;

            public LocalMemory(int size)
            {
                this.size = size;
                this.hGlobal = Marshal.AllocHGlobal(this.size);
            }

            ~LocalMemory() => this.Dispose();

            public byte[] Read()
            {
                var bytes = new byte[this.size];
                Marshal.Copy(this.hGlobal, bytes, 0, this.size);
                return bytes;
            }

            public T Read<T>(int offset = 0) => (T)Marshal.PtrToStructure(this.hGlobal + offset, typeof(T));

            public void Write(byte[] data, int index = 0) => Marshal.Copy(data, index, this.hGlobal, this.size);

            public void Write<T>(T data, int offset = 0) => Marshal.StructureToPtr(data, this.hGlobal + offset, false);

            public void Dispose()
            {
                Marshal.FreeHGlobal(this.hGlobal);
                this.hGlobal = IntPtr.Zero;
                GC.SuppressFinalize(this);
            }
        }
    }
}<|MERGE_RESOLUTION|>--- conflicted
+++ resolved
@@ -62,23 +62,7 @@
         }
 
         /// <summary>
-<<<<<<< HEAD
-        /// Write a byte array to the current process.
-        /// </summary>
-        /// <param name="address">The address to write to.</param>
-        /// <param name="count">The amount of bytes to write.</param>
-        /// <param name="ptr">Pointer to write into</param>
-        /// <returns>Whether or not the write succeeded.</returns>
-        public static bool WriteBytes(IntPtr address, int count, IntPtr ptr)
-        {
-            return Imports.WriteProcessMemory(Handle, address, ptr, count, out _);
-        }
-
-        /// <summary>
-        /// Read an object of the specified struct from the current process.
-=======
         ///     Read an object of the specified struct from the current process.
->>>>>>> 0c840577
         /// </summary>
         /// <typeparam name="T">The type of the struct.</typeparam>
         /// <param name="address">The address to read from.</param>
