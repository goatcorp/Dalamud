using System;
using System.Globalization;
using System.IO;
using System.Linq;
using System.Reflection;

using CheapLoc;
using Dalamud.Configuration.Internal;
using Serilog;

namespace Dalamud;

/// <summary>
/// Class handling localization.
/// </summary>
[ServiceManager.EarlyLoadedService]
public class Localization : IServiceType
{
    /// <summary>
    /// Array of language codes which have a valid translation in Dalamud.
    /// </summary>
    public static readonly string[] ApplicableLangCodes = { "de", "ja", "fr", "it", "es", "ko", "no", "ru", "zh", "tw" };

    private const string FallbackLangCode = "en";

    private readonly string locResourceDirectory;
    private readonly string locResourcePrefix;
    private readonly bool useEmbedded;
    private readonly Assembly assembly;

    /// <summary>
    /// Initializes a new instance of the <see cref="Localization"/> class.
    /// </summary>
    /// <param name="locResourceDirectory">The working directory to load language files from.</param>
    /// <param name="locResourcePrefix">The prefix on the loc resource file name (e.g. dalamud_).</param>
    /// <param name="useEmbedded">Use embedded loc resource files.</param>
    public Localization(string locResourceDirectory, string locResourcePrefix = "", bool useEmbedded = false)
    {
        this.locResourceDirectory = locResourceDirectory;
        this.locResourcePrefix = locResourcePrefix;
        this.useEmbedded = useEmbedded;
        this.assembly = Assembly.GetCallingAssembly();
    }

    [ServiceManager.ServiceConstructor]
    private Localization(Dalamud dalamud, DalamudConfiguration configuration)
        : this(Path.Combine(dalamud.AssetDirectory.FullName, "UIRes", "loc", "dalamud"), "dalamud_")
    {
        if (!string.IsNullOrEmpty(configuration.LanguageOverride))
            this.SetupWithLangCode(configuration.LanguageOverride);
        else
            this.SetupWithUiCulture();
    }

    /// <summary>
    /// Delegate for the <see cref="Localization.LocalizationChanged"/> event that occurs when the language is changed.
    /// </summary>
    /// <param name="langCode">The language code of the new language.</param>
    public delegate void LocalizationChangedDelegate(string langCode);

    /// <summary>
    /// Event that occurs when the language is changed.
    /// </summary>
    public event LocalizationChangedDelegate LocalizationChanged;

    /// <summary>
    /// Search the set-up localization data for the provided assembly for the given string key and return it.
    /// If the key is not present, the fallback is shown.
    /// The fallback is also required to create the string files to be localized.
    /// </summary>
    /// <param name="key">The string key to be returned.</param>
    /// <param name="fallBack">The fallback string, usually your source language.</param>
    /// <returns>The localized string, fallback or string key if not found.</returns>
    // TODO: This breaks loc export, since it's being called without string args. Fix in CheapLoc.
    public static string Localize(string key, string fallBack)
    {
        return Loc.Localize(key, fallBack, Assembly.GetCallingAssembly());
    }

    /// <summary>
    /// Set up the UI language with the users' local UI culture.
    /// </summary>
    public void SetupWithUiCulture()
    {
        try
        {
            var currentUiLang = CultureInfo.CurrentUICulture;
            Log.Information("Trying to set up Loc for culture {0}", currentUiLang.TwoLetterISOLanguageName);

            if (ApplicableLangCodes.Any(langCode => currentUiLang.TwoLetterISOLanguageName == langCode))
            {
                this.SetupWithLangCode(currentUiLang.TwoLetterISOLanguageName);
            }
            else
            {
                this.SetupWithFallbacks();
            }
        }
        catch (Exception ex)
        {
            Log.Error(ex, "Could not get language information. Setting up fallbacks.");
            this.SetupWithFallbacks();
        }
    }

    /// <summary>
    /// Set up the UI language with "fallbacks"(original English text).
    /// </summary>
    public void SetupWithFallbacks()
    {
        this.LocalizationChanged?.Invoke(FallbackLangCode);
        Loc.SetupWithFallbacks(this.assembly);
    }

    /// <summary>
    /// Set up the UI language with the provided language code.
    /// </summary>
    /// <param name="langCode">The language code to set up the UI language with.</param>
    public void SetupWithLangCode(string langCode)
    {
        if (langCode.ToLower() == FallbackLangCode)
        {
            this.SetupWithFallbacks();
            return;
        }

        this.LocalizationChanged?.Invoke(langCode);

        try
        {
            Loc.Setup(this.ReadLocData(langCode), this.assembly);
        }
<<<<<<< HEAD

        /// <summary>
        /// Saves localizable JSON data in the current working directory for the provided assembly.
        /// </summary>
        /// <param name="ignoreInvalidFunctions">If set to true, this ignores malformed Localize functions instead of failing.</param>
        public void ExportLocalizable(bool ignoreInvalidFunctions = false)
        {
            Loc.ExportLocalizableForAssembly(this.assembly, ignoreInvalidFunctions);
=======
        catch (Exception ex)
        {
            Log.Error(ex, "Could not load loc {0}. Setting up fallbacks.", langCode);
            this.SetupWithFallbacks();
>>>>>>> 8be6e30e
        }
    }

    /// <summary>
    /// Saves localizable JSON data in the current working directory for the provided assembly.
    /// </summary>
    public void ExportLocalizable()
    {
        Loc.ExportLocalizableForAssembly(this.assembly);
    }

    private string ReadLocData(string langCode)
    {
        if (this.useEmbedded)
        {
            var resourceStream = this.assembly.GetManifestResourceStream($"{this.locResourceDirectory}{this.locResourcePrefix}{langCode}.json");
            if (resourceStream == null)
                return null;

            using var reader = new StreamReader(resourceStream);
            return reader.ReadToEnd();
        }

        return File.ReadAllText(Path.Combine(this.locResourceDirectory, $"{this.locResourcePrefix}{langCode}.json"));
    }
}<|MERGE_RESOLUTION|>--- conflicted
+++ resolved
@@ -130,30 +130,20 @@
         {
             Loc.Setup(this.ReadLocData(langCode), this.assembly);
         }
-<<<<<<< HEAD
-
-        /// <summary>
-        /// Saves localizable JSON data in the current working directory for the provided assembly.
-        /// </summary>
-        /// <param name="ignoreInvalidFunctions">If set to true, this ignores malformed Localize functions instead of failing.</param>
-        public void ExportLocalizable(bool ignoreInvalidFunctions = false)
-        {
-            Loc.ExportLocalizableForAssembly(this.assembly, ignoreInvalidFunctions);
-=======
         catch (Exception ex)
         {
             Log.Error(ex, "Could not load loc {0}. Setting up fallbacks.", langCode);
             this.SetupWithFallbacks();
->>>>>>> 8be6e30e
         }
     }
 
     /// <summary>
     /// Saves localizable JSON data in the current working directory for the provided assembly.
     /// </summary>
-    public void ExportLocalizable()
+    /// <param name="ignoreInvalidFunctions">If set to true, this ignores malformed Localize functions instead of failing.</param>
+    public void ExportLocalizable(bool ignoreInvalidFunctions = false)
     {
-        Loc.ExportLocalizableForAssembly(this.assembly);
+        Loc.ExportLocalizableForAssembly(this.assembly, ignoreInvalidFunctions);
     }
 
     private string ReadLocData(string langCode)
