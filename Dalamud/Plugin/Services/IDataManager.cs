<<<<<<< HEAD
﻿using System;
using System.Collections.ObjectModel;
=======
﻿using System.Collections.ObjectModel;
using System.Diagnostics.CodeAnalysis;
>>>>>>> b1211fe5

using ImGuiScene;
using Lumina;
using Lumina.Data;
using Lumina.Data.Files;
using Lumina.Excel;

namespace Dalamud.Plugin.Services;

/// <summary>
/// This class provides data for Dalamud-internal features, but can also be used by plugins if needed.
/// </summary>
public interface IDataManager
{
    /// <summary>
    /// Gets the current game client language.
    /// </summary>
    public ClientLanguage Language { get; }

    /// <summary>
    /// Gets the OpCodes sent by the server to the client.
    /// </summary>
    public ReadOnlyDictionary<string, ushort> ServerOpCodes { get; }

    /// <summary>
    /// Gets the OpCodes sent by the client to the server.
    /// </summary>
    public ReadOnlyDictionary<string, ushort> ClientOpCodes { get; }

    /// <summary>
    /// Gets a <see cref="Lumina"/> object which gives access to any excel/game data.
    /// </summary>
    public GameData GameData { get; }

    /// <summary>
    /// Gets an <see cref="ExcelModule"/> object which gives access to any of the game's sheet data.
    /// </summary>
    public ExcelModule Excel { get; }

    /// <summary>
    /// Gets a value indicating whether Game Data is ready to be read.
    /// </summary>
    public bool IsDataReady { get; }

    /// <summary>
    /// Gets a value indicating whether the game data files have been modified by another third-party tool.
    /// </summary>
    public bool HasModifiedGameDataFiles { get; }

    /// <summary>
    /// Get an <see cref="ExcelSheet{T}"/> with the given Excel sheet row type.
    /// </summary>
    /// <typeparam name="T">The excel sheet type to get.</typeparam>
    /// <returns>The <see cref="ExcelSheet{T}"/>, giving access to game rows.</returns>
    public ExcelSheet<T>? GetExcelSheet<T>() where T : ExcelRow;

    /// <summary>
    /// Get an <see cref="ExcelSheet{T}"/> with the given Excel sheet row type with a specified language.
    /// </summary>
    /// <param name="language">Language of the sheet to get.</param>
    /// <typeparam name="T">The excel sheet type to get.</typeparam>
    /// <returns>The <see cref="ExcelSheet{T}"/>, giving access to game rows.</returns>
    public ExcelSheet<T>? GetExcelSheet<T>(ClientLanguage language) where T : ExcelRow;

    /// <summary>
    /// Get a <see cref="FileResource"/> with the given path.
    /// </summary>
    /// <param name="path">The path inside of the game files.</param>
    /// <returns>The <see cref="FileResource"/> of the file.</returns>
    public FileResource? GetFile(string path);

    /// <summary>
    /// Get a <see cref="FileResource"/> with the given path, of the given type.
    /// </summary>
    /// <typeparam name="T">The type of resource.</typeparam>
    /// <param name="path">The path inside of the game files.</param>
    /// <returns>The <see cref="FileResource"/> of the file.</returns>
    public T? GetFile<T>(string path) where T : FileResource;

    /// <summary>
    /// Check if the file with the given path exists within the game's index files.
    /// </summary>
    /// <param name="path">The path inside of the game files.</param>
    /// <returns>True if the file exists.</returns>
    public bool FileExists(string path);

    /// <summary>
    /// Get a <see cref="TexFile"/> containing the icon with the given ID.
    /// </summary>
    /// <param name="iconId">The icon ID.</param>
    /// <param name="highResolution">Return high resolution version.</param>
    /// <returns>The <see cref="TexFile"/> containing the icon.</returns>
    [Obsolete("Use ITextureProvider instead")]
    public TexFile? GetIcon(uint iconId, bool highResolution = false);

    /// <summary>
    /// Get a <see cref="TexFile"/> containing the icon with the given ID, of the given language.
    /// </summary>
    /// <param name="iconLanguage">The requested language.</param>
    /// <param name="iconId">The icon ID.</param>
    /// <param name="highResolution">Return high resolution version.</param>
    /// <returns>The <see cref="TexFile"/> containing the icon.</returns>
    [Obsolete("Use ITextureProvider instead")]
    public TexFile? GetIcon(ClientLanguage iconLanguage, uint iconId, bool highResolution = false);

    /// <summary>
    /// Get a <see cref="TexFile"/> containing the icon with the given ID, of the given type.
    /// </summary>
    /// <param name="type">The type of the icon (e.g. 'hq' to get the HQ variant of an item icon).</param>
    /// <param name="iconId">The icon ID.</param>
    /// <param name="highResolution">Return high resolution version.</param>
    /// <returns>The <see cref="TexFile"/> containing the icon.</returns>
    [Obsolete("Use ITextureProvider instead")]
    public TexFile? GetIcon(string? type, uint iconId, bool highResolution = false);
    
    /// <summary>
    /// Get a <see cref="TextureWrap"/> containing the icon with the given ID.
    /// </summary>
    /// <param name="iconId">The icon ID.</param>
    /// <param name="highResolution">Return the high resolution version.</param>
    /// <returns>The <see cref="TextureWrap"/> containing the icon.</returns>
    [Obsolete("Use ITextureProvider instead")]
    public TextureWrap? GetImGuiTextureIcon(uint iconId, bool highResolution = false);

    /// <summary>
    /// Get a <see cref="TexFile"/> containing the icon with the given ID, of the given quality.
    /// </summary>
    /// <param name="isHq">A value indicating whether the icon should be HQ.</param>
    /// <param name="iconId">The icon ID.</param>
    /// <returns>The <see cref="TexFile"/> containing the icon.</returns>
    [Obsolete("Use ITextureProvider instead")]
    public TexFile? GetIcon(bool isHq, uint iconId);
    
    /// <summary>
    /// Get a <see cref="TexFile"/> containing the HQ icon with the given ID.
    /// </summary>
    /// <param name="iconId">The icon ID.</param>
    /// <returns>The <see cref="TexFile"/> containing the icon.</returns>
    [Obsolete("Use ITextureProvider instead")]
    public TexFile? GetHqIcon(uint iconId);

    /// <summary>
    /// Get the passed <see cref="TexFile"/> as a drawable ImGui TextureWrap.
    /// </summary>
    /// <param name="tex">The Lumina <see cref="TexFile"/>.</param>
    /// <returns>A <see cref="TextureWrap"/> that can be used to draw the texture.</returns>
<<<<<<< HEAD
    [Obsolete("Use ITextureProvider instead")]
=======
    [return: NotNullIfNotNull(nameof(tex))]
>>>>>>> b1211fe5
    public TextureWrap? GetImGuiTexture(TexFile? tex);

    /// <summary>
    /// Get the passed texture path as a drawable ImGui TextureWrap.
    /// </summary>
    /// <param name="path">The internal path to the texture.</param>
    /// <returns>A <see cref="TextureWrap"/> that can be used to draw the texture.</returns>
    [Obsolete("Use ITextureProvider instead")]
    public TextureWrap? GetImGuiTexture(string path);

    /// <summary>
    /// Get a <see cref="TextureWrap"/> containing the icon with the given ID, of the given quality.
    /// </summary>
    /// <param name="isHq">A value indicating whether the icon should be HQ.</param>
    /// <param name="iconId">The icon ID.</param>
    /// <returns>The <see cref="TextureWrap"/> containing the icon.</returns>
    [Obsolete("Use ITextureProvider instead")]
    public TextureWrap? GetImGuiTextureIcon(bool isHq, uint iconId);

    /// <summary>
    /// Get a <see cref="TextureWrap"/> containing the icon with the given ID, of the given language.
    /// </summary>
    /// <param name="iconLanguage">The requested language.</param>
    /// <param name="iconId">The icon ID.</param>
    /// <returns>The <see cref="TextureWrap"/> containing the icon.</returns>
    [Obsolete("Use ITextureProvider instead")]
    public TextureWrap? GetImGuiTextureIcon(ClientLanguage iconLanguage, uint iconId);

    /// <summary>
    /// Get a <see cref="TextureWrap"/> containing the icon with the given ID, of the given type.
    /// </summary>
    /// <param name="type">The type of the icon (e.g. 'hq' to get the HQ variant of an item icon).</param>
    /// <param name="iconId">The icon ID.</param>
    /// <returns>The <see cref="TextureWrap"/> containing the icon.</returns>
    [Obsolete("Use ITextureProvider instead")]
    public TextureWrap? GetImGuiTextureIcon(string type, uint iconId);

    /// <summary>
    /// Get a <see cref="TextureWrap"/> containing the HQ icon with the given ID.
    /// </summary>
    /// <param name="iconId">The icon ID.</param>
    /// <returns>The <see cref="TextureWrap"/> containing the icon.</returns>
    [Obsolete("Use ITextureProvider instead")]
    public TextureWrap? GetImGuiTextureHqIcon(uint iconId);
}<|MERGE_RESOLUTION|>--- conflicted
+++ resolved
@@ -1,10 +1,6 @@
-<<<<<<< HEAD
-﻿using System;
+using System;
 using System.Collections.ObjectModel;
-=======
-﻿using System.Collections.ObjectModel;
 using System.Diagnostics.CodeAnalysis;
->>>>>>> b1211fe5
 
 using ImGuiScene;
 using Lumina;
@@ -151,11 +147,8 @@
     /// </summary>
     /// <param name="tex">The Lumina <see cref="TexFile"/>.</param>
     /// <returns>A <see cref="TextureWrap"/> that can be used to draw the texture.</returns>
-<<<<<<< HEAD
     [Obsolete("Use ITextureProvider instead")]
-=======
     [return: NotNullIfNotNull(nameof(tex))]
->>>>>>> b1211fe5
     public TextureWrap? GetImGuiTexture(TexFile? tex);
 
     /// <summary>
