using System.Collections.Generic;
using System.Diagnostics.CodeAnalysis;
using System.IO;
using System.Reflection;
using System.Threading;
using System.Threading.Tasks;

using Dalamud.Interface.Internal.Windows.Data.Widgets;
using Dalamud.Interface.Textures;
using Dalamud.Interface.Textures.TextureWraps;

using ImGuiNET;

using Lumina.Data.Files;

namespace Dalamud.Plugin.Services;

/// <summary>Service that grants you access to textures you may render via ImGui.</summary>
/// <remarks>
/// <para>
/// <b>Create</b> functions will return a new texture, and the returned instance of <see cref="IDalamudTextureWrap"/>
/// must be disposed after use.
/// </para>
/// <para>
/// <b>Get</b> functions will return a shared texture, and the returnd instance of <see cref="ISharedImmediateTexture"/>
/// do not require calling <see cref="IDisposable.Dispose"/>, unless a new reference has been created by calling
/// <see cref="ISharedImmediateTexture.RentAsync"/>.<br />
/// Use <see cref="ISharedImmediateTexture.TryGetWrap"/> and alike to obtain a reference of
/// <see cref="IDalamudTextureWrap"/> that will stay valid for the rest of the frame.
/// </para>
/// <para>
/// <c>debugName</c> parameter can be used to name your textures, to aid debugging resource leaks using
/// <see cref="TexWidget"/>.
/// </para>
/// </remarks>
public interface ITextureProvider
{
    /// <summary>Creates an empty texture.</summary>
    /// <param name="specs">Texture specifications.</param>
    /// <param name="cpuRead">Whether to support reading from CPU, while disabling reading from GPU.</param>
    /// <param name="cpuWrite">Whether to support writing from CPU, while disabling writing from GPU.</param>
    /// <param name="debugName">Name for debug display purposes.</param>
    /// <returns>A new empty texture.</returns>
    IDalamudTextureWrap CreateEmpty(
        RawImageSpecification specs,
        bool cpuRead,
        bool cpuWrite,
        string? debugName = null);

    /// <summary>Creates a texture that can be drawn from an <see cref="ImDrawList"/> or an <see cref="ImDrawData"/>.
    /// </summary>
    /// <param name="debugName">Name for debug display purposes.</param>
    /// <returns>A new draw list texture.</returns>
    /// <remarks>No new resource is allocated upfront; it will be done when <see cref="IDrawListTextureWrap.Size"/> is
    /// set with positive values for both components.</remarks>
    IDrawListTextureWrap CreateDrawListTexture(string? debugName = null);

    /// <summary>Creates a texture from the given existing texture, cropping and converting pixel format as needed.
    /// </summary>
    /// <param name="wrap">The source texture wrap. The passed value may be disposed once this function returns,
    /// without having to wait for the completion of the returned <see cref="Task{TResult}"/>.</param>
    /// <param name="args">The texture modification arguments.</param>
    /// <param name="leaveWrapOpen">Whether to leave <paramref name="wrap"/> non-disposed when the returned
    /// <see cref="Task{TResult}"/> completes.</param>
    /// <param name="debugName">Name for debug display purposes.</param>
    /// <param name="cancellationToken">The cancellation token.</param>
    /// <returns>A <see cref="Task{TResult}"/> containing the copied texture on success. Dispose after use.</returns>
    /// <remarks><para>This function may throw an exception.</para></remarks>
    Task<IDalamudTextureWrap> CreateFromExistingTextureAsync(
        IDalamudTextureWrap wrap,
        TextureModificationArgs args = default,
        bool leaveWrapOpen = false,
        string? debugName = null,
        CancellationToken cancellationToken = default);

    /// <summary>Creates a texture from an ImGui viewport.</summary>
    /// <param name="args">The arguments for creating a texture.</param>
    /// <param name="debugName">Name for debug display purposes.</param>
    /// <param name="cancellationToken">The cancellation token.</param>
    /// <returns>A <see cref="Task{TResult}"/> containing the copied texture on success. Dispose after use.</returns>
    /// <remarks>
    /// <para>Use <c>ImGui.GetMainViewport().ID</c> to capture the game screen with Dalamud rendered.</para>
    /// <para>This function may throw an exception.</para>
    /// </remarks>
    Task<IDalamudTextureWrap> CreateFromImGuiViewportAsync(
        ImGuiViewportTextureArgs args,
        string? debugName = null,
        CancellationToken cancellationToken = default);

    /// <summary>Gets a texture from the given bytes, trying to interpret it as a .tex file or other well-known image
    /// files, such as .png.</summary>
    /// <param name="bytes">The bytes to load.</param>
    /// <param name="debugName">Name for debug display purposes.</param>
    /// <param name="cancellationToken">The cancellation token.</param>
    /// <returns>A <see cref="Task{TResult}"/> containing the loaded texture on success. Dispose after use.</returns>
    /// <remarks><para>This function may throw an exception.</para></remarks>
    Task<IDalamudTextureWrap> CreateFromImageAsync(
        ReadOnlyMemory<byte> bytes,
        string? debugName = null,
        CancellationToken cancellationToken = default);

    /// <summary>Gets a texture from the given stream, trying to interpret it as a .tex file or other well-known image
    /// files, such as .png.</summary>
    /// <param name="stream">The stream to load data from.</param>
    /// <param name="leaveOpen">Whether to leave the stream open once the task completes, sucessfully or not.</param>
    /// <param name="debugName">Name for debug display purposes.</param>
    /// <param name="cancellationToken">The cancellation token.</param>
    /// <returns>A <see cref="Task{TResult}"/> containing the loaded texture on success. Dispose after use.</returns>
    /// <remarks>
    /// <para><paramref name="stream"/> will be closed or not only according to <paramref name="leaveOpen"/>;
    /// <paramref name="cancellationToken"/> is irrelevant in closing the stream.</para>
    /// <para>This function may throw an exception.</para></remarks>
    Task<IDalamudTextureWrap> CreateFromImageAsync(
        Stream stream,
        bool leaveOpen = false,
        string? debugName = null,
        CancellationToken cancellationToken = default);

    /// <summary>Gets a texture from the given bytes, interpreting it as a raw bitmap.</summary>
    /// <param name="specs">The specifications for the raw bitmap.</param>
    /// <param name="bytes">The bytes to load.</param>
    /// <param name="debugName">Name for debug display purposes.</param>
    /// <returns>The texture loaded from the supplied raw bitmap. Dispose after use.</returns>
    /// <remarks><para>This function may throw an exception.</para></remarks>
    IDalamudTextureWrap CreateFromRaw(
        RawImageSpecification specs,
        ReadOnlySpan<byte> bytes,
        string? debugName = null);

    /// <summary>Gets a texture from the given bytes, interpreting it as a raw bitmap.</summary>
    /// <param name="specs">The specifications for the raw bitmap.</param>
    /// <param name="bytes">The bytes to load.</param>
    /// <param name="debugName">Name for debug display purposes.</param>
    /// <param name="cancellationToken">The cancellation token.</param>
    /// <returns>A <see cref="Task{TResult}"/> containing the loaded texture on success. Dispose after use.</returns>
    /// <remarks><para>This function may throw an exception.</para></remarks>
    Task<IDalamudTextureWrap> CreateFromRawAsync(
        RawImageSpecification specs,
        ReadOnlyMemory<byte> bytes,
        string? debugName = null,
        CancellationToken cancellationToken = default);

    /// <summary>Gets a texture from the given stream, interpreting the read data as a raw bitmap.</summary>
    /// <param name="specs">The specifications for the raw bitmap.</param>
    /// <param name="stream">The stream to load data from.</param>
    /// <param name="leaveOpen">Whether to leave the stream open once the task completes, sucessfully or not.</param>
    /// <param name="debugName">Name for debug display purposes.</param>
    /// <param name="cancellationToken">The cancellation token.</param>
    /// <returns>A <see cref="Task{TResult}"/> containing the loaded texture on success. Dispose after use.</returns>
    /// <remarks>
    /// <para><paramref name="stream"/> will be closed or not only according to <paramref name="leaveOpen"/>;
    /// <paramref name="cancellationToken"/> is irrelevant in closing the stream.</para>
    /// <para>This function may throw an exception.</para>
    /// </remarks>
    Task<IDalamudTextureWrap> CreateFromRawAsync(
        RawImageSpecification specs,
        Stream stream,
        bool leaveOpen = false,
        string? debugName = null,
        CancellationToken cancellationToken = default);

    /// <summary>
    /// Get a texture handle for the specified Lumina <see cref="TexFile"/>.
    /// Alias for fetching <see cref="Task{TResult}.Result"/> from <see cref="CreateFromTexFileAsync"/>.
    /// </summary>
    /// <param name="file">The texture to obtain a handle to.</param>
    /// <returns>A texture wrap that can be used to render the texture. Dispose after use.</returns>
    /// <remarks><para>This function may throw an exception.</para></remarks>
    IDalamudTextureWrap CreateFromTexFile(TexFile file);

    /// <summary>Get a texture handle for the specified Lumina <see cref="TexFile"/>.</summary>
    /// <param name="file">The texture to obtain a handle to.</param>
    /// <param name="debugName">Name for debug display purposes.</param>
    /// <param name="cancellationToken">The cancellation token.</param>
    /// <returns>A texture wrap that can be used to render the texture. Dispose after use.</returns>
    /// <remarks><para>This function may throw an exception.</para></remarks>
    Task<IDalamudTextureWrap> CreateFromTexFileAsync(
        TexFile file,
        string? debugName = null,
        CancellationToken cancellationToken = default);

    /// <summary>Creates a texture from clipboard.</summary>
    /// <param name="debugName">Name for debug display purposes.</param>
    /// <param name="cancellationToken">The cancellation token.</param>
    /// <returns>A <see cref="Task"/> representing the status of the operation.</returns>
    Task<IDalamudTextureWrap> CreateFromClipboardAsync(
        string? debugName = null,
        CancellationToken cancellationToken = default);

    /// <summary>Gets the supported bitmap decoders.</summary>
    /// <returns>The supported bitmap decoders.</returns>
    /// <remarks>
    /// <para>The following functions support the files of the container types pointed by yielded values.</para>
    /// <ul>
    /// <li><see cref="GetFromFile(string)"/> and <see cref="GetFromFile(FileInfo)"/></li>
    /// <li><see cref="GetFromManifestResource"/></li>
    /// <li><see cref="CreateFromImageAsync(ReadOnlyMemory{byte},string?,CancellationToken)"/></li>
    /// <li><see cref="CreateFromImageAsync(Stream,bool,string?,CancellationToken)"/></li>
    /// </ul>
    /// <para>This function may throw an exception.</para>
    /// </remarks>
    IEnumerable<IBitmapCodecInfo> GetSupportedImageDecoderInfos();

    /// <summary>Gets a shared texture corresponding to the given game resource icon specifier.</summary>
    /// <param name="lookup">A game icon specifier.</param>
    /// <returns>The shared texture that you may use to obtain the loaded texture wrap and load states.</returns>
    /// <remarks>
    /// <para>This function is under the effect of <see cref="ITextureSubstitutionProvider.GetSubstitutedPath"/>.</para>
    /// <para>Caching the returned object is not recommended. Performance benefit will be minimal.</para>
    /// </remarks>
    ISharedImmediateTexture GetFromGameIcon(in GameIconLookup lookup);

<<<<<<< HEAD
    /// <summary>Gets a value indicating whether the current desktop clipboard contains an image that can be attempted
    /// to read using <see cref="CreateFromClipboardAsync"/>.</summary>
    /// <returns><c>true</c> if it is the case.</returns>
    bool HasClipboardImage();
    
=======
>>>>>>> a12c63d6
    /// <summary>Gets a shared texture corresponding to the given game resource icon specifier.</summary>
    /// <remarks>
    /// <para>This function does not throw exceptions.</para>
    /// <para>This function is under the effect of <see cref="ITextureSubstitutionProvider.GetSubstitutedPath"/>.</para>
    /// <para>Caching the returned object is not recommended. Performance benefit will be minimal.</para>
    /// </remarks>
    /// <param name="lookup">A game icon specifier.</param>
    /// <param name="texture">The resulting <see cref="ISharedImmediateTexture"/>.</param>
    /// <returns>Whether the lookup succeeded.</returns>
    bool TryGetFromGameIcon(in GameIconLookup lookup, [NotNullWhen(true)] out ISharedImmediateTexture? texture);

    /// <summary>Gets a shared texture corresponding to the given path to a game resource.</summary>
    /// <param name="path">A path to a game resource.</param>
    /// <returns>The shared texture that you may use to obtain the loaded texture wrap and load states.</returns>
    /// <remarks>
    /// <para>This function is under the effect of <see cref="ITextureSubstitutionProvider.GetSubstitutedPath"/>.</para>
    /// <para>This function does not throw exceptions.</para>
    /// <para>Caching the returned object is not recommended. Performance benefit will be minimal.</para>
    /// </remarks>
    ISharedImmediateTexture GetFromGame(string path);

    /// <summary>Gets a shared texture corresponding to the given file on the filesystem.</summary>
    /// <param name="path">A path to a file on the filesystem.</param>
    /// <returns>The shared texture that you may use to obtain the loaded texture wrap and load states.</returns>
    /// <remarks>
    /// <para>This function does not throw exceptions.</para>
    /// <para>Caching the returned object is not recommended. Performance benefit will be minimal.</para>
    /// </remarks>
    ISharedImmediateTexture GetFromFile(string path);

    /// <summary>Gets a shared texture corresponding to the given file on the filesystem.</summary>
    /// <param name="file">The file on the filesystem to load.</param>
    /// <returns>The shared texture that you may use to obtain the loaded texture wrap and load states.</returns>
    /// <remarks>
    /// <para>This function does not throw exceptions.</para>
    /// <para>Caching the returned object is not recommended. Performance benefit will be minimal.</para>
    /// </remarks>
    ISharedImmediateTexture GetFromFile(FileInfo file);

    /// <summary>Gets a shared texture corresponding to the given file on the filesystem.</summary>
    /// <param name="fullPath">The file on the filesystem to load. Requires a full path.</param>
    /// <returns>The shared texture that you may use to obtain the loaded texture wrap and load states.</returns>
    /// <remarks>
    /// <para>This function does not throw exceptions.</para>
    /// <para>Caching the returned object is not recommended. Performance benefit will be minimal.</para>
    /// </remarks>
    ISharedImmediateTexture GetFromFileAbsolute(string fullPath);

    /// <summary>Gets a shared texture corresponding to the given file of the assembly manifest resources.</summary>
    /// <param name="assembly">The assembly containing manifest resources.</param>
    /// <param name="name">The case-sensitive name of the manifest resource being requested.</param>
    /// <returns>The shared texture that you may use to obtain the loaded texture wrap and load states.</returns>
    /// <remarks>
    /// <para>This function does not throw exceptions.</para>
    /// <para>Caching the returned object is not recommended. Performance benefit will be minimal.</para>
    /// </remarks>
    ISharedImmediateTexture GetFromManifestResource(Assembly assembly, string name);

    /// <summary>Get a path for a specific icon's .tex file.</summary>
    /// <param name="lookup">The icon lookup.</param>
    /// <returns>The path to the icon.</returns>
    /// <exception cref="FileNotFoundException">If a corresponding file could not be found.</exception>
    string GetIconPath(in GameIconLookup lookup);

    /// <summary>
    /// Gets the path of an icon.
    /// </summary>
    /// <param name="lookup">The icon lookup.</param>
    /// <param name="path">The resolved path.</param>
    /// <returns><c>true</c> if the corresponding file exists and <paramref name="path"/> has been set.</returns>
    /// <remarks><para>This function does not throw exceptions.</para></remarks>
    bool TryGetIconPath(in GameIconLookup lookup, [NotNullWhen(true)] out string? path);

    /// <summary>
    /// Determines whether the system supports the given DXGI format.
    /// For use with <see cref="RawImageSpecification.DxgiFormat"/>.
    /// </summary>
    /// <param name="dxgiFormat">The DXGI format.</param>
    /// <returns><c>true</c> if supported.</returns>
    /// <remarks><para>This function does not throw exceptions.</para></remarks>
    bool IsDxgiFormatSupported(int dxgiFormat);

    /// <summary>Determines whether the system supports the given DXGI format for use with
    /// <see cref="CreateFromExistingTextureAsync"/>.</summary>
    /// <param name="dxgiFormat">The DXGI format.</param>
    /// <returns><c>true</c> if supported.</returns>
    /// <remarks><para>This function does not throw exceptions.</para></remarks>
    bool IsDxgiFormatSupportedForCreateFromExistingTextureAsync(int dxgiFormat);

    /// <summary>Converts an existing <see cref="IDalamudTextureWrap"/> instance to a new instance of
    /// <see cref="FFXIVClientStructs.FFXIV.Client.Graphics.Kernel.Texture"/> which can be used to supply a custom
    /// texture onto an in-game addon (UI element.)</summary>
    /// <param name="wrap">Instance of <see cref="IDalamudTextureWrap"/> to convert.</param>
    /// <param name="leaveWrapOpen">Whether to leave <paramref name="wrap"/> non-disposed when the returned
    /// <see cref="Task{TResult}"/> completes.</param>
    /// <returns>Address of the new <see cref="FFXIVClientStructs.FFXIV.Client.Graphics.Kernel.Texture"/>.</returns>
    /// <example>See <c>PrintTextureInfo</c> in <see cref="Interface.Internal.UiDebug.PrintSimpleNode"/> for an example
    /// of replacing the texture of an image node.</example>
    /// <remarks>
    /// <para>If the returned kernel texture is to be destroyed, call the fourth function in its vtable, by calling
    /// <see cref="FFXIVClientStructs.FFXIV.Client.Graphics.Kernel.Texture.DecRef"/> or
    /// <c>((delegate* unmanaged&lt;nint, void&gt;)(*(nint**)ptr)[3](ptr)</c>.</para>
    /// </remarks>
    nint ConvertToKernelTexture(IDalamudTextureWrap wrap, bool leaveWrapOpen = false);
}<|MERGE_RESOLUTION|>--- conflicted
+++ resolved
@@ -210,14 +210,11 @@
     /// </remarks>
     ISharedImmediateTexture GetFromGameIcon(in GameIconLookup lookup);
 
-<<<<<<< HEAD
     /// <summary>Gets a value indicating whether the current desktop clipboard contains an image that can be attempted
     /// to read using <see cref="CreateFromClipboardAsync"/>.</summary>
     /// <returns><c>true</c> if it is the case.</returns>
     bool HasClipboardImage();
     
-=======
->>>>>>> a12c63d6
     /// <summary>Gets a shared texture corresponding to the given game resource icon specifier.</summary>
     /// <remarks>
     /// <para>This function does not throw exceptions.</para>
