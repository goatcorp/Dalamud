using System;
using System.Collections.Generic;
using System.Diagnostics;
using System.Diagnostics.CodeAnalysis;
using System.Globalization;
using System.IO;
using System.Linq;
using System.Reflection;

using Dalamud.Configuration;
using Dalamud.Configuration.Internal;
using Dalamud.Data;
using Dalamud.Game;
using Dalamud.Game.Gui;
using Dalamud.Game.Text;
using Dalamud.Game.Text.Sanitizer;
using Dalamud.Game.Text.SeStringHandling;
using Dalamud.Game.Text.SeStringHandling.Payloads;
using Dalamud.Interface;
using Dalamud.Interface.Internal;
using Dalamud.Interface.Internal.Windows.PluginInstaller;
using Dalamud.Plugin.Internal;
using Dalamud.Plugin.Internal.Types;
using Dalamud.Plugin.Ipc;
using Dalamud.Plugin.Ipc.Exceptions;
using Dalamud.Plugin.Ipc.Internal;
using Dalamud.Utility;

namespace Dalamud.Plugin;

/// <summary>
/// This class acts as an interface to various objects needed to interact with Dalamud and the game.
/// </summary>
public sealed class DalamudPluginInterface : IDisposable
{
    private readonly LocalPlugin plugin;
    private readonly PluginConfigurations configs;

    /// <summary>
    /// Initializes a new instance of the <see cref="DalamudPluginInterface"/> class.
    /// Set up the interface and populate all fields needed.
    /// </summary>
    /// <param name="plugin">The plugin this interface belongs to.</param>
    /// <param name="reason">The reason the plugin was loaded.</param>
    internal DalamudPluginInterface(
        LocalPlugin plugin,
        PluginLoadReason reason)
    {
        this.plugin = plugin;
        var configuration = Service<DalamudConfiguration>.Get();
        var dataManager = Service<DataManager>.Get();
        var localization = Service<Localization>.Get();

        this.UiBuilder = new UiBuilder(plugin.Name);

        this.configs = Service<PluginManager>.Get().PluginConfigs;
        this.Reason = reason;
        this.SourceRepository = this.IsDev ? LocalPluginManifest.FlagDevPlugin : plugin.Manifest.InstalledFromUrl;
        this.IsTesting = plugin.IsTesting;

        this.LoadTime = DateTime.Now;
        this.LoadTimeUTC = DateTime.UtcNow;

        this.GeneralChatType = configuration.GeneralChatType;
        this.Sanitizer = new Sanitizer(dataManager.Language);
        if (configuration.LanguageOverride != null)
        {
            this.UiLanguage = configuration.LanguageOverride;
        }
        else
        {
            var currentUiLang = CultureInfo.CurrentUICulture;
            if (Localization.ApplicableLangCodes.Any(langCode => currentUiLang.TwoLetterISOLanguageName == langCode))
                this.UiLanguage = currentUiLang.TwoLetterISOLanguageName;
            else
                this.UiLanguage = "en";
        }

        localization.LocalizationChanged += this.OnLocalizationChanged;
        configuration.DalamudConfigurationSaved += this.OnDalamudConfigurationSaved;
    }

    /// <summary>
    /// Delegate for localization change with two-letter iso lang code.
    /// </summary>
    /// <param name="langCode">The new language code.</param>
    public delegate void LanguageChangedDelegate(string langCode);

    /// <summary>
    /// Delegate for events that listen to changes to the list of active plugins.
    /// </summary>
    /// <param name="kind">What action caused this event to be fired.</param>
    /// <param name="affectedThisPlugin">If this plugin was affected by the change.</param>
    public delegate void ActivePluginsChangedDelegate(PluginListInvalidationKind kind, bool affectedThisPlugin);

    /// <summary>
    /// Event that gets fired when loc is changed
    /// </summary>
    public event LanguageChangedDelegate LanguageChanged;

    /// <summary>
    /// Event that is fired when the active list of plugins is changed.
    /// </summary>
    public event ActivePluginsChangedDelegate ActivePluginsChanged;

    /// <summary>
    /// Gets the reason this plugin was loaded.
    /// </summary>
    public PluginLoadReason Reason { get; }

    /// <summary>
    /// Gets a value indicating whether or not auto-updates have already completed this session.
    /// </summary>
    public bool IsAutoUpdateComplete => Service<ChatHandlers>.Get().IsAutoUpdateComplete;

    /// <summary>
    /// Gets the repository from which this plugin was installed.
    ///
    /// If a plugin was installed from the official/main repository, this will return the value of
    /// <see cref="LocalPluginManifest.FlagMainRepo"/>. Developer plugins will return the value of
    /// <see cref="LocalPluginManifest.FlagDevPlugin"/>.
    /// </summary>
    public string SourceRepository { get; }

    /// <summary>
    /// Gets the current internal plugin name.
    /// </summary>
<<<<<<< HEAD
    public string InternalName => this.plugin.InternalName;
    
=======
    public string InternalName => this.pluginName;

>>>>>>> ca8a05b6
    /// <summary>
    /// Gets a value indicating whether this is a dev plugin.
    /// </summary>
    public bool IsDev => this.plugin.IsDev;

    /// <summary>
    /// Gets a value indicating whether this is a testing release of a plugin.
    /// </summary>
    /// <remarks>
    /// Dev plugins have undefined behavior for this value, but can be expected to return <c>false</c>.
    /// </remarks>
    public bool IsTesting { get; }

    /// <summary>
    /// Gets the time that this plugin was loaded.
    /// </summary>
    public DateTime LoadTime { get; }

    /// <summary>
    /// Gets the UTC time that this plugin was loaded.
    /// </summary>
    public DateTime LoadTimeUTC { get; }

    /// <summary>
    /// Gets the timespan delta from when this plugin was loaded.
    /// </summary>
    public TimeSpan LoadTimeDelta => DateTime.Now - this.LoadTime;

    /// <summary>
    /// Gets the directory Dalamud assets are stored in.
    /// </summary>
    public DirectoryInfo DalamudAssetDirectory => Service<Dalamud>.Get().AssetDirectory;

    /// <summary>
    /// Gets the location of your plugin assembly.
    /// </summary>
    public FileInfo AssemblyLocation => this.plugin.DllFile;

    /// <summary>
    /// Gets the directory your plugin configurations are stored in.
    /// </summary>
    public DirectoryInfo ConfigDirectory => new(this.GetPluginConfigDirectory());

    /// <summary>
    /// Gets the config file of your plugin.
    /// </summary>
    public FileInfo ConfigFile => this.configs.GetConfigFile(this.plugin.InternalName);

    /// <summary>
    /// Gets the <see cref="UiBuilder"/> instance which allows you to draw UI into the game via ImGui draw calls.
    /// </summary>
    public UiBuilder UiBuilder { get; private set; }

    /// <summary>
    /// Gets a value indicating whether Dalamud is running in Debug mode or the /xldev menu is open. This can occur on release builds.
    /// </summary>
    public bool IsDevMenuOpen => Service<DalamudInterface>.GetNullable() is { IsDevMenuOpen: true }; // Can be null during boot

    /// <summary>
    /// Gets a value indicating whether a debugger is attached.
    /// </summary>
    public bool IsDebugging => Debugger.IsAttached;

    /// <summary>
    /// Gets the current UI language in two-letter iso format.
    /// </summary>
    public string UiLanguage { get; private set; }

    /// <summary>
    /// Gets serializer class with functions to remove special characters from strings.
    /// </summary>
    public ISanitizer Sanitizer { get; }

    /// <summary>
    /// Gets the chat type used by default for plugin messages.
    /// </summary>
    public XivChatType GeneralChatType { get; private set; }

    /// <summary>
    /// Gets a list of installed plugin names.
    /// </summary>
    [Obsolete($"This property is obsolete. Use {nameof(InstalledPlugins)} instead.")]
    public List<string> PluginNames => Service<PluginManager>.Get().InstalledPlugins.Select(p => p.Manifest.Name).ToList();

    /// <summary>
    /// Gets a list of installed plugin internal names.
    /// </summary>
    [Obsolete($"This property is obsolete. Use {nameof(InstalledPlugins)} instead.")]
    public List<string> PluginInternalNames => Service<PluginManager>.Get().InstalledPlugins.Select(p => p.Manifest.InternalName).ToList();

    /// <summary>
    /// Gets a list of installed plugins along with their current state.
    /// </summary>
    public IEnumerable<InstalledPluginState> InstalledPlugins => Service<PluginManager>.Get().InstalledPlugins.Select(p => new InstalledPluginState(p.Name, p.Manifest.InternalName, p.IsLoaded, p.Manifest.EffectiveVersion));

    /// <summary>
    /// Opens the <see cref="PluginInstallerWindow"/> with the plugin name set as search target.
    /// </summary>
    /// <returns>Returns false if the DalamudInterface was null.</returns>
    public bool OpenPluginInstaller()
    {
        var dalamudInterface = Service<DalamudInterface>.GetNullable(); // Can be null during boot
        if (dalamudInterface == null)
        {
            return false;
        }

        dalamudInterface.OpenPluginInstallerPluginInstalled();
        dalamudInterface.SetPluginInstallerSearchText(this.plugin.InternalName);

        return true;
    }

    #region IPC

    /// <inheritdoc cref="DataShare.GetOrCreateData{T}"/>
    public T GetOrCreateData<T>(string tag, Func<T> dataGenerator) where T : class
        => Service<DataShare>.Get().GetOrCreateData(tag, dataGenerator);

    /// <inheritdoc cref="DataShare.RelinquishData"/>
    public void RelinquishData(string tag)
        => Service<DataShare>.Get().RelinquishData(tag);

    /// <inheritdoc cref="DataShare.TryGetData{T}"/>
    public bool TryGetData<T>(string tag, [NotNullWhen(true)] out T? data) where T : class
        => Service<DataShare>.Get().TryGetData(tag, out data);

    /// <inheritdoc cref="DataShare.GetData{T}"/>
    public T? GetData<T>(string tag) where T : class
        => Service<DataShare>.Get().GetData<T>(tag);

    /// <summary>
    /// Gets an IPC provider.
    /// </summary>
    /// <typeparam name="TRet">The return type for funcs. Use object if this is unused.</typeparam>
    /// <param name="name">The name of the IPC registration.</param>
    /// <returns>An IPC provider.</returns>
    /// <exception cref="IpcTypeMismatchError">This is thrown when the requested types do not match the previously registered types are different.</exception>
    public ICallGateProvider<TRet> GetIpcProvider<TRet>(string name)
        => new CallGatePubSub<TRet>(name);

    /// <inheritdoc cref="ICallGateProvider{TRet}"/>
    public ICallGateProvider<T1, TRet> GetIpcProvider<T1, TRet>(string name)
        => new CallGatePubSub<T1, TRet>(name);

    /// <inheritdoc cref="ICallGateProvider{TRet}"/>
    public ICallGateProvider<T1, T2, TRet> GetIpcProvider<T1, T2, TRet>(string name)
        => new CallGatePubSub<T1, T2, TRet>(name);

    /// <inheritdoc cref="ICallGateProvider{TRet}"/>
    public ICallGateProvider<T1, T2, T3, TRet> GetIpcProvider<T1, T2, T3, TRet>(string name)
        => new CallGatePubSub<T1, T2, T3, TRet>(name);

    /// <inheritdoc cref="ICallGateProvider{TRet}"/>
    public ICallGateProvider<T1, T2, T3, T4, TRet> GetIpcProvider<T1, T2, T3, T4, TRet>(string name)
        => new CallGatePubSub<T1, T2, T3, T4, TRet>(name);

    /// <inheritdoc cref="ICallGateProvider{TRet}"/>
    public ICallGateProvider<T1, T2, T3, T4, T5, TRet> GetIpcProvider<T1, T2, T3, T4, T5, TRet>(string name)
        => new CallGatePubSub<T1, T2, T3, T4, T5, TRet>(name);

    /// <inheritdoc cref="ICallGateProvider{TRet}"/>
    public ICallGateProvider<T1, T2, T3, T4, T5, T6, TRet> GetIpcProvider<T1, T2, T3, T4, T5, T6, TRet>(string name)
        => new CallGatePubSub<T1, T2, T3, T4, T5, T6, TRet>(name);

    /// <inheritdoc cref="ICallGateProvider{TRet}"/>
    public ICallGateProvider<T1, T2, T3, T4, T5, T6, T7, TRet> GetIpcProvider<T1, T2, T3, T4, T5, T6, T7, TRet>(string name)
        => new CallGatePubSub<T1, T2, T3, T4, T5, T6, T7, TRet>(name);

    /// <inheritdoc cref="ICallGateProvider{TRet}"/>
    public ICallGateProvider<T1, T2, T3, T4, T5, T6, T7, T8, TRet> GetIpcProvider<T1, T2, T3, T4, T5, T6, T7, T8, TRet>(string name)
        => new CallGatePubSub<T1, T2, T3, T4, T5, T6, T7, T8, TRet>(name);

    /// <summary>
    /// Gets an IPC subscriber.
    /// </summary>
    /// <typeparam name="TRet">The return type for funcs. Use object if this is unused.</typeparam>
    /// <param name="name">The name of the IPC registration.</param>
    /// <returns>An IPC subscriber.</returns>
    public ICallGateSubscriber<TRet> GetIpcSubscriber<TRet>(string name)
        => new CallGatePubSub<TRet>(name);

    /// <inheritdoc cref="ICallGateSubscriber{TRet}"/>
    public ICallGateSubscriber<T1, TRet> GetIpcSubscriber<T1, TRet>(string name)
        => new CallGatePubSub<T1, TRet>(name);

    /// <inheritdoc cref="ICallGateSubscriber{TRet}"/>
    public ICallGateSubscriber<T1, T2, TRet> GetIpcSubscriber<T1, T2, TRet>(string name)
        => new CallGatePubSub<T1, T2, TRet>(name);

    /// <inheritdoc cref="ICallGateSubscriber{TRet}"/>
    public ICallGateSubscriber<T1, T2, T3, TRet> GetIpcSubscriber<T1, T2, T3, TRet>(string name)
        => new CallGatePubSub<T1, T2, T3, TRet>(name);

    /// <inheritdoc cref="ICallGateSubscriber{TRet}"/>
    public ICallGateSubscriber<T1, T2, T3, T4, TRet> GetIpcSubscriber<T1, T2, T3, T4, TRet>(string name)
        => new CallGatePubSub<T1, T2, T3, T4, TRet>(name);

    /// <inheritdoc cref="ICallGateSubscriber{TRet}"/>
    public ICallGateSubscriber<T1, T2, T3, T4, T5, TRet> GetIpcSubscriber<T1, T2, T3, T4, T5, TRet>(string name)
        => new CallGatePubSub<T1, T2, T3, T4, T5, TRet>(name);

    /// <inheritdoc cref="ICallGateSubscriber{TRet}"/>
    public ICallGateSubscriber<T1, T2, T3, T4, T5, T6, TRet> GetIpcSubscriber<T1, T2, T3, T4, T5, T6, TRet>(string name)
        => new CallGatePubSub<T1, T2, T3, T4, T5, T6, TRet>(name);

    /// <inheritdoc cref="ICallGateSubscriber{TRet}"/>
    public ICallGateSubscriber<T1, T2, T3, T4, T5, T6, T7, TRet> GetIpcSubscriber<T1, T2, T3, T4, T5, T6, T7, TRet>(string name)
        => new CallGatePubSub<T1, T2, T3, T4, T5, T6, T7, TRet>(name);

    /// <inheritdoc cref="ICallGateSubscriber{TRet}"/>
    public ICallGateSubscriber<T1, T2, T3, T4, T5, T6, T7, T8, TRet> GetIpcSubscriber<T1, T2, T3, T4, T5, T6, T7, T8, TRet>(string name)
        => new CallGatePubSub<T1, T2, T3, T4, T5, T6, T7, T8, TRet>(name);

    #endregion

    #region Configuration

    /// <summary>
    /// Save a plugin configuration(inheriting IPluginConfiguration).
    /// </summary>
    /// <param name="currentConfig">The current configuration.</param>
    public void SavePluginConfig(IPluginConfiguration? currentConfig)
    {
        if (currentConfig == null)
            return;

        this.configs.Save(currentConfig, this.plugin.InternalName);
    }

    /// <summary>
    /// Get a previously saved plugin configuration or null if none was saved before.
    /// </summary>
    /// <returns>A previously saved config or null if none was saved before.</returns>
    public IPluginConfiguration? GetPluginConfig()
    {
        // This is done to support json deserialization of plugin configurations
        // even after running an in-game update of plugins, where the assembly version
        // changes.
        // Eventually it might make sense to have a separate method on this class
        // T GetPluginConfig<T>() where T : IPluginConfiguration
        // that can invoke LoadForType() directly instead of via reflection
        // This is here for now to support the current plugin API
        foreach (var type in Assembly.GetCallingAssembly().GetTypes())
        {
            if (type.IsAssignableTo(typeof(IPluginConfiguration)))
            {
                var mi = this.configs.GetType().GetMethod("LoadForType");
                var fn = mi.MakeGenericMethod(type);
                return (IPluginConfiguration)fn.Invoke(this.configs, new object[] { this.plugin.InternalName });
            }
        }

        // this shouldn't be a thing, I think, but just in case
        return this.configs.Load(this.plugin.InternalName);
    }

    /// <summary>
    /// Get the config directory.
    /// </summary>
    /// <returns>directory with path of AppData/XIVLauncher/pluginConfig/PluginInternalName.</returns>
    public string GetPluginConfigDirectory() => this.configs.GetDirectory(this.plugin.InternalName);

    /// <summary>
    /// Get the loc directory.
    /// </summary>
    /// <returns>directory with path of AppData/XIVLauncher/pluginConfig/PluginInternalName/loc.</returns>
    public string GetPluginLocDirectory() => this.configs.GetDirectory(Path.Combine(this.plugin.InternalName, "loc"));

    #endregion

    #region Chat Links

    // TODO API9: Move to chatgui, don't allow passing own commandId

    /// <summary>
    /// Register a chat link handler.
    /// </summary>
    /// <param name="commandId">The ID of the command.</param>
    /// <param name="commandAction">The action to be executed.</param>
    /// <returns>Returns an SeString payload for the link.</returns>
    public DalamudLinkPayload AddChatLinkHandler(uint commandId, Action<uint, SeString> commandAction)
    {
        return Service<ChatGui>.Get().AddChatLinkHandler(this.plugin.InternalName, commandId, commandAction);
    }

    /// <summary>
    /// Remove a chat link handler.
    /// </summary>
    /// <param name="commandId">The ID of the command.</param>
    public void RemoveChatLinkHandler(uint commandId)
    {
        Service<ChatGui>.Get().RemoveChatLinkHandler(this.plugin.InternalName, commandId);
    }

    /// <summary>
    /// Removes all chat link handlers registered by the plugin.
    /// </summary>
    public void RemoveChatLinkHandler()
    {
        Service<ChatGui>.Get().RemoveChatLinkHandler(this.plugin.InternalName);
    }
    #endregion

    #region Dependency Injection

    /// <summary>
    /// Create a new object of the provided type using its default constructor, then inject objects and properties.
    /// </summary>
    /// <param name="scopedObjects">Objects to inject additionally.</param>
    /// <typeparam name="T">The type to create.</typeparam>
    /// <returns>The created and initialized type.</returns>
    public T? Create<T>(params object[] scopedObjects) where T : class
    {
        var svcContainer = Service<IoC.Internal.ServiceContainer>.Get();

        return (T)this.plugin.ServiceScope!.CreateAsync(
            typeof(T),
            this.GetPublicIocScopes(scopedObjects)).GetAwaiter().GetResult();
    }

    /// <summary>
    /// Inject services into properties on the provided object instance.
    /// </summary>
    /// <param name="instance">The instance to inject services into.</param>
    /// <param name="scopedObjects">Objects to inject additionally.</param>
    /// <returns>Whether or not the injection succeeded.</returns>
    public bool Inject(object instance, params object[] scopedObjects)
    {
        return this.plugin.ServiceScope!.InjectPropertiesAsync(
            instance,
            this.GetPublicIocScopes(scopedObjects)).GetAwaiter().GetResult();
    }

    #endregion

    /// <summary>
    /// Unregister your plugin and dispose all references.
    /// </summary>
    void IDisposable.Dispose()
    {
        this.UiBuilder.ExplicitDispose();
        Service<ChatGui>.Get().RemoveChatLinkHandler(this.plugin.InternalName);
        Service<Localization>.Get().LocalizationChanged -= this.OnLocalizationChanged;
        Service<DalamudConfiguration>.Get().DalamudConfigurationSaved -= this.OnDalamudConfigurationSaved;
    }

    /// <summary>
    /// Obsolete implicit dispose implementation. Should not be used.
    /// </summary>
    [Obsolete("Do not dispose \"DalamudPluginInterface\".", true)]
    public void Dispose()
    {
        // ignored
    }

    /// <summary>
    /// Dispatch the active plugins changed event.
    /// </summary>
    /// <param name="kind">What action caused this event to be fired.</param>
    /// <param name="affectedThisPlugin">If this plugin was affected by the change.</param>
    internal void NotifyActivePluginsChanged(PluginListInvalidationKind kind, bool affectedThisPlugin)
    {
        this.ActivePluginsChanged.Invoke(kind, affectedThisPlugin);
    }

    private void OnLocalizationChanged(string langCode)
    {
        this.UiLanguage = langCode;
        this.LanguageChanged?.Invoke(langCode);
    }

    private void OnDalamudConfigurationSaved(DalamudConfiguration dalamudConfiguration)
    {
        this.GeneralChatType = dalamudConfiguration.GeneralChatType;
    }

    private object[] GetPublicIocScopes(IEnumerable<object> scopedObjects)
    {
        return scopedObjects.Append(this).ToArray();
    }
}<|MERGE_RESOLUTION|>--- conflicted
+++ resolved
@@ -125,13 +125,8 @@
     /// <summary>
     /// Gets the current internal plugin name.
     /// </summary>
-<<<<<<< HEAD
     public string InternalName => this.plugin.InternalName;
-    
-=======
-    public string InternalName => this.pluginName;
-
->>>>>>> ca8a05b6
+
     /// <summary>
     /// Gets a value indicating whether this is a dev plugin.
     /// </summary>
