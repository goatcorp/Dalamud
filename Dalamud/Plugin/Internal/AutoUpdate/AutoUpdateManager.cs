﻿using System.Collections.Generic;
using System.Linq;
using System.Threading.Tasks;

using CheapLoc;

using Dalamud.Configuration.Internal;
using Dalamud.Console;
using Dalamud.Game;
using Dalamud.Game.ClientState;
using Dalamud.Game.ClientState.Conditions;
using Dalamud.Interface;
using Dalamud.Interface.ImGuiNotification;
using Dalamud.Interface.ImGuiNotification.EventArgs;
using Dalamud.Interface.ImGuiNotification.Internal;
using Dalamud.Interface.Internal;
using Dalamud.Interface.Internal.DesignSystem;
using Dalamud.Interface.Utility;
using Dalamud.Logging.Internal;
using Dalamud.Plugin.Internal.Types;
using Dalamud.Plugin.Services;

using ImGuiNET;

namespace Dalamud.Plugin.Internal.AutoUpdate;

/// <summary>
/// Class to manage automatic updates for plugins.
/// </summary>
[ServiceManager.EarlyLoadedService]
internal class AutoUpdateManager : IServiceType
{
    private static readonly ModuleLog Log = new("AUTOUPDATE");
    
    /// <summary>
    /// Time we should wait after login to update.
    /// </summary>
    private static readonly TimeSpan UpdateTimeAfterLogin = TimeSpan.FromSeconds(20);
    
    /// <summary>
    /// Time we should wait between scheduled update checks.
    /// </summary>
    private static readonly TimeSpan TimeBetweenUpdateChecks = TimeSpan.FromHours(2);
    
    /// <summary>
    /// Time we should wait between scheduled update checks if the user has dismissed the notification,
    /// instead of updating. We don't want to spam the user with notifications.
    /// </summary>
    private static readonly TimeSpan TimeBetweenUpdateChecksIfDismissed = TimeSpan.FromHours(12);

    /// <summary>
    /// Time we should wait after unblocking to nag the user.
    /// Used to prevent spamming a nag, for example, right after an user leaves a duty.
    /// </summary>
    private static readonly TimeSpan CooldownAfterUnblock = TimeSpan.FromSeconds(30);

    [ServiceManager.ServiceDependency]
    private readonly PluginManager pluginManager = Service<PluginManager>.Get();
    
    [ServiceManager.ServiceDependency]
    private readonly DalamudConfiguration config = Service<DalamudConfiguration>.Get();
    
    [ServiceManager.ServiceDependency]
    private readonly NotificationManager notificationManager = Service<NotificationManager>.Get();
    
    [ServiceManager.ServiceDependency]
    private readonly DalamudInterface dalamudInterface = Service<DalamudInterface>.Get();
    
    private readonly IConsoleVariable<bool> isDryRun;
    
    private DateTime? loginTime;
    private DateTime? nextUpdateCheckTime;
    private DateTime? unblockedSince;
    
    private bool hasStartedInitialUpdateThisSession;

    private IActiveNotification? updateNotification;
    private bool notificationHasStartedUpdate; // Used to track if the user has started an update from the notification.
    
    private Task? autoUpdateTask;
    
    /// <summary>
    /// Initializes a new instance of the <see cref="AutoUpdateManager"/> class.
    /// </summary>
    /// <param name="console">Console service.</param>
    [ServiceManager.ServiceConstructor]
    public AutoUpdateManager(ConsoleManager console)
    {
        Service<ClientState>.GetAsync().ContinueWith(
            t =>
            {
                t.Result.Login += this.OnLogin;
                t.Result.Logout += this.OnLogout;
            });
        Service<Framework>.GetAsync().ContinueWith(t => { t.Result.Update += this.OnUpdate; });
        
        this.isDryRun = console.AddVariable("dalamud.autoupdate.dry_run", "Simulate updates instead", false);
        console.AddCommand("dalamud.autoupdate.trigger_login", "Trigger a login event", () =>
        {
            this.hasStartedInitialUpdateThisSession = false;
            this.OnLogin();
            return true;
        });
        console.AddCommand("dalamud.autoupdate.force_check", "Force a check for updates", () =>
        {
            this.nextUpdateCheckTime = DateTime.Now + TimeSpan.FromSeconds(5);
            return true;
        });
    }
    
    private enum UpdateListingRestriction
    {
        Unrestricted,
        AllowNone,
        AllowMainRepo,
    }
    
    /// <summary>
    /// Gets a value indicating whether or not auto-updates have already completed this session.
    /// </summary>
    public bool IsAutoUpdateComplete { get; private set; }
    
    private static UpdateListingRestriction DecideUpdateListingRestriction(AutoUpdateBehavior behavior)
    {
        return behavior switch
        {
            // We don't generally allow any updates in this mode, but specific opt-ins.
            AutoUpdateBehavior.None => UpdateListingRestriction.AllowNone,
            
            // If we're only notifying, I guess it's fine to list all plugins.
            AutoUpdateBehavior.OnlyNotify => UpdateListingRestriction.Unrestricted,

            AutoUpdateBehavior.UpdateMainRepo => UpdateListingRestriction.AllowMainRepo,
            AutoUpdateBehavior.UpdateAll => UpdateListingRestriction.Unrestricted,
            _ => throw new ArgumentOutOfRangeException(nameof(behavior), behavior, null),
        };
    }
    
<<<<<<< HEAD
    private static void DrawOpenInstallerNotificationButton(bool primary, IActiveNotification notification)
=======
    private static void DrawOpenInstallerNotificationButton(bool primary, PluginInstallerOpenKind kind, IActiveNotification notification)
>>>>>>> 5d294278
    {
        if (primary ?
                DalamudComponents.PrimaryButton(Locs.NotificationButtonOpenPluginInstaller) :
                DalamudComponents.SecondaryButton(Locs.NotificationButtonOpenPluginInstaller))
        {
<<<<<<< HEAD
            Service<DalamudInterface>.Get().OpenPluginInstallerTo(PluginInstallerOpenKind.UpdateablePlugins);
=======
            Service<DalamudInterface>.Get().OpenPluginInstallerTo(kind);
>>>>>>> 5d294278
            notification.DismissNow();
        }
    }

    private void OnUpdate(IFramework framework)
    {
        if (this.loginTime == null)
            return;

        var autoUpdateTaskInProgress = this.autoUpdateTask is not null && !this.autoUpdateTask.IsCompleted;
        var isUnblocked = this.CanUpdateOrNag() && !autoUpdateTaskInProgress;

        if (this.unblockedSince == null && isUnblocked)
        {
            this.unblockedSince = DateTime.Now;
        }
        else if (this.unblockedSince != null && !isUnblocked)
        {
            this.unblockedSince = null;

            // Remove all notifications if we're not actively updating. The user probably doesn't care now.
            if (this.updateNotification != null && !autoUpdateTaskInProgress)
            {
                this.updateNotification.DismissNow();
                this.updateNotification = null;
            }
        }
        
        // If we're blocked, we don't do anything.
        if (!isUnblocked)
            return;

        var isInUnblockedCooldown =
            this.unblockedSince != null && DateTime.Now - this.unblockedSince < CooldownAfterUnblock;

        // If we're in the unblock cooldown period, we don't nag the user. This is intended to prevent us
        // from showing update notifications right after the user leaves a duty, for example.
        if (isInUnblockedCooldown && this.hasStartedInitialUpdateThisSession)
            return;

        var behavior = this.config.AutoUpdateBehavior ?? AutoUpdateBehavior.None;

        // 1. This is the initial update after login. We only run this exactly once and this is
        //    the only time we actually install updates automatically.
        if (!this.hasStartedInitialUpdateThisSession && DateTime.Now > this.loginTime.Value.Add(UpdateTimeAfterLogin))
        {
            this.hasStartedInitialUpdateThisSession = true;
            
            var currentlyUpdatablePlugins = this.GetAvailablePluginUpdates(DecideUpdateListingRestriction(behavior));
            if (currentlyUpdatablePlugins.Count == 0)
            {
                this.IsAutoUpdateComplete = true;
                return;
            }
            
            // TODO: This is not 100% what we want... Plugins that are opted-in should be updated regardless of the behavior,
            //       and we should show a notification for the others afterwards.
            if (behavior == AutoUpdateBehavior.OnlyNotify)
            {
                // List all plugins in the notification
                Log.Verbose("Running initial auto-update, notifying for {Num} plugins", currentlyUpdatablePlugins.Count);
                this.NotifyUpdatesAreAvailable(currentlyUpdatablePlugins);
                return;
            }

            Log.Verbose("Running initial auto-update, updating {Num} plugins", currentlyUpdatablePlugins.Count);
            this.notificationHasStartedUpdate = true;
            this.KickOffAutoUpdates(currentlyUpdatablePlugins);
            return;
        }

        // 2. Continuously check for updates while the game is running. We run these every once in a while and
        //    will only show a notification here that lets people start the update or open the installer.
        if (this.config.CheckPeriodicallyForUpdates &&
            this.nextUpdateCheckTime != null &&
            DateTime.Now > this.nextUpdateCheckTime &&
            this.updateNotification == null)
        {
            this.nextUpdateCheckTime = null;
            
            Log.Verbose("Starting periodic update check");
            this.pluginManager.ReloadPluginMastersAsync()
                .ContinueWith(
                    t =>
                    {
                        if (t.IsFaulted || t.IsCanceled)
                        {
                            Log.Error(t.Exception!, "Failed to reload plugin masters for auto-update");
                        }
                        
                        this.NotifyUpdatesAreAvailable(
                            this.GetAvailablePluginUpdates(
                                DecideUpdateListingRestriction(behavior)));
                    });
        }
    }

    private IActiveNotification GetBaseNotification(Notification notification)
    {
        if (this.updateNotification != null)
            throw new InvalidOperationException("Already showing a notification");
        
        if (this.notificationHasStartedUpdate)
            throw new InvalidOperationException("Lost track of notification state"); 
        
        this.updateNotification = this.notificationManager.AddNotification(notification);
        this.updateNotification.Dismiss += _ =>
        {
            this.updateNotification = null;
<<<<<<< HEAD
            this.lastUpdateCheckTime = DateTime.Now;
=======

            // If the user just clicked off the notification, we don't want to bother them again for quite a while.
            if (this.notificationHasStartedUpdate)
            {
                this.nextUpdateCheckTime = DateTime.Now + TimeBetweenUpdateChecks;
                Log.Verbose("User started update, next check at {Time}", this.nextUpdateCheckTime);
            }
            else
            {
                this.nextUpdateCheckTime = DateTime.Now + TimeBetweenUpdateChecksIfDismissed;
                Log.Verbose("User dismissed update notification, next check at {Time}", this.nextUpdateCheckTime);
            }
>>>>>>> 5d294278
        };
        
        return this.updateNotification!;
    }

    private void KickOffAutoUpdates(ICollection<AvailablePluginUpdate> updatablePlugins, IActiveNotification? notification = null)
    {
        this.autoUpdateTask =
            Task.Run(() => this.RunAutoUpdates(updatablePlugins, notification))
                .ContinueWith(t =>
                {
                    if (t.IsFaulted)
                    {
                        Log.Error(t.Exception!, "Failed to run auto-updates");
                    }
                    else if (t.IsCanceled)
                    {
                        Log.Warning("Auto-update task was canceled");
                    }
                    
                    this.autoUpdateTask = null;
                    this.IsAutoUpdateComplete = true;
                });
    }

    private async Task RunAutoUpdates(ICollection<AvailablePluginUpdate> updatablePlugins, IActiveNotification? notification = null)
    {
        Log.Information("Found {UpdatablePluginsCount} plugins to update", updatablePlugins.Count);

        if (updatablePlugins.Count == 0)
            return;

        notification ??= this.GetBaseNotification(new Notification());
        notification.Title = Locs.NotificationTitleUpdatingPlugins;
        notification.Content = Locs.NotificationContentPreparingToUpdate(updatablePlugins.Count);
        notification.Type = NotificationType.Info;
        notification.InitialDuration = TimeSpan.MaxValue;
        notification.ShowIndeterminateIfNoExpiry = false;
        notification.UserDismissable = false;
        notification.Progress = 0;
        notification.Icon = INotificationIcon.From(FontAwesomeIcon.Download);
        notification.Minimized = false;

        var progress = new Progress<PluginManager.PluginUpdateProgress>();
        progress.ProgressChanged += (_, updateProgress) =>
        {
            notification.Content = Locs.NotificationContentUpdating(updateProgress.CurrentPluginManifest.Name);
            notification.Progress = (float)updateProgress.PluginsProcessed / updateProgress.TotalPlugins;
        };
        
        var pluginStates = await this.pluginManager.UpdatePluginsAsync(updatablePlugins, this.isDryRun.Value, true, progress);

        notification.Progress = 1;
        notification.UserDismissable = true;
        notification.HardExpiry = DateTime.Now.AddSeconds(30);
        
        notification.DrawActions += _ =>
        {
            ImGuiHelpers.ScaledDummy(2);
<<<<<<< HEAD
            DrawOpenInstallerNotificationButton(true, notification);
=======
            DrawOpenInstallerNotificationButton(true, PluginInstallerOpenKind.InstalledPlugins, notification);
>>>>>>> 5d294278
        };
        
        // Update the notification to show the final state
        var pluginUpdateStatusEnumerable = pluginStates as PluginUpdateStatus[] ?? pluginStates.ToArray();
        if (pluginUpdateStatusEnumerable.All(x => x.Status == PluginUpdateStatus.StatusKind.Success))
        {
            notification.Minimized = true;

            // Janky way to make sure the notification does not change before it's minimized...
            await Task.Delay(500);
            
            notification.Title = Locs.NotificationTitleUpdatesSuccessful;
            notification.MinimizedText = Locs.NotificationContentUpdatesSuccessfulMinimized;
            notification.Type = NotificationType.Success;
            notification.Content = Locs.NotificationContentUpdatesSuccessful;
        }
        else
        {
            notification.Title = Locs.NotificationTitleUpdatesFailed;
            notification.MinimizedText = Locs.NotificationContentUpdatesFailedMinimized;
            notification.Type = NotificationType.Error;
            notification.Content = Locs.NotificationContentUpdatesFailed;
            
            var failedPlugins = pluginUpdateStatusEnumerable
                                .Where(x => x.Status != PluginUpdateStatus.StatusKind.Success)
                                .Select(x => x.Name).ToList();
            
            notification.Content += "\n" + Locs.NotificationContentFailedPlugins(failedPlugins);
        }
    }

    private void NotifyUpdatesAreAvailable(ICollection<AvailablePluginUpdate> updatablePlugins)
    {
        if (updatablePlugins.Count == 0)
            return;
        
        this.notificationHasStartedUpdate = false;

        var notification = this.GetBaseNotification(new Notification
        {
            Title = Locs.NotificationTitleUpdatesAvailable,
            Content = Locs.NotificationContentUpdatesAvailable(updatablePlugins.Count),
            MinimizedText = Locs.NotificationContentUpdatesAvailableMinimized(updatablePlugins.Count),
            Type = NotificationType.Info,
            InitialDuration = TimeSpan.MaxValue,
            ShowIndeterminateIfNoExpiry = false,
            Icon = INotificationIcon.From(FontAwesomeIcon.Download),
        });

        void DrawNotificationContent(INotificationDrawArgs args)
        {
            ImGuiHelpers.ScaledDummy(2);

            if (DalamudComponents.PrimaryButton(Locs.NotificationButtonUpdate))
            {
                notification.DrawActions -= DrawNotificationContent;
                this.KickOffAutoUpdates(updatablePlugins, notification);
                this.notificationHasStartedUpdate = true;
            }

            ImGui.SameLine();
<<<<<<< HEAD
            DrawOpenInstallerNotificationButton(false, notification);
        };
=======
            DrawOpenInstallerNotificationButton(false, PluginInstallerOpenKind.UpdateablePlugins, notification);
        }

        notification.DrawActions += DrawNotificationContent;
>>>>>>> 5d294278
    }
    
    private List<AvailablePluginUpdate> GetAvailablePluginUpdates(UpdateListingRestriction restriction)
    {
        var optIns = this.config.PluginAutoUpdatePreferences.ToArray();
        
        // Get all of our updatable plugins and do some initial filtering that must apply to all plugins.
        var updateablePlugins = this.pluginManager.UpdatablePlugins
                                    .Where(
                                        p =>
                                            !p.InstalledPlugin.IsDev && // Never update dev-plugins
                                            p.InstalledPlugin.IsWantedByAnyProfile && // Never update plugins that are not wanted by any profile(not enabled)
                                            !p.InstalledPlugin.Manifest.ScheduledForDeletion); // Never update plugins that we want to get rid of

        return updateablePlugins.Where(FilterPlugin).ToList();

        bool FilterPlugin(AvailablePluginUpdate availablePluginUpdate)
        {
            var optIn = optIns.FirstOrDefault(x => x.WorkingPluginId == availablePluginUpdate.InstalledPlugin.EffectiveWorkingPluginId);
            
            // If this is an opt-out, we don't update.
            if (optIn is { Kind: AutoUpdatePreference.OptKind.NeverUpdate })
                return false;

            if (restriction == UpdateListingRestriction.AllowNone && optIn is not { Kind: AutoUpdatePreference.OptKind.AlwaysUpdate })
                return false;
            
            if (restriction == UpdateListingRestriction.AllowMainRepo && availablePluginUpdate.InstalledPlugin.IsThirdParty)
                return false;

            return true;
        }
    }

    private void OnLogin()
    {
        this.loginTime = DateTime.Now;
    }
    
    private void OnLogout()
    {
        this.loginTime = null;
    }

    private bool CanUpdateOrNag()
    {
        var condition = Service<Condition>.Get();
        return this.IsPluginManagerReady() &&
            !this.dalamudInterface.IsPluginInstallerOpen && 
            condition.OnlyAny(ConditionFlag.NormalConditions,
                              ConditionFlag.Jumping,
                              ConditionFlag.Mounted,
                              ConditionFlag.UsingParasol);
    }

    private bool IsPluginManagerReady()
    {
        return this.pluginManager.ReposReady && this.pluginManager.PluginsReady && !this.pluginManager.SafeMode;
    }

    private static class Locs
    {
        public static string NotificationButtonOpenPluginInstaller => Loc.Localize("AutoUpdateOpenPluginInstaller", "Open installer");

        public static string NotificationButtonUpdate => Loc.Localize("AutoUpdateUpdate", "Update");
        
        public static string NotificationTitleUpdatesAvailable => Loc.Localize("AutoUpdateUpdatesAvailable", "Updates available!");
        
        public static string NotificationTitleUpdatesSuccessful => Loc.Localize("AutoUpdateUpdatesSuccessful", "Updates successful!");
        
        public static string NotificationTitleUpdatingPlugins => Loc.Localize("AutoUpdateUpdatingPlugins", "Updating plugins...");
        
        public static string NotificationTitleUpdatesFailed => Loc.Localize("AutoUpdateUpdatesFailed", "Updates failed!");
        
        public static string NotificationContentUpdatesSuccessful => Loc.Localize("AutoUpdateUpdatesSuccessfulContent", "All plugins have been updated successfully.");
        
        public static string NotificationContentUpdatesSuccessfulMinimized => Loc.Localize("AutoUpdateUpdatesSuccessfulContentMinimized", "Plugins updated successfully.");
        
        public static string NotificationContentUpdatesFailed => Loc.Localize("AutoUpdateUpdatesFailedContent", "Some plugins failed to update. Please check the plugin installer for more information.");
        
        public static string NotificationContentUpdatesFailedMinimized => Loc.Localize("AutoUpdateUpdatesFailedContentMinimized", "Plugins failed to update.");
        
        public static string NotificationContentUpdatesAvailable(int numUpdates)
            => numUpdates == 1 ?
                   Loc.Localize("AutoUpdateUpdatesAvailableContentSingular", "There is a plugin that can be updated.") : 
                   string.Format(Loc.Localize("AutoUpdateUpdatesAvailableContentPlural", "There are {0} plugins that can be updated."), numUpdates);
        
        public static string NotificationContentUpdatesAvailableMinimized(int numUpdates)
            => numUpdates == 1 ?
                   Loc.Localize("AutoUpdateUpdatesAvailableContentMinimizedSingular", "1 plugin update available") : 
                   string.Format(Loc.Localize("AutoUpdateUpdatesAvailableContentMinimizedPlural", "{0} plugin updates available"), numUpdates);
        
        public static string NotificationContentPreparingToUpdate(int numPlugins)
            => numPlugins == 1 ?
                   Loc.Localize("AutoUpdatePreparingToUpdateSingular", "Preparing to update 1 plugin...") : 
                   string.Format(Loc.Localize("AutoUpdatePreparingToUpdatePlural", "Preparing to update {0} plugins..."), numPlugins);
        
        public static string NotificationContentUpdating(string name)
            => string.Format(Loc.Localize("AutoUpdateUpdating", "Updating {0}..."), name);
        
        public static string NotificationContentFailedPlugins(IEnumerable<string> failedPlugins)
            => string.Format(Loc.Localize("AutoUpdateFailedPlugins", "Failed plugin(s): {0}"), string.Join(", ", failedPlugins));
    }
}<|MERGE_RESOLUTION|>--- conflicted
+++ resolved
@@ -136,21 +136,13 @@
         };
     }
     
-<<<<<<< HEAD
     private static void DrawOpenInstallerNotificationButton(bool primary, IActiveNotification notification)
-=======
-    private static void DrawOpenInstallerNotificationButton(bool primary, PluginInstallerOpenKind kind, IActiveNotification notification)
->>>>>>> 5d294278
     {
         if (primary ?
                 DalamudComponents.PrimaryButton(Locs.NotificationButtonOpenPluginInstaller) :
                 DalamudComponents.SecondaryButton(Locs.NotificationButtonOpenPluginInstaller))
         {
-<<<<<<< HEAD
             Service<DalamudInterface>.Get().OpenPluginInstallerTo(PluginInstallerOpenKind.UpdateablePlugins);
-=======
-            Service<DalamudInterface>.Get().OpenPluginInstallerTo(kind);
->>>>>>> 5d294278
             notification.DismissNow();
         }
     }
@@ -260,22 +252,7 @@
         this.updateNotification.Dismiss += _ =>
         {
             this.updateNotification = null;
-<<<<<<< HEAD
             this.lastUpdateCheckTime = DateTime.Now;
-=======
-
-            // If the user just clicked off the notification, we don't want to bother them again for quite a while.
-            if (this.notificationHasStartedUpdate)
-            {
-                this.nextUpdateCheckTime = DateTime.Now + TimeBetweenUpdateChecks;
-                Log.Verbose("User started update, next check at {Time}", this.nextUpdateCheckTime);
-            }
-            else
-            {
-                this.nextUpdateCheckTime = DateTime.Now + TimeBetweenUpdateChecksIfDismissed;
-                Log.Verbose("User dismissed update notification, next check at {Time}", this.nextUpdateCheckTime);
-            }
->>>>>>> 5d294278
         };
         
         return this.updateNotification!;
@@ -335,11 +312,7 @@
         notification.DrawActions += _ =>
         {
             ImGuiHelpers.ScaledDummy(2);
-<<<<<<< HEAD
             DrawOpenInstallerNotificationButton(true, notification);
-=======
-            DrawOpenInstallerNotificationButton(true, PluginInstallerOpenKind.InstalledPlugins, notification);
->>>>>>> 5d294278
         };
         
         // Update the notification to show the final state
@@ -401,15 +374,8 @@
             }
 
             ImGui.SameLine();
-<<<<<<< HEAD
             DrawOpenInstallerNotificationButton(false, notification);
         };
-=======
-            DrawOpenInstallerNotificationButton(false, PluginInstallerOpenKind.UpdateablePlugins, notification);
-        }
-
-        notification.DrawActions += DrawNotificationContent;
->>>>>>> 5d294278
     }
     
     private List<AvailablePluginUpdate> GetAvailablePluginUpdates(UpdateListingRestriction restriction)
