using System;
using System.Collections.Generic;
using System.Collections.ObjectModel;
using System.Diagnostics;
using System.Linq;
using System.Net;
using System.Net.Http;
using System.Net.Http.Headers;
using System.Threading;
using System.Threading.Tasks;

using Dalamud.Logging.Internal;
using Dalamud.Networking.Http;
using Dalamud.Plugin.Internal.Types.Manifest;
using Dalamud.Utility;

using Newtonsoft.Json;

namespace Dalamud.Plugin.Internal.Types;

/// <summary>
/// This class represents a single plugin repository.
/// </summary>
internal class PluginRepository
{
    /// <summary>
    /// The URL of the official main repository.
    /// </summary>
    public const string MainRepoUrl = "https://kamori.goats.dev/Plugin/PluginMaster";

    private const int HttpRequestTimeoutSeconds = 20;

<<<<<<< HEAD
    private static readonly ModuleLog Log = new("PLUGINR");
=======
    private readonly HttpClient httpClient;
>>>>>>> d1fad70e

    /// <summary>
    /// Initializes a new instance of the <see cref="PluginRepository"/> class.
    /// </summary>
    /// <param name="happyHttpClient">An instance of <see cref="HappyHttpClient"/>.</param>
    /// <param name="pluginMasterUrl">The plugin master URL.</param>
    /// <param name="isEnabled">Whether the plugin repo is enabled.</param>
    public PluginRepository(HappyHttpClient happyHttpClient, string pluginMasterUrl, bool isEnabled)
    {
        this.httpClient = new(new SocketsHttpHandler
        {
            AutomaticDecompression = DecompressionMethods.All,
            ConnectCallback = happyHttpClient.SharedHappyEyeballsCallback.ConnectCallback,
        })
        {
            Timeout = TimeSpan.FromSeconds(20),
            DefaultRequestHeaders =
            {
                Accept =
                {
                    new MediaTypeWithQualityHeaderValue("application/json"),
                },
                CacheControl = new CacheControlHeaderValue
                {
                    NoCache = true,
                },
                UserAgent =
                {
                    new ProductInfoHeaderValue("Dalamud", Util.AssemblyVersion),
                },
            },
        };
        this.PluginMasterUrl = pluginMasterUrl;
        this.IsThirdParty = pluginMasterUrl != MainRepoUrl;
        this.IsEnabled = isEnabled;
    }

    /// <summary>
    /// Gets the pluginmaster.json URL.
    /// </summary>
    public string PluginMasterUrl { get; }

    /// <summary>
    /// Gets a value indicating whether this plugin repository is from a third party.
    /// </summary>
    public bool IsThirdParty { get; }

    /// <summary>
    /// Gets a value indicating whether this repo is enabled.
    /// </summary>
    public bool IsEnabled { get; }

    /// <summary>
    /// Gets the plugin master list of available plugins.
    /// </summary>
    public ReadOnlyCollection<RemotePluginManifest>? PluginMaster { get; private set; }

    /// <summary>
    /// Gets the initialization state of the plugin repository.
    /// </summary>
    public PluginRepositoryState State { get; private set; }

    /// <summary>
    /// Gets a new instance of the <see cref="PluginRepository"/> class for the main repo.
    /// </summary>
    /// <param name="happyHttpClient">An instance of <see cref="HappyHttpClient"/>.</param>
    /// <returns>The new instance of main repository.</returns>
    public static PluginRepository CreateMainRepo(HappyHttpClient happyHttpClient) =>
        new(happyHttpClient, MainRepoUrl, true);

    /// <summary>
    /// Reload the plugin master asynchronously in a task.
    /// </summary>
    /// <returns>The new state.</returns>
    public async Task ReloadPluginMasterAsync()
    {
        this.State = PluginRepositoryState.InProgress;
        this.PluginMaster = new List<RemotePluginManifest>().AsReadOnly();

        try
        {
            Log.Information($"Fetching repo: {this.PluginMasterUrl}");

<<<<<<< HEAD
            using var response = await this.GetPluginMaster(this.PluginMasterUrl);

=======
            using var response = await this.httpClient.GetAsync(this.PluginMasterUrl);
>>>>>>> d1fad70e
            response.EnsureSuccessStatusCode();

            var data = await response.Content.ReadAsStringAsync();
            var pluginMaster = JsonConvert.DeserializeObject<List<RemotePluginManifest>>(data);

            if (pluginMaster == null)
            {
                throw new Exception("Deserialized PluginMaster was null.");
            }

            pluginMaster.Sort((pm1, pm2) => string.Compare(pm1.Name, pm2.Name, StringComparison.Ordinal));

            // Set the source for each remote manifest. Allows for checking if is 3rd party.
            foreach (var manifest in pluginMaster)
            {
                manifest.SourceRepo = this;
            }

            var pm = Service<PluginManager>.Get();
            var official = pm.Repos.First();
            Debug.Assert(!official.IsThirdParty, "First repository should be official repository");

            if (official.State == PluginRepositoryState.Success && this.IsThirdParty)
            {
                pluginMaster = pluginMaster.Where(thisRepoEntry =>
                {
                    if (official.PluginMaster!.Any(officialRepoEntry =>
                                                       string.Equals(thisRepoEntry.InternalName, officialRepoEntry.InternalName, StringComparison.InvariantCultureIgnoreCase)))
                    {
                        Log.Warning(
                            "The repository {RepoName} tried to replace the plugin {PluginName}, which is already installed through the official repo - this is no longer allowed for security reasons. " +
                            "Please reach out if you have an use case for this.",
                            this.PluginMasterUrl,
                            thisRepoEntry.InternalName);
                        return false;
                    }

                    return true;
                }).ToList();
            }
            else if (this.IsThirdParty)
            {
                Log.Warning("Official repository not loaded - couldn't check for overrides!");
                this.State = PluginRepositoryState.Fail;
                return;
            }

            this.PluginMaster = pluginMaster.Where(this.IsValidManifest).ToList().AsReadOnly();
            
            // API9 HACK: Force IsHide to false, we should remove that
            if (!this.IsThirdParty)
            {
                foreach (var manifest in this.PluginMaster)
                {
                    manifest.IsHide = false;
                }
            }

            Log.Information($"Successfully fetched repo: {this.PluginMasterUrl}");
            this.State = PluginRepositoryState.Success;
        }
        catch (Exception ex)
        {
            Log.Error(ex, $"PluginMaster failed: {this.PluginMasterUrl}");
            this.State = PluginRepositoryState.Fail;
        }
    }

    private bool IsValidManifest(RemotePluginManifest manifest)
    {
        if (manifest.InternalName.IsNullOrWhitespace())
        {
            Log.Error("Repository at {RepoLink} has a plugin with an invalid InternalName.", this.PluginMasterUrl);
            return false;
        }

        if (manifest.Name.IsNullOrWhitespace())
        {
            Log.Error("Plugin {PluginName} in {RepoLink} has an invalid Name.", manifest.InternalName, this.PluginMasterUrl);
            return false;
        }
        
        // ReSharper disable once ConditionIsAlwaysTrueOrFalse
        if (manifest.AssemblyVersion == null)
        {
            Log.Error("Plugin {PluginName} in {RepoLink} has an invalid AssemblyVersion.", manifest.InternalName, this.PluginMasterUrl);
            return false;
        }

        return true;
    }

    private async Task<HttpResponseMessage> GetPluginMaster(string url, int timeout = HttpRequestTimeoutSeconds)
    {
        var httpClient = Service<HappyHttpClient>.Get().SharedHttpClient;

        var request = new HttpRequestMessage(HttpMethod.Get, url);
        request.Headers.Accept.Add(new MediaTypeWithQualityHeaderValue("application/json"));
        request.Headers.CacheControl = new CacheControlHeaderValue { NoCache = true };

        using var requestCts = new CancellationTokenSource(TimeSpan.FromSeconds(timeout));
       
        return await httpClient.SendAsync(request, requestCts.Token);
    }
}<|MERGE_RESOLUTION|>--- conflicted
+++ resolved
@@ -30,11 +30,8 @@
 
     private const int HttpRequestTimeoutSeconds = 20;
 
-<<<<<<< HEAD
     private static readonly ModuleLog Log = new("PLUGINR");
-=======
     private readonly HttpClient httpClient;
->>>>>>> d1fad70e
 
     /// <summary>
     /// Initializes a new instance of the <see cref="PluginRepository"/> class.
@@ -118,12 +115,8 @@
         {
             Log.Information($"Fetching repo: {this.PluginMasterUrl}");
 
-<<<<<<< HEAD
             using var response = await this.GetPluginMaster(this.PluginMasterUrl);
 
-=======
-            using var response = await this.httpClient.GetAsync(this.PluginMasterUrl);
->>>>>>> d1fad70e
             response.EnsureSuccessStatusCode();
 
             var data = await response.Content.ReadAsStringAsync();
