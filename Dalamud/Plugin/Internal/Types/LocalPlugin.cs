--- conflicted
+++ resolved
@@ -627,23 +627,6 @@
         config.IsUnloadable = true;
         config.LoadInMemory = true;
         config.PreferSharedTypes = false;
-<<<<<<< HEAD
-        config.SharedAssemblies.Add(typeof(Lumina.GameData).Assembly.GetName());
-        config.SharedAssemblies.Add(typeof(Lumina.Excel.ExcelSheetImpl).Assembly.GetName());
-
-        AppDomain.CurrentDomain.AssemblyResolve += (_, args) =>
-        {
-            try
-            {
-                return Assembly.Load(args.Name);
-            }
-            catch (Exception e)
-            {
-                Log.Error(e, "AssemblyResolve fail");
-                return null;
-            }
-        };
-=======
 
         // Pin Lumina and its dependencies recursively (compatibility behavior).
         // It currently only pulls in System.* anyway.
@@ -656,7 +639,6 @@
         // but plugins may load other versions of assemblies that Dalamud depends on.
         config.SharedAssemblies.Add((typeof(EntryPoint).Assembly.GetName(), false));
         config.SharedAssemblies.Add((typeof(Common.DalamudStartInfo).Assembly.GetName(), false));
->>>>>>> 94cf1c82
     }
 
     private void EnsureLoader()
