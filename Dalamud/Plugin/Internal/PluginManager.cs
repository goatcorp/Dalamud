using System.Collections.Concurrent;
using System.Collections.Generic;
using System.Diagnostics;
using System.IO;
using System.IO.Compression;
using System.Linq;
using System.Net.Http;
using System.Net.Http.Headers;
using System.Reflection;
using System.Threading;
using System.Threading.Tasks;

using CheapLoc;
using Dalamud.Configuration;
using Dalamud.Configuration.Internal;
using Dalamud.Game;
using Dalamud.Game.Gui;
using Dalamud.Game.Gui.Dtr;
using Dalamud.Game.Text;
using Dalamud.Game.Text.SeStringHandling;
using Dalamud.Game.Text.SeStringHandling.Payloads;
using Dalamud.Interface.Internal;
using Dalamud.Interface.Internal.Windows.PluginInstaller;
using Dalamud.IoC;
using Dalamud.IoC.Internal;
using Dalamud.Logging.Internal;
using Dalamud.Networking.Http;
using Dalamud.Plugin.Internal.Exceptions;
using Dalamud.Plugin.Internal.Profiles;
using Dalamud.Plugin.Internal.Types;
using Dalamud.Plugin.Internal.Types.Manifest;
using Dalamud.Plugin.Ipc.Internal;
using Dalamud.Support;
using Dalamud.Utility;
using Dalamud.Utility.Timing;
using Newtonsoft.Json;

namespace Dalamud.Plugin.Internal;

/// <summary>
/// Class responsible for loading and unloading plugins.
/// NOTE: ALL plugin exposed services are marked as dependencies for PluginManager in Service{T}.
/// </summary>
[ServiceManager.BlockingEarlyLoadedService]
#pragma warning disable SA1015

// DalamudTextureWrap registers textures to dispose with IM
[InherentDependency<InterfaceManager>]

// LocalPlugin uses ServiceContainer to create scopes
[InherentDependency<ServiceContainer>]

// DalamudPluginInterface hands out a reference to this, so we have to keep it around
// TODO api9: make it a service 
[InherentDependency<DataShare>]

#pragma warning restore SA1015
internal partial class PluginManager : IDisposable, IServiceType
{
    /// <summary>
    /// Default time to wait between plugin unload and plugin assembly unload.
    /// </summary>
    public const int PluginWaitBeforeFreeDefault = 1000; // upped from 500ms, seems more stable

    private static readonly ModuleLog Log = new("PLUGINM");

    private readonly object pluginListLock = new();
    private readonly DirectoryInfo pluginDirectory;
    private readonly BannedPlugin[]? bannedPlugins;
    
    private readonly List<LocalPlugin> installedPluginsList = new();
    private readonly List<RemotePluginManifest> availablePluginsList = new();
    private readonly List<AvailablePluginUpdate> updatablePluginsList = new();

    private readonly DalamudLinkPayload openInstallerWindowPluginChangelogsLink;

    [ServiceManager.ServiceDependency]
    private readonly DalamudConfiguration configuration = Service<DalamudConfiguration>.Get();

    [ServiceManager.ServiceDependency]
    private readonly Dalamud dalamud = Service<Dalamud>.Get();

    [ServiceManager.ServiceDependency]
    private readonly ProfileManager profileManager = Service<ProfileManager>.Get();

    [ServiceManager.ServiceDependency]
    private readonly HappyHttpClient happyHttpClient = Service<HappyHttpClient>.Get();

    [ServiceManager.ServiceDependency]
    private readonly ChatGui chatGui = Service<ChatGui>.Get();

    static PluginManager()
    {
        DalamudApiLevel = typeof(PluginManager).Assembly.GetName().Version!.Major;
    }

    [ServiceManager.ServiceConstructor]
    private PluginManager(
        ServiceManager.RegisterStartupBlockerDelegate registerStartupBlocker,
        ServiceManager.RegisterUnloadAfterDelegate registerUnloadAfter)
    {
        this.pluginDirectory = new DirectoryInfo(this.dalamud.StartInfo.PluginDirectory!);

        if (!this.pluginDirectory.Exists)
            this.pluginDirectory.Create();

        this.SafeMode = EnvironmentConfiguration.DalamudNoPlugins || this.configuration.PluginSafeMode || this.dalamud.StartInfo.NoLoadPlugins;

        try
        {
            var appdata = Environment.GetFolderPath(Environment.SpecialFolder.ApplicationData);
            var safeModeFile = Path.Combine(appdata, "XIVLauncher", ".dalamud_safemode");

            if (File.Exists(safeModeFile))
            {
                this.SafeMode = true;
                File.Delete(safeModeFile);
            }
        }
        catch (Exception ex)
        {
            Log.Error(ex, "Couldn't check safe mode file");
        }

        if (this.SafeMode)
        {
            this.configuration.PluginSafeMode = false;
            this.configuration.QueueSave();
        }

        this.PluginConfigs = new PluginConfigurations(Path.Combine(Path.GetDirectoryName(this.dalamud.StartInfo.ConfigurationPath) ?? string.Empty, "pluginConfigs"));

        var bannedPluginsJson = File.ReadAllText(Path.Combine(this.dalamud.StartInfo.AssetDirectory!, "UIRes", "bannedplugin.json"));
        this.bannedPlugins = JsonConvert.DeserializeObject<BannedPlugin[]>(bannedPluginsJson);
        if (this.bannedPlugins == null)
        {
            throw new InvalidDataException("Couldn't deserialize banned plugins manifest.");
        }

        this.openInstallerWindowPluginChangelogsLink = this.chatGui.AddChatLinkHandler("Dalamud", 1003, (_, _) =>
        {
            Service<DalamudInterface>.GetNullable()?.OpenPluginInstallerTo(PluginInstallerWindow.PluginInstallerOpenKind.Changelogs);
        });

        this.configuration.PluginTestingOptIns ??= new();
        this.MainRepo = PluginRepository.CreateMainRepo(this.happyHttpClient);

<<<<<<< HEAD
        // NET8 CHORE
        //this.ApplyPatches();
=======
        this.ApplyPatches();

        registerStartupBlocker(
            Task.Run(this.LoadAndStartLoadSyncPlugins),
            "Waiting for plugins that asked to be loaded before the game.");

        registerUnloadAfter(
            ResolvePossiblePluginDependencyServices(),
            "See the attached comment for the called function.");
>>>>>>> 280a9d6b
    }

    /// <summary>
    /// An event that fires when the installed plugins have changed.
    /// </summary>
    public event Action? OnInstalledPluginsChanged;

    /// <summary>
    /// An event that fires when the available plugins have changed.
    /// </summary>
    public event Action? OnAvailablePluginsChanged;

    /// <summary>
    /// Gets the current Dalamud API level, used to handle breaking changes. Only plugins with this level will be loaded.
    /// As of Dalamud 9.x, this always matches the major version number of Dalamud.
    /// </summary>
    public static int DalamudApiLevel { get; private set; }

    /// <summary>
    /// Gets a copy of the list of all loaded plugins.
    /// </summary>
    public IEnumerable<LocalPlugin> InstalledPlugins
    {
        get
        {
            lock (this.pluginListLock)
            {
                return this.installedPluginsList.ToList();
            }
        }
    }

    /// <summary>
    /// Gets a copy of the list of all available plugins.
    /// </summary>
    public IEnumerable<RemotePluginManifest> AvailablePlugins
    {
        get
        {
            lock (this.pluginListLock)
            {
                return this.availablePluginsList.ToList();
            }
        }
    }
    
    /// <summary>
    /// Gets a copy of the list of all plugins with an available update.
    /// </summary>
    public IEnumerable<AvailablePluginUpdate> UpdatablePlugins
    {
        get
        {
            lock (this.pluginListLock)
            {
                return this.updatablePluginsList.ToList();
            }
        }
    }

    /// <summary>
    /// Gets the main repository.
    /// </summary>
    public PluginRepository MainRepo { get; }

    /// <summary>
    /// Gets a list of all plugin repositories. The main repo should always be first.
    /// </summary>
    public List<PluginRepository> Repos { get; private set; } = new();

    /// <summary>
    /// Gets a value indicating whether plugins are not still loading from boot.
    /// </summary>
    public bool PluginsReady { get; private set; }

    /// <summary>
    /// Gets a value indicating whether all added repos are not in progress.
    /// </summary>
    public bool ReposReady { get; private set; }

    /// <summary>
    /// Gets a value indicating whether the plugin manager started in safe mode.
    /// </summary>
    public bool SafeMode { get; init; }

    /// <summary>
    /// Gets the <see cref="PluginConfigurations"/> object used when initializing plugins.
    /// </summary>
    public PluginConfigurations PluginConfigs { get; }

    /// <summary>
    /// Gets or sets a value indicating whether plugins of all API levels will be loaded.
    /// </summary>
    public bool LoadAllApiLevels { get; set; }

    /// <summary>
    /// Gets or sets a value indicating whether banned plugins will be loaded.
    /// </summary>
    public bool LoadBannedPlugins { get; set; }

    /// <summary>
    /// Gets a value indicating whether the given repo manifest should be visible to the user.
    /// </summary>
    /// <param name="manifest">Repo manifest.</param>
    /// <returns>If the manifest is visible.</returns>
    public static bool IsManifestVisible(RemotePluginManifest manifest)
    {
        var configuration = Service<DalamudConfiguration>.Get();

        // Hidden by user
        if (configuration.HiddenPluginInternalName.Contains(manifest.InternalName))
            return false;

        // Hidden by manifest
        return !manifest.IsHide;
    }

    /// <summary>
    /// Check if a manifest even has an available testing version.
    /// </summary>
    /// <param name="manifest">The manifest to test.</param>
    /// <returns>Whether or not a testing version is available.</returns>
    public static bool HasTestingVersion(IPluginManifest manifest)
    {
        var av = manifest.AssemblyVersion;
        var tv = manifest.TestingAssemblyVersion;
        var hasTv = tv != null;

        if (hasTv)
        {
            return tv > av;
        }

        return false;
    }

    /// <summary>
    /// Get a disposable that will lock plugin lists while it is not disposed.
    /// You must NEVER use this in async code.
    /// </summary>
    /// <returns>The aforementioned disposable.</returns>
    public IDisposable GetSyncScope() => new ScopedSyncRoot(this.pluginListLock);

    /// <summary>
    /// Print to chat any plugin updates and whether they were successful.
    /// </summary>
    /// <param name="updateMetadata">The list of updated plugin metadata.</param>
    /// <param name="header">The header text to send to chat prior to any update info.</param>
    public void PrintUpdatedPlugins(List<PluginUpdateStatus>? updateMetadata, string header)
    {
        if (updateMetadata is { Count: > 0 })
        {
            this.chatGui.Print(new XivChatEntry
            {
                Message = new SeString(new List<Payload>()
                {
                    new TextPayload(header),
                    new TextPayload("  ["),
                    new UIForegroundPayload(500),
                    this.openInstallerWindowPluginChangelogsLink,
                    new TextPayload(Loc.Localize("DalamudInstallerPluginChangelogHelp", "Open plugin changelogs")),
                    RawPayload.LinkTerminator,
                    new UIForegroundPayload(0),
                    new TextPayload("]"),
                }),
            });

            foreach (var metadata in updateMetadata)
            {
                if (metadata.Status == PluginUpdateStatus.StatusKind.Success)
                {
                    this.chatGui.Print(Locs.DalamudPluginUpdateSuccessful(metadata.Name, metadata.Version));
                }
                else
                {
                    this.chatGui.Print(new XivChatEntry
                    {
                        Message = Locs.DalamudPluginUpdateFailed(metadata.Name, metadata.Version, PluginUpdateStatus.LocalizeUpdateStatusKind(metadata.Status)),
                        Type = XivChatType.Urgent,
                    });
                }
            }
        }
    }

    /// <summary>
    /// For a given manifest, determine if the user opted into testing this plugin.
    /// </summary>
    /// <param name="manifest">Manifest to check.</param>
    /// <returns>A value indicating whether testing should be used.</returns>
    public bool HasTestingOptIn(IPluginManifest manifest)
    {
        return this.configuration.PluginTestingOptIns!.Any(x => x.InternalName == manifest.InternalName);
    }

    /// <summary>
    /// For a given manifest, determine if the testing version should be used over the normal version.
    /// The higher of the two versions is calculated after checking other settings.
    /// </summary>
    /// <param name="manifest">Manifest to check.</param>
    /// <returns>A value indicating whether testing should be used.</returns>
    public bool UseTesting(IPluginManifest manifest)
    {
        if (!this.configuration.DoPluginTest)
            return false;

        if (!this.HasTestingOptIn(manifest))
            return false;

        if (manifest.IsTestingExclusive)
            return true;

        return HasTestingVersion(manifest);
    }

    /// <inheritdoc/>
    public void Dispose()
    {
        var disposablePlugins =
            this.installedPluginsList.Where(plugin => plugin.State is PluginState.Loaded or PluginState.LoadError).ToArray();
        if (disposablePlugins.Any())
        {
            // Unload them first, just in case some of plugin codes are still running via callbacks initiated externally.
            foreach (var plugin in disposablePlugins.Where(plugin => !plugin.Manifest.CanUnloadAsync))
            {
                try
                {
                    plugin.UnloadAsync(true, false).Wait();
                }
                catch (Exception ex)
                {
                    Log.Error(ex, $"Error unloading {plugin.Name}");
                }
            }

            Task.WaitAll(disposablePlugins
                             .Where(plugin => plugin.Manifest.CanUnloadAsync)
                             .Select(plugin => Task.Run(async () =>
                             {
                                 try
                                 {
                                     await plugin.UnloadAsync(true, false);
                                 }
                                 catch (Exception ex)
                                 {
                                     Log.Error(ex, $"Error unloading {plugin.Name}");
                                 }
                             })).ToArray());

            // Just in case plugins still have tasks running that they didn't cancel when they should have,
            // give them some time to complete it.
            Thread.Sleep(this.configuration.PluginWaitBeforeFree ?? PluginWaitBeforeFreeDefault);

            // Now that we've waited enough, dispose the whole plugin.
            // Since plugins should have been unloaded above, this should be done quickly.
            foreach (var plugin in disposablePlugins)
                plugin.ExplicitDisposeIgnoreExceptions($"Error disposing {plugin.Name}", Log);
        }

        // NET8 CHORE
        // this.assemblyLocationMonoHook?.Dispose();
        // this.assemblyCodeBaseMonoHook?.Dispose();
    }

    /// <summary>
    /// Set the list of repositories to use and downloads their contents.
    /// Should be called when the Settings window has been updated or at instantiation.
    /// </summary>
    /// <param name="notify">Whether the available plugins changed event should be sent after.</param>
    /// <returns>A <see cref="Task"/> representing the asynchronous operation.</returns>
    public async Task SetPluginReposFromConfigAsync(bool notify)
    {
        var repos = new List<PluginRepository> { this.MainRepo };
        repos.AddRange(this.configuration.ThirdRepoList
                           .Where(repo => repo.IsEnabled)
                           .Select(repo => new PluginRepository(this.happyHttpClient, repo.Url, repo.IsEnabled)));

        this.Repos = repos;
        await this.ReloadPluginMastersAsync(notify);
    }

    /// <summary>
    /// Load all plugins, sorted by priority. Any plugins with no explicit definition file or a negative priority
    /// are loaded asynchronously.
    /// </summary>
    /// <remarks>
    /// This should only be called during Dalamud startup.
    /// </remarks>
    /// <returns>The task.</returns>
    public async Task LoadAllPlugins()
    {
        var pluginDefs = new List<PluginDef>();
        var devPluginDefs = new List<PluginDef>();

        if (!this.pluginDirectory.Exists)
            this.pluginDirectory.Create();

        // Add installed plugins. These are expected to be in a specific format so we can look for exactly that.
        foreach (var pluginDir in this.pluginDirectory.GetDirectories())
        {
            var versionsDefs = new List<PluginDef>();
            foreach (var versionDir in pluginDir.GetDirectories())
            {
                try
                {
                    var dllFile = new FileInfo(Path.Combine(versionDir.FullName, $"{pluginDir.Name}.dll"));
                    var manifestFile = LocalPluginManifest.GetManifestFile(dllFile);

                    if (!manifestFile.Exists)
                        continue;

                    var manifest = LocalPluginManifest.Load(manifestFile);
                    if (manifest == null)
                    {
                        Log.Error("Manifest for plugin at {Path} was null", dllFile.FullName);
                        continue;
                    }

                    if (manifest.IsTestingExclusive && this.configuration.PluginTestingOptIns!.All(x => x.InternalName != manifest.InternalName))
                        this.configuration.PluginTestingOptIns.Add(new PluginTestingOptIn(manifest.InternalName));

                    versionsDefs.Add(new PluginDef(dllFile, manifest, false));
                }
                catch (Exception ex)
                {
                    Log.Error(ex, "Could not load manifest for installed at {Directory}", versionDir.FullName);
                }
            }

            this.configuration.QueueSave();

            try
            {
                pluginDefs.Add(versionsDefs.MaxBy(x => x.Manifest!.EffectiveVersion));
            }
            catch (Exception ex)
            {
                Log.Error(ex, "Couldn't choose best version for plugin: {Name}", pluginDir.Name);
            }
        }

        // devPlugins are more freeform. Look for any dll and hope to get lucky.
        var devDllFiles = new List<FileInfo>();

        foreach (var setting in this.configuration.DevPluginLoadLocations)
        {
            if (!setting.IsEnabled)
                continue;

            if (Directory.Exists(setting.Path))
            {
                devDllFiles.AddRange(new DirectoryInfo(setting.Path).GetFiles("*.dll", SearchOption.AllDirectories));
            }
            else if (File.Exists(setting.Path))
            {
                devDllFiles.Add(new FileInfo(setting.Path));
            }
        }

        foreach (var dllFile in devDllFiles)
        {
            try
            {
                // Manifests are now required for devPlugins
                var manifestFile = LocalPluginManifest.GetManifestFile(dllFile);
                if (!manifestFile.Exists)
                {
                    Log.Information("DLL at {DllPath} has no manifest, this is no longer valid", dllFile.FullName);
                    continue;
                }
            
                var manifest = LocalPluginManifest.Load(manifestFile);
                if (manifest == null)
                {
                    Log.Information("Could not deserialize manifest for DLL at {DllPath}", dllFile.FullName);
                    continue;
                }

                if (manifest != null && manifest.InternalName.IsNullOrEmpty())
                {
                    Log.Error("InternalName for dll at {Path} was null", manifestFile.FullName);
                    continue;
                }

                devPluginDefs.Add(new PluginDef(dllFile, manifest, true));
            }
            catch (Exception ex)
            {
                Log.Error(ex, "Could not load manifest for dev at {Directory}", dllFile.FullName);
            }
        }

        // Sort for load order - unloaded definitions have default priority of 0
        pluginDefs.Sort(PluginDef.Sorter);
        devPluginDefs.Sort(PluginDef.Sorter);

        // Dev plugins should load first.
        pluginDefs.InsertRange(0, devPluginDefs);

        async Task LoadPluginOnBoot(string logPrefix, PluginDef pluginDef, CancellationToken token)
        {
            token.ThrowIfCancellationRequested();
            using (Timings.Start($"{pluginDef.DllFile.Name}: {logPrefix}Boot"))
            {
                try
                {
                    await this.LoadPluginAsync(
                        pluginDef.DllFile,
                        pluginDef.Manifest,
                        PluginLoadReason.Boot,
                        pluginDef.IsDev,
                        isBoot: true);
                }
                catch (InvalidPluginException)
                {
                    // Not a plugin
                }
                catch (Exception ex)
                {
                    Log.Error(ex, "{0}: During boot plugin load, an unexpected error occurred", logPrefix);
                }
            }
        }

        async Task LoadPluginsSync(string logPrefix, IEnumerable<PluginDef> pluginDefsList, CancellationToken token)
        {
            Log.Information($"============= LoadPluginsSync({logPrefix}) START =============");

            foreach (var pluginDef in pluginDefsList)
                await LoadPluginOnBoot(logPrefix, pluginDef, token).ConfigureAwait(false);

            Log.Information($"============= LoadPluginsSync({logPrefix}) END =============");
        }

        async Task LoadPluginsAsync(string logPrefix, IEnumerable<PluginDef> pluginDefsList, CancellationToken token)
        {
            Log.Information($"============= LoadPluginsAsync({logPrefix}) START =============");

            await Task.WhenAll(
                pluginDefsList
                    .Select(pluginDef =>
                                Task.Run(
                                    Timings.AttachTimingHandle(
                                             () => LoadPluginOnBoot(logPrefix, pluginDef, token)),
                                    token))
                    .ToArray()).ConfigureAwait(false);

            Log.Information($"============= LoadPluginsAsync({logPrefix}) END =============");
        }

        var syncPlugins = pluginDefs.Where(def => def.Manifest?.LoadSync == true).ToList();
        var asyncPlugins = pluginDefs.Where(def => def.Manifest?.LoadSync != true).ToList();
        var loadTasks = new List<Task>();

        var tokenSource = new CancellationTokenSource(TimeSpan.FromMinutes(5));

        // Load plugins that can be loaded anytime
        await LoadPluginsSync(
            "AnytimeSync",
            syncPlugins.Where(def => def.Manifest?.LoadRequiredState == 2),
            tokenSource.Token);
        loadTasks.Add(LoadPluginsAsync(
                          "AnytimeAsync",
                          asyncPlugins.Where(def => def.Manifest?.LoadRequiredState == 2),
                          tokenSource.Token));

        // Pass the rest of plugin loading to another thread(task)
        _ = Task.Run(
            async () =>
            {
                // Load plugins that want to be loaded during Framework.Tick
                var framework = await Service<Framework>.GetAsync().ConfigureAwait(false);
                await framework.RunOnTick(
                    () => LoadPluginsSync(
                        "FrameworkTickSync",
                        syncPlugins.Where(def => def.Manifest?.LoadRequiredState == 1),
                        tokenSource.Token),
                    cancellationToken: tokenSource.Token).ConfigureAwait(false);
                loadTasks.Add(LoadPluginsAsync(
                                  "FrameworkTickAsync",
                                  asyncPlugins.Where(def => def.Manifest?.LoadRequiredState == 1),
                                  tokenSource.Token));

                // Load plugins that want to be loaded during Framework.Tick, when drawing facilities are available
                _ = await Service<InterfaceManager.InterfaceManagerWithScene>.GetAsync().ConfigureAwait(false);
                await framework.RunOnTick(
                    () => LoadPluginsSync(
                        "DrawAvailableSync",
                        syncPlugins.Where(def => def.Manifest?.LoadRequiredState is 0 or null),
                        tokenSource.Token),
                    cancellationToken: tokenSource.Token);
                loadTasks.Add(LoadPluginsAsync(
                                  "DrawAvailableAsync",
                                  asyncPlugins.Where(def => def.Manifest?.LoadRequiredState is 0 or null),
                                  tokenSource.Token));

                // Save signatures when all plugins are done loading, successful or not.
                try
                {
                    await Task.WhenAll(loadTasks).ConfigureAwait(false);
                    Log.Information("Loaded plugins on boot");
                }
                catch (Exception e)
                {
                    Log.Error(e, "Failed to load at least one plugin");
                }

                var sigScanner = await Service<TargetSigScanner>.GetAsync().ConfigureAwait(false);
                this.PluginsReady = true;
                this.NotifyinstalledPluginsListChanged();
                sigScanner.Save();
            },
            tokenSource.Token);
    }

    /// <summary>
    /// Reload the PluginMaster for each repo, filter, and event that the list has updated.
    /// </summary>
    /// <param name="notify">Whether to notify that available plugins have changed afterwards.</param>
    /// <returns>A <see cref="Task"/> representing the asynchronous operation.</returns>
    public async Task ReloadPluginMastersAsync(bool notify = true)
    {
        Log.Information("Now reloading all PluginMasters...");
        this.ReposReady = false;

        try
        {
            Debug.Assert(!this.Repos.First().IsThirdParty, "First repository should be main repository");
            await this.Repos.First().ReloadPluginMasterAsync(); // Load official repo first

            await Task.WhenAll(this.Repos.Skip(1).Select(repo => repo.ReloadPluginMasterAsync()));

            Log.Information("PluginMasters reloaded, now refiltering...");

            this.RefilterPluginMasters(notify);
        }
        catch (Exception ex)
        {
            Log.Error(ex, "Could not reload plugin repositories");
        }
        finally
        {
            this.ReposReady = true;
        }
    }

    /// <summary>
    /// Apply visibility and eligibility filters to the available plugins, then event that the list has updated.
    /// </summary>
    /// <param name="notify">Whether to notify that available plugins have changed afterwards.</param>
    public void RefilterPluginMasters(bool notify = true)
    {
        lock (this.pluginListLock)
        {
            this.availablePluginsList.Clear();
            this.availablePluginsList.AddRange(this.Repos
                                                   .SelectMany(repo => repo.PluginMaster)
                                                   .Where(this.IsManifestEligible)
                                                   .Where(IsManifestVisible));
            
            if (notify)
            {
                this.NotifyAvailablePluginsChanged();
            }
        }
    }

    /// <summary>
    /// Scan the devPlugins folder for new DLL files that are not already loaded into the manager. They are not loaded,
    /// only shown as disabled in the installed plugins window. This is a modified version of LoadAllPlugins that works
    /// a little differently.
    /// </summary>
    public void ScanDevPlugins()
    {
        // devPlugins are more freeform. Look for any dll and hope to get lucky.
        var devDllFiles = new List<FileInfo>();

        foreach (var setting in this.configuration.DevPluginLoadLocations)
        {
            if (!setting.IsEnabled)
                continue;
            
            Log.Verbose("Scanning dev plugins at {Path}", setting.Path);

            if (Directory.Exists(setting.Path))
            {
                devDllFiles.AddRange(new DirectoryInfo(setting.Path).GetFiles("*.dll", SearchOption.AllDirectories));
            }
            else if (File.Exists(setting.Path))
            {
                devDllFiles.Add(new FileInfo(setting.Path));
            }
        }

        var listChanged = false;

        foreach (var dllFile in devDllFiles)
        {
            // This file is already known to us
            lock (this.pluginListLock)
            {
                if (this.installedPluginsList.Any(lp => lp.DllFile.FullName == dllFile.FullName))
                    continue;
            }

            // Manifests are now required for devPlugins
            var manifestFile = LocalPluginManifest.GetManifestFile(dllFile);
            if (!manifestFile.Exists)
            {
                Log.Information("DLL at {DllPath} has no manifest, this is no longer valid", dllFile.FullName);
                continue;
            }
            
            var manifest = LocalPluginManifest.Load(manifestFile);
            if (manifest == null)
            {
                Log.Information("Could not deserialize manifest for DLL at {DllPath}", dllFile.FullName);
                continue;
            }

            try
            {
                // Add them to the list and let the user decide, nothing is auto-loaded.
                this.LoadPluginAsync(dllFile, manifest, PluginLoadReason.Installer, isDev: true, doNotLoad: true)
                    .Wait();
                listChanged = true;
            }
            catch (InvalidPluginException)
            {
                // Not a plugin
            }
            catch (Exception ex)
            {
                Log.Error(ex, "During devPlugin scan, an unexpected error occurred");
            }
        }

        if (listChanged)
            this.NotifyinstalledPluginsListChanged();
    }

    /// <summary>
    /// Install a plugin from a repository and load it.
    /// </summary>
    /// <param name="repoManifest">The plugin definition.</param>
    /// <param name="useTesting">If the testing version should be used.</param>
    /// <param name="reason">The reason this plugin was loaded.</param>
    /// <param name="inheritedWorkingPluginId">WorkingPluginId this plugin should inherit.</param>
    /// <returns>A <see cref="Task"/> representing the asynchronous operation.</returns>
    public async Task<LocalPlugin> InstallPluginAsync(
        RemotePluginManifest repoManifest, bool useTesting, PluginLoadReason reason,
        Guid? inheritedWorkingPluginId = null)
    {
        var stream = await this.DownloadPluginAsync(repoManifest, useTesting);
        return await this.InstallPluginInternalAsync(repoManifest, useTesting, reason, stream, inheritedWorkingPluginId);
    }
    
    /// <summary>
    /// Remove a plugin.
    /// </summary>
    /// <param name="plugin">Plugin to remove.</param>
    public void RemovePlugin(LocalPlugin plugin)
    {
        if (plugin.State != PluginState.Unloaded && plugin.HasEverStartedLoad)
            throw new InvalidPluginOperationException($"Unable to remove {plugin.Name}, not unloaded and had loaded before");

        lock (this.pluginListLock)
        {
            this.installedPluginsList.Remove(plugin);
        }

        // NET8 CHORE
        // PluginLocations.Remove(plugin.AssemblyName?.FullName ?? string.Empty, out _);

        this.NotifyinstalledPluginsListChanged();
        this.NotifyAvailablePluginsChanged();
    }

    /// <summary>
    /// Cleanup disabled plugins. Does not target devPlugins.
    /// </summary>
    public void CleanupPlugins()
    {
        foreach (var pluginDir in this.pluginDirectory.GetDirectories())
        {
            try
            {
                var versionDirs = pluginDir.GetDirectories();

                versionDirs = versionDirs
                              .OrderByDescending(dir =>
                              {
                                  var isVersion = Version.TryParse(dir.Name, out var version);

                                  if (!isVersion)
                                  {
                                      Log.Debug($"Not a version, cleaning up {dir.FullName}");
                                      dir.Delete(true);
                                  }

                                  return version;
                              })
                              .ToArray();

                if (versionDirs.Length == 0)
                {
                    Log.Information($"No versions: cleaning up {pluginDir.FullName}");
                    pluginDir.Delete(true);
                }
                else
                {
                    for (var i = 0; i < versionDirs.Length; i++)
                    {
                        var versionDir = versionDirs[i];
                        try
                        {
                            if (i != 0)
                            {
                                Log.Information($"Old version: cleaning up {versionDir.FullName}");
                                versionDir.Delete(true);
                                continue;
                            }

                            var dllFile = new FileInfo(Path.Combine(versionDir.FullName, $"{pluginDir.Name}.dll"));
                            if (!dllFile.Exists)
                            {
                                Log.Information($"Missing dll: cleaning up {versionDir.FullName}");
                                versionDir.Delete(true);
                                continue;
                            }

                            var manifestFile = LocalPluginManifest.GetManifestFile(dllFile);
                            if (!manifestFile.Exists)
                            {
                                Log.Information($"Missing manifest: cleaning up {versionDir.FullName}");
                                versionDir.Delete(true);
                                continue;
                            }

                            if (manifestFile.Length == 0)
                            {
                                Log.Information($"Manifest empty: cleaning up {versionDir.FullName}");
                                versionDir.Delete(true);
                                continue;
                            }

                            var manifest = LocalPluginManifest.Load(manifestFile);
                            if (manifest.ScheduledForDeletion)
                            {
                                Log.Information($"Scheduled deletion: cleaning up {versionDir.FullName}");
                                versionDir.Delete(true);
                            }
                        }
                        catch (Exception ex)
                        {
                            Log.Error(ex, $"Could not clean up {versionDir.FullName}");
                        }
                    }
                }
            }
            catch (Exception ex)
            {
                Log.Error(ex, $"Could not clean up {pluginDir.FullName}");
            }
        }
    }

    /// <summary>
    /// Update all non-dev plugins.
    /// </summary>
    /// <param name="ignoreDisabled">Ignore disabled plugins.</param>
    /// <param name="dryRun">Perform a dry run, don't install anything.</param>
    /// <param name="autoUpdate">If this action was performed as part of an auto-update.</param>
    /// <returns>Success or failure and a list of updated plugin metadata.</returns>
    public async Task<IEnumerable<PluginUpdateStatus>> UpdatePluginsAsync(bool ignoreDisabled, bool dryRun, bool autoUpdate = false)
    {
        Log.Information("Starting plugin update");

        var updateTasks = new List<Task<PluginUpdateStatus>>();

        // Prevent collection was modified errors
        lock (this.pluginListLock)
        {
            foreach (var plugin in this.updatablePluginsList)
            {
                // Can't update that!
                if (plugin.InstalledPlugin.IsDev)
                    continue;

                if (!plugin.InstalledPlugin.IsWantedByAnyProfile && ignoreDisabled)
                    continue;

                if (plugin.InstalledPlugin.Manifest.ScheduledForDeletion)
                    continue;

                updateTasks.Add(this.UpdateSinglePluginAsync(plugin, false, dryRun));
            }
        }

        var updatedList = await Task.WhenAll(updateTasks);

        this.NotifyinstalledPluginsListChanged();
        this.NotifyPluginsForStateChange(
            autoUpdate ? PluginListInvalidationKind.AutoUpdate : PluginListInvalidationKind.Update,
            updatedList.Select(x => x.InternalName));

        Log.Information("Plugin update OK.");

        return updatedList;
    }

    /// <summary>
    /// Update a single plugin, provided a valid <see cref="AvailablePluginUpdate"/>.
    /// </summary>
    /// <param name="metadata">The available plugin update.</param>
    /// <param name="notify">Whether to notify that installed plugins have changed afterwards.</param>
    /// <param name="dryRun">Whether or not to actually perform the update, or just indicate success.</param>
    /// <returns>The status of the update.</returns>
    public async Task<PluginUpdateStatus> UpdateSinglePluginAsync(AvailablePluginUpdate metadata, bool notify, bool dryRun)
    {
        var plugin = metadata.InstalledPlugin;

        var workingPluginId = metadata.InstalledPlugin.Manifest.WorkingPluginId;
        if (workingPluginId == Guid.Empty)
            throw new Exception("Existing plugin had no WorkingPluginId");

        var updateStatus = new PluginUpdateStatus
        {
            InternalName = plugin.Manifest.InternalName,
            Name = plugin.Manifest.Name,
            Version = (metadata.UseTesting
                           ? metadata.UpdateManifest.TestingAssemblyVersion
                           : metadata.UpdateManifest.AssemblyVersion)!,
            Status = PluginUpdateStatus.StatusKind.Success,
            HasChangelog = !metadata.UpdateManifest.Changelog.IsNullOrWhitespace(),
        };

        if (!dryRun)
        {
            // Download the update before unloading
            Stream updateStream;
            try
            {
                updateStream = await this.DownloadPluginAsync(metadata.UpdateManifest, metadata.UseTesting);
            }
            catch (Exception ex)
            {
                Log.Error(ex, "Error during download (update)");
                updateStatus.Status = PluginUpdateStatus.StatusKind.FailedDownload;
                return updateStatus;
            }
            
            // Unload if loaded
            if (plugin.State is PluginState.Loaded or PluginState.LoadError or PluginState.DependencyResolutionFailed)
            {
                try
                {
                    await plugin.UnloadAsync();
                }
                catch (Exception ex)
                {
                    Log.Error(ex, "Error during unload (update)");
                    updateStatus.Status = PluginUpdateStatus.StatusKind.FailedUnload;
                    return updateStatus;
                }
            }

            if (plugin.IsDev)
            {
                throw new Exception("We should never update a dev plugin");
            }

            try
            {
                // TODO: Why were we ever doing this? We should never be loading the old version in the first place
                /*
                    if (!plugin.IsDisabled)
                        plugin.Disable();
                        */

                lock (this.pluginListLock)
                {
                    this.installedPluginsList.Remove(plugin);
                }
            }
            catch (Exception ex)
            {
                Log.Error(ex, "Error during remove from plugin list (update)");
                updateStatus.Status = PluginUpdateStatus.StatusKind.FailedUnload;
                return updateStatus;
            }

            // We need to handle removed DTR nodes here, as otherwise, plugins will not be able to re-add their bar entries after updates.
            var dtr = Service<DtrBar>.Get();
            dtr.HandleRemovedNodes();

            try
            {
                await this.InstallPluginInternalAsync(metadata.UpdateManifest, metadata.UseTesting, PluginLoadReason.Update, updateStream, workingPluginId);
            }
            catch (Exception ex)
            {
                Log.Error(ex, "Error during install (update)");
                updateStatus.Status = PluginUpdateStatus.StatusKind.FailedLoad;
                return updateStatus;
            }
        }

        if (notify && updateStatus.Status == PluginUpdateStatus.StatusKind.Success)
            this.NotifyinstalledPluginsListChanged();

        return updateStatus;
    }

    /// <summary>
    /// Delete the plugin configuration, unload/reload it if loaded.
    /// </summary>
    /// <param name="plugin">The plugin.</param>
    /// <exception cref="Exception">Throws if the plugin is still loading/unloading.</exception>
    /// <returns>The task.</returns>
    public async Task DeleteConfigurationAsync(LocalPlugin plugin)
    {
        if (plugin.State is PluginState.Loading or PluginState.Unloading)
            throw new Exception("Cannot delete configuration for a loading/unloading plugin");

        var isReloading = plugin.IsLoaded;
        if (isReloading)
            await plugin.UnloadAsync();

        for (var waitUntil = Environment.TickCount64 + 1000; Environment.TickCount64 < waitUntil;)
        {
            try
            {
                this.PluginConfigs.Delete(plugin.Name);
                break;
            }
            catch (IOException)
            {
                await Task.Delay(100);
            }
        }

        if (isReloading)
        {
            // Let's indicate "installer" here since this is supposed to be a fresh install
            await plugin.LoadAsync(PluginLoadReason.Installer);
        }
    }

    /// <summary>
    /// Gets a value indicating whether the given manifest is eligible for ANYTHING. These are hard
    /// checks that should not allow installation or loading.
    /// </summary>
    /// <param name="manifest">Plugin manifest.</param>
    /// <returns>If the manifest is eligible.</returns>
    public bool IsManifestEligible(PluginManifest manifest)
    {
        // Testing exclusive
        if (manifest.IsTestingExclusive && !this.configuration.DoPluginTest)
        {
            Log.Verbose($"Testing exclusivity: {manifest.InternalName} - {manifest.AssemblyVersion} - {manifest.TestingAssemblyVersion}");
            return false;
        }

        // Applicable version
        if (manifest.ApplicableVersion < this.dalamud.StartInfo.GameVersion)
        {
            Log.Verbose($"Game version: {manifest.InternalName} - {manifest.AssemblyVersion} - {manifest.TestingAssemblyVersion}");
            return false;
        }

        // API level - we keep the API before this in the installer to show as "outdated"
        if (manifest.DalamudApiLevel < DalamudApiLevel - 1 && !this.LoadAllApiLevels)
        {
            Log.Verbose($"API Level: {manifest.InternalName} - {manifest.AssemblyVersion} - {manifest.TestingAssemblyVersion}");
            return false;
        }

        // Banned
        if (this.IsManifestBanned(manifest))
        {
            Log.Verbose($"Banned: {manifest.InternalName} - {manifest.AssemblyVersion} - {manifest.TestingAssemblyVersion}");
            return false;
        }

        return true;
    }

    /// <summary>
    /// Determine if a plugin has been banned by inspecting the manifest.
    /// </summary>
    /// <param name="manifest">Manifest to inspect.</param>
    /// <returns>A value indicating whether the plugin/manifest has been banned.</returns>
    public bool IsManifestBanned(PluginManifest manifest)
    {
        Debug.Assert(this.bannedPlugins != null, "this.bannedPlugins != null");

        if (this.LoadBannedPlugins)
            return false;

        var config = Service<DalamudConfiguration>.Get();

        var versionToCheck = manifest.AssemblyVersion;
        if (config.DoPluginTest && manifest.TestingAssemblyVersion > manifest.AssemblyVersion)
        {
            versionToCheck = manifest.TestingAssemblyVersion;
        }

        return this.bannedPlugins.Any(ban => (ban.Name == manifest.InternalName || ban.Name == Hash.GetStringSha256Hash(manifest.InternalName))
                                                                        && ban.AssemblyVersion >= versionToCheck);
    }

    /// <summary>
    /// Get the reason of a banned plugin by inspecting the manifest.
    /// </summary>
    /// <param name="manifest">Manifest to inspect.</param>
    /// <returns>The reason of the ban, if any.</returns>
    public string GetBanReason(PluginManifest manifest)
    {
        Debug.Assert(this.bannedPlugins != null, "this.bannedPlugins != null");

        return this.bannedPlugins.LastOrDefault(ban => ban.Name == manifest.InternalName).Reason;
    }

    /// <summary>
    /// Get the plugin that called this method by walking the provided stack trace,
    /// or null, if it cannot be determined.
    /// At the time, this is naive and shouldn't be used for security-critical checks.
    /// </summary>
    /// <param name="trace">The trace to walk.</param>
    /// <returns>The calling plugin, or null.</returns>
    public LocalPlugin? FindCallingPlugin(StackTrace trace)
    {
        foreach (var frame in trace.GetFrames())
        {
            var declaringType = frame.GetMethod()?.DeclaringType;
            if (declaringType == null)
                continue;

            lock (this.pluginListLock)
            {
                foreach (var plugin in this.installedPluginsList)
                {
                    if (plugin.AssemblyName != null &&
                        plugin.AssemblyName.FullName == declaringType.Assembly.GetName().FullName)
                        return plugin;
                }
            }
        }

        return null;
    }

    /// <summary>
    /// Get the plugin that called this method by walking the stack,
    /// or null, if it cannot be determined.
    /// At the time, this is naive and shouldn't be used for security-critical checks.
    /// </summary>
    /// <returns>The calling plugin, or null.</returns>
    public LocalPlugin? FindCallingPlugin() => this.FindCallingPlugin(new StackTrace());

    /// <summary>
    /// Resolves the services that a plugin may have a dependency on.<br />
    /// This is required, as the lifetime of a plugin cannot be longer than PluginManager,
    /// and we want to ensure that dependency services to be kept alive at least until all the plugins, and thus
    /// PluginManager to be gone.
    /// </summary>
    /// <returns>The dependency services.</returns>
    private static IEnumerable<Type> ResolvePossiblePluginDependencyServices()
    {
        foreach (var serviceType in ServiceManager.GetConcreteServiceTypes())
        {
            if (serviceType == typeof(PluginManager))
                continue;
                
            // Scoped plugin services lifetime is tied to their scopes. They go away when LocalPlugin goes away.
            // Nonetheless, their direct dependencies must be considered.
            if (serviceType.GetServiceKind() == ServiceManager.ServiceKind.ScopedService)
            {
                var typeAsServiceT = ServiceHelpers.GetAsService(serviceType);
                var dependencies = ServiceHelpers.GetDependencies(typeAsServiceT, false);
                ServiceManager.Log.Verbose("Found dependencies of scoped plugin service {Type} ({Cnt})", serviceType.FullName!, dependencies!.Count);
                    
                foreach (var scopedDep in dependencies)
                {
                    if (scopedDep == typeof(PluginManager))
                        throw new Exception("Scoped plugin services cannot depend on PluginManager.");
                        
                    ServiceManager.Log.Verbose("PluginManager MUST depend on {Type} via {BaseType}", scopedDep.FullName!, serviceType.FullName!);
                    yield return scopedDep;
                }

                continue;
            }
                
            var pluginInterfaceAttribute = serviceType.GetCustomAttribute<PluginInterfaceAttribute>(true);
            if (pluginInterfaceAttribute == null)
                continue;

            ServiceManager.Log.Verbose("PluginManager MUST depend on {Type}", serviceType.FullName!);
            yield return serviceType;
        }
    }

    private async Task<Stream> DownloadPluginAsync(RemotePluginManifest repoManifest, bool useTesting)
    {
        var downloadUrl = useTesting ? repoManifest.DownloadLinkTesting : repoManifest.DownloadLinkInstall;
        var request = new HttpRequestMessage(HttpMethod.Get, downloadUrl)
        {
            Headers =
            {
                Accept =
                {
                    new MediaTypeWithQualityHeaderValue("application/zip"),
                },
            },
        };
        var response = await this.happyHttpClient.SharedHttpClient.SendAsync(request);
        response.EnsureSuccessStatusCode();

        return await response.Content.ReadAsStreamAsync();
    }

    /// <summary>
    /// Install a plugin from a repository and load it.
    /// </summary>
    /// <param name="repoManifest">The plugin definition.</param>
    /// <param name="useTesting">If the testing version should be used.</param>
    /// <param name="reason">The reason this plugin was loaded.</param>
    /// <param name="zipStream">Stream of the ZIP archive containing the plugin that is about to be installed.</param>
    /// <param name="inheritedWorkingPluginId">WorkingPluginId this plugin should inherit.</param>
    /// <returns>A <see cref="Task"/> representing the asynchronous operation.</returns>
    private async Task<LocalPlugin> InstallPluginInternalAsync(RemotePluginManifest repoManifest, bool useTesting, PluginLoadReason reason, Stream zipStream, Guid? inheritedWorkingPluginId = null)
    {
        var version = useTesting ? repoManifest.TestingAssemblyVersion : repoManifest.AssemblyVersion;
        Log.Debug($"Installing plugin {repoManifest.Name} (testing={useTesting}, version={version}, reason={reason})");
        
        // If this plugin is in the default profile for whatever reason, delete the state
        // If it was in multiple profiles and is still, the user uninstalled it and chose to keep it in there,
        // or the user removed the plugin manually in which case we don't care
        if (reason == PluginLoadReason.Installer)
        {
            try
            {
                // We don't need to apply, it doesn't matter
                await this.profileManager.DefaultProfile.RemoveAsync(repoManifest.InternalName, false);
            }
            catch (ProfileOperationException)
            {
                // ignored
            }
        }
        else
        {
            // If we are doing anything other than a fresh install, not having a workingPluginId is an error that must be fixed
            Debug.Assert(inheritedWorkingPluginId != null, "inheritedWorkingPluginId != null");
        }
        
        // Ensure that we have a testing opt-in for this plugin if we are installing a testing version
        if (useTesting && this.configuration.PluginTestingOptIns!.All(x => x.InternalName != repoManifest.InternalName))
        {
            // TODO: this isn't safe
            this.configuration.PluginTestingOptIns.Add(new PluginTestingOptIn(repoManifest.InternalName));
            this.configuration.QueueSave();
        }

        var outputDir = new DirectoryInfo(Path.Combine(this.pluginDirectory.FullName, repoManifest.InternalName, version?.ToString() ?? string.Empty));

        try
        {
            if (outputDir.Exists)
                outputDir.Delete(true);

            outputDir.Create();
        }
        catch
        {
            // ignored, since the plugin may be loaded already
        }

        Log.Debug($"Extracting to {outputDir}");

        using (var archive = new ZipArchive(zipStream))
        {
            foreach (var zipFile in archive.Entries)
            {
                var outputFile = new FileInfo(Path.GetFullPath(Path.Combine(outputDir.FullName, zipFile.FullName)));

                if (!outputFile.FullName.StartsWith(outputDir.FullName, StringComparison.OrdinalIgnoreCase))
                {
                    throw new IOException("Trying to extract file outside of destination directory. See this link for more info: https://snyk.io/research/zip-slip-vulnerability");
                }

                if (outputFile.Directory == null)
                {
                    throw new IOException("Output directory invalid.");
                }

                if (zipFile.Name.IsNullOrEmpty())
                {
                    // Assuming Empty for Directory
                    Log.Verbose($"ZipFile name is null or empty, treating as a directory: {outputFile.Directory.FullName}");
                    Directory.CreateDirectory(outputFile.Directory.FullName);
                    continue;
                }

                // Ensure directory is created
                Directory.CreateDirectory(outputFile.Directory.FullName);

                try
                {
                    zipFile.ExtractToFile(outputFile.FullName, true);
                }
                catch (Exception ex)
                {
                    if (outputFile.Extension.EndsWith("dll"))
                    {
                        throw new IOException($"Could not overwrite {zipFile.Name}: {ex.Message}");
                    }

                    Log.Error($"Could not overwrite {zipFile.Name}: {ex.Message}");
                }
            }
        }

        var dllFile = LocalPluginManifest.GetPluginFile(outputDir, repoManifest);
        var manifestFile = LocalPluginManifest.GetManifestFile(dllFile);

        // We need to save the repoManifest due to how the repo fills in some fields that authors are not expected to use.
        Util.WriteAllTextSafe(manifestFile.FullName, JsonConvert.SerializeObject(repoManifest, Formatting.Indented));

        // Reload as a local manifest, add some attributes, and save again.
        var manifest = LocalPluginManifest.Load(manifestFile);

        if (manifest == null)
            throw new Exception("Plugin had no valid manifest");

        if (manifest.InternalName != repoManifest.InternalName)
        {
            Directory.Delete(outputDir.FullName, true);
            throw new Exception(
                $"Distributed internal name does not match repo internal name: {manifest.InternalName} - {repoManifest.InternalName}");
        }

        if (manifest.WorkingPluginId != Guid.Empty)
            throw new Exception("Plugin shall not specify a WorkingPluginId");

        manifest.WorkingPluginId = inheritedWorkingPluginId ?? Guid.NewGuid();

        if (useTesting)
        {
            manifest.Testing = true;
        }

        // Document the url the plugin was installed from
        manifest.InstalledFromUrl = repoManifest.SourceRepo.IsThirdParty ? repoManifest.SourceRepo.PluginMasterUrl : SpecialPluginSource.MainRepo;

        manifest.Save(manifestFile, "installation");

        Log.Information($"Installed plugin {manifest.Name} (testing={useTesting})");

        var plugin = await this.LoadPluginAsync(dllFile, manifest, reason);

        this.NotifyinstalledPluginsListChanged();
        return plugin;
    }
    
    /// <summary>
    /// Load a plugin.
    /// </summary>
    /// <param name="dllFile">The <see cref="FileInfo"/> associated with the main assembly of this plugin.</param>
    /// <param name="manifest">The already loaded definition, if available.</param>
    /// <param name="reason">The reason this plugin was loaded.</param>
    /// <param name="isDev">If this plugin should support development features.</param>
    /// <param name="isBoot">If this plugin is being loaded at boot.</param>
    /// <param name="doNotLoad">Don't load the plugin, just don't do it.</param>
    /// <returns>The loaded plugin.</returns>
    private async Task<LocalPlugin> LoadPluginAsync(FileInfo dllFile, LocalPluginManifest manifest, PluginLoadReason reason, bool isDev = false, bool isBoot = false, bool doNotLoad = false)
    {
        var name = manifest?.Name ?? dllFile.Name;
        var loadPlugin = !doNotLoad;

        LocalPlugin? plugin;

        if (manifest != null && (manifest.InternalName == null || manifest.Name == null))
        {
            Log.Error("{FileName}: Your manifest has no internal name or name set! Can't load this.", dllFile.FullName);
            throw new Exception("No internal name");
        }

        if (isDev)
        {
            Log.Information($"Loading dev plugin {name}");
            var devPlugin = new LocalDevPlugin(dllFile, manifest);
            loadPlugin &= !isBoot;

            var probablyInternalNameForThisPurpose = manifest?.InternalName ?? dllFile.Name;

            var wantsInDefaultProfile =
                this.profileManager.DefaultProfile.WantsPlugin(probablyInternalNameForThisPurpose);
            if (wantsInDefaultProfile == null)
            {
                // We don't know about this plugin, so we don't want to do anything here.
                // The code below will take care of it and add it with the default value.
            }
            else if (wantsInDefaultProfile == false && devPlugin.StartOnBoot)
            {
                // We didn't want this plugin, and StartOnBoot is on. That means we don't want it and it should stay off until manually enabled.
                Log.Verbose("DevPlugin {Name} disabled and StartOnBoot => disable", probablyInternalNameForThisPurpose);
                await this.profileManager.DefaultProfile.AddOrUpdateAsync(probablyInternalNameForThisPurpose, false, false);
                loadPlugin = false;
            }
            else if (wantsInDefaultProfile == true && devPlugin.StartOnBoot)
            {
                // We wanted this plugin, and StartOnBoot is on. That means we actually do want it.
                Log.Verbose("DevPlugin {Name} enabled and StartOnBoot => enable", probablyInternalNameForThisPurpose);
                await this.profileManager.DefaultProfile.AddOrUpdateAsync(probablyInternalNameForThisPurpose, true, false);
                loadPlugin = !doNotLoad;
            }
            else if (wantsInDefaultProfile == true && !devPlugin.StartOnBoot)
            {
                // We wanted this plugin, but StartOnBoot is off. This means we don't want it anymore.
                Log.Verbose("DevPlugin {Name} enabled and !StartOnBoot => disable", probablyInternalNameForThisPurpose);
                await this.profileManager.DefaultProfile.AddOrUpdateAsync(probablyInternalNameForThisPurpose, false, false);
                loadPlugin = false;
            }
            else if (wantsInDefaultProfile == false && !devPlugin.StartOnBoot)
            {
                // We didn't want this plugin, and StartOnBoot is off. We don't want it.
                Log.Verbose("DevPlugin {Name} disabled and !StartOnBoot => disable", probablyInternalNameForThisPurpose);
                await this.profileManager.DefaultProfile.AddOrUpdateAsync(probablyInternalNameForThisPurpose, false, false);
                loadPlugin = false;
            }

            plugin = devPlugin;
        }
        else
        {
            Log.Information($"Loading plugin {name}");
            plugin = new LocalPlugin(dllFile, manifest);
        }

#pragma warning disable CS0618
        var defaultState = manifest?.Disabled != true && loadPlugin;
#pragma warning restore CS0618

        // Need to do this here, so plugins that don't load are still added to the default profile
        var wantToLoad = await this.profileManager.GetWantStateAsync(plugin.Manifest.InternalName, defaultState);

        if (loadPlugin)
        {
            try
            {
                if (wantToLoad && !plugin.IsOrphaned)
                {
                    await plugin.LoadAsync(reason);
                }
                else
                {
                    Log.Verbose($"{name} not loaded, wantToLoad:{wantToLoad} orphaned:{plugin.IsOrphaned}");
                }
            }
            catch (InvalidPluginException)
            {
                // NET8 CHORE
                // PluginLocations.Remove(plugin.AssemblyName?.FullName ?? string.Empty, out _);
                throw;
            }
            catch (BannedPluginException)
            {
                // Out of date plugins get added so they can be updated.
                Log.Information($"Plugin was banned, adding anyways: {dllFile.Name}");
            }
            catch (Exception ex)
            {
                if (plugin.IsDev)
                {
                    // Dev plugins always get added to the list so they can be fiddled with in the UI
                    Log.Information(ex, $"Dev plugin failed to load, adding anyways: {dllFile.Name}");

                    // NOTE(goat): This can't work - plugins don't "unload" if they fail to load.
                    // plugin.Disable(); // Disable here, otherwise you can't enable+load later
                }
                else if (plugin.IsOutdated)
                {
                    // Out of date plugins get added, so they can be updated.
                    Log.Information(ex, $"Plugin was outdated, adding anyways: {dllFile.Name}");
                }
                else if (plugin.IsOrphaned)
                {
                    // Orphaned plugins get added, so that users aren't confused.
                    Log.Information(ex, $"Plugin was orphaned, adding anyways: {dllFile.Name}");
                }
                else if (isBoot)
                {
                    // During boot load, plugins always get added to the list so they can be fiddled with in the UI
                    Log.Information(ex, $"Regular plugin failed to load, adding anyways: {dllFile.Name}");

                    // NOTE(goat): This can't work - plugins don't "unload" if they fail to load.
                    // plugin.Disable(); // Disable here, otherwise you can't enable+load later
                }
                else if (!plugin.CheckPolicy())
                {
                    // During boot load, plugins always get added to the list so they can be fiddled with in the UI
                    Log.Information(ex, $"Plugin not loaded due to policy, adding anyways: {dllFile.Name}");

                    // NOTE(goat): This can't work - plugins don't "unload" if they fail to load.
                    // plugin.Disable(); // Disable here, otherwise you can't enable+load later
                }
                else
                {
                    // NET8 CHORE
                    // PluginLocations.Remove(plugin.AssemblyName?.FullName ?? string.Empty, out _);
                    throw;
                }
            }
        }

        if (plugin == null)
            throw new Exception("Plugin was null when adding to list");
        
        lock (this.pluginListLock)
        {
            this.installedPluginsList.Add(plugin);
        }

        return plugin;
    }

    private void DetectAvailablePluginUpdates()
    {
        lock (this.pluginListLock)
        {
            this.updatablePluginsList.Clear();
            
            foreach (var plugin in this.installedPluginsList)
            {
                var installedVersion = plugin.IsTesting
                                           ? plugin.Manifest.TestingAssemblyVersion
                                           : plugin.Manifest.AssemblyVersion;

                var updates = this.AvailablePlugins
                                  .Where(remoteManifest => plugin.Manifest.InternalName == remoteManifest.InternalName)
                                  .Where(remoteManifest => plugin.Manifest.InstalledFromUrl == remoteManifest.SourceRepo.PluginMasterUrl || !remoteManifest.SourceRepo.IsThirdParty)
                                  .Where(remoteManifest => remoteManifest.DalamudApiLevel == DalamudApiLevel)
                                  .Select(remoteManifest =>
                                  {
                                      var useTesting = this.UseTesting(remoteManifest);
                                      var candidateVersion = useTesting
                                                                 ? remoteManifest.TestingAssemblyVersion
                                                                 : remoteManifest.AssemblyVersion;
                                      var isUpdate = candidateVersion > installedVersion;

                                      return (isUpdate, useTesting, candidateVersion, remoteManifest);
                                  })
                                  .Where(tpl => tpl.isUpdate)
                                  .ToList();

                if (updates.Count > 0)
                {
                    var update = updates.Aggregate((t1, t2) => t1.candidateVersion > t2.candidateVersion ? t1 : t2);
                    this.updatablePluginsList.Add(new AvailablePluginUpdate(plugin, update.remoteManifest, update.useTesting));
                }
            }
        }
    }

    private void NotifyAvailablePluginsChanged()
    {
        this.DetectAvailablePluginUpdates();

        this.OnAvailablePluginsChanged?.InvokeSafely();
    }

    private void NotifyinstalledPluginsListChanged()
    {
        this.DetectAvailablePluginUpdates();

        this.OnInstalledPluginsChanged?.InvokeSafely();
    }

    private void NotifyPluginsForStateChange(PluginListInvalidationKind kind, IEnumerable<string> affectedInternalNames)
    {
        foreach (var installedPlugin in this.installedPluginsList)
        {
            if (!installedPlugin.IsLoaded || installedPlugin.DalamudInterface == null)
                continue;

            installedPlugin.DalamudInterface.NotifyActivePluginsChanged(
                kind,
                // ReSharper disable once PossibleMultipleEnumeration
                affectedInternalNames.Contains(installedPlugin.Manifest.InternalName));
        }
    }

    private void LoadAndStartLoadSyncPlugins()
    {
        try
        {
            using (Timings.Start("PM Load Plugin Repos"))
            {
                _ = this.SetPluginReposFromConfigAsync(false);
                this.OnInstalledPluginsChanged += () => Task.Run(Troubleshooting.LogTroubleshooting);

                Log.Information("[T3] PM repos OK!");
            }

            using (Timings.Start("PM Cleanup Plugins"))
            {
                this.CleanupPlugins();
                Log.Information("[T3] PMC OK!");
            }

            using (Timings.Start("PM Load Sync Plugins"))
            {
                this.LoadAllPlugins().Wait();
                Log.Information("[T3] PML OK!");
            }

            _ = Task.Run(Troubleshooting.LogTroubleshooting);
        }
        catch (Exception ex)
        {
            Log.Error(ex, "Plugin load failed");
        }
    }

    private static class Locs
    {
        public static string DalamudPluginUpdateSuccessful(string name, Version version) => Loc.Localize("DalamudPluginUpdateSuccessful", "    》 {0} updated to v{1}.").Format(name, version);

        public static string DalamudPluginUpdateFailed(string name, Version version, string why) => Loc.Localize("DalamudPluginUpdateFailed", "    》 {0} update to v{1} failed ({2}).").Format(name, version, why);
    }
}

// NET8 CHORE
/*
/// <summary>
/// Class responsible for loading and unloading plugins.
/// This contains the assembly patching functionality to resolve assembly locations.
/// </summary>
internal partial class PluginManager
{
    /// <summary>
    /// A mapping of plugin assembly name to patch data. Used to fill in missing data due to loading
    /// plugins via byte[].
    /// </summary>
    internal static readonly ConcurrentDictionary<string, PluginPatchData> PluginLocations = new();

    private MonoMod.RuntimeDetour.Hook? assemblyLocationMonoHook;
    private MonoMod.RuntimeDetour.Hook? assemblyCodeBaseMonoHook;

    /// <summary>
    /// Patch method for internal class RuntimeAssembly.Location, also known as Assembly.Location.
    /// This patch facilitates resolving the assembly location for plugins that are loaded via byte[].
    /// It should never be called manually.
    /// </summary>
    /// <param name="orig">A delegate that acts as the original method.</param>
    /// <param name="self">The equivalent of `this`.</param>
    /// <returns>The plugin location, or the result from the original method.</returns>
    private static string AssemblyLocationPatch(Func<Assembly, string?> orig, Assembly self)
    {
        var result = orig(self);

        if (string.IsNullOrEmpty(result))
        {
            foreach (var assemblyName in GetStackFrameAssemblyNames())
            {
                if (PluginLocations.TryGetValue(assemblyName, out var data))
                {
                    result = data.Location;
                    break;
                }
            }
        }

        result ??= string.Empty;

        Log.Verbose($"Assembly.Location // {self.FullName} // {result}");
        return result;
    }

    /// <summary>
    /// Patch method for internal class RuntimeAssembly.CodeBase, also known as Assembly.CodeBase.
    /// This patch facilitates resolving the assembly location for plugins that are loaded via byte[].
    /// It should never be called manually.
    /// </summary>
    /// <param name="orig">A delegate that acts as the original method.</param>
    /// <param name="self">The equivalent of `this`.</param>
    /// <returns>The plugin code base, or the result from the original method.</returns>
    private static string AssemblyCodeBasePatch(Func<Assembly, string?> orig, Assembly self)
    {
        var result = orig(self);

        if (string.IsNullOrEmpty(result))
        {
            foreach (var assemblyName in GetStackFrameAssemblyNames())
            {
                if (PluginLocations.TryGetValue(assemblyName, out var data))
                {
                    result = data.CodeBase;
                    break;
                }
            }
        }

        result ??= string.Empty;

        Log.Verbose($"Assembly.CodeBase // {self.FullName} // {result}");
        return result;
    }

    private static IEnumerable<string> GetStackFrameAssemblyNames()
    {
        var stackTrace = new StackTrace();
        var stackFrames = stackTrace.GetFrames();

        foreach (var stackFrame in stackFrames)
        {
            var methodBase = stackFrame.GetMethod();
            if (methodBase == null)
                continue;

            yield return methodBase.Module.Assembly.FullName!;
        }
    }

    private void ApplyPatches()
    {
        var targetType = typeof(PluginManager).Assembly.GetType();

        var locationTarget = targetType.GetProperty(nameof(Assembly.Location))!.GetGetMethod();
        var locationPatch = typeof(PluginManager).GetMethod(nameof(AssemblyLocationPatch), BindingFlags.NonPublic | BindingFlags.Static);
        this.assemblyLocationMonoHook = new MonoMod.RuntimeDetour.Hook(locationTarget, locationPatch);

#pragma warning disable CS0618
#pragma warning disable SYSLIB0012
        var codebaseTarget = targetType.GetProperty(nameof(Assembly.CodeBase))?.GetGetMethod();
#pragma warning restore SYSLIB0012
#pragma warning restore CS0618
        var codebasePatch = typeof(PluginManager).GetMethod(nameof(AssemblyCodeBasePatch), BindingFlags.NonPublic | BindingFlags.Static);
        this.assemblyCodeBaseMonoHook = new MonoMod.RuntimeDetour.Hook(codebaseTarget, codebasePatch);
    }
}
*/<|MERGE_RESOLUTION|>--- conflicted
+++ resolved
@@ -145,20 +145,8 @@
         this.configuration.PluginTestingOptIns ??= new();
         this.MainRepo = PluginRepository.CreateMainRepo(this.happyHttpClient);
 
-<<<<<<< HEAD
         // NET8 CHORE
         //this.ApplyPatches();
-=======
-        this.ApplyPatches();
-
-        registerStartupBlocker(
-            Task.Run(this.LoadAndStartLoadSyncPlugins),
-            "Waiting for plugins that asked to be loaded before the game.");
-
-        registerUnloadAfter(
-            ResolvePossiblePluginDependencyServices(),
-            "See the attached comment for the called function.");
->>>>>>> 280a9d6b
     }
 
     /// <summary>
