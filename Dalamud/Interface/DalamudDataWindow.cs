--- conflicted
+++ resolved
@@ -126,14 +126,9 @@
             ImGui.SameLine();
             var copy = ImGui.Button("Copy all");
             ImGui.SameLine();
-<<<<<<< HEAD
-            ImGui.Combo("Data kind", ref this.currentKind, new[] {"ServerOpCode", "Address", "Actor Table", "Fate Table", "Font Test", "Party List", "Plugin IPC", "Condition", "Gauge", "Command", "Addon", "Addon Inspector", "StartInfo", "Target" },
-                        14);
-=======
 
             ImGui.Combo("Data kind", ref this.currentKind, this.dataKinds, this.dataKinds.Length);
 
->>>>>>> 0c840577
             ImGui.Checkbox("Resolve GameData", ref this.resolveGameData);
 
             ImGui.BeginChild("scrolling", new Vector2(0, 0), false, ImGuiWindowFlags.HorizontalScrollbar);
@@ -271,49 +266,8 @@
                             break;
 
                         // Subscriptions
-<<<<<<< HEAD
-                        case 6:
-                            var i1 = new DalamudPluginInterface(this.dalamud, "DalamudTestSub", null,
-                                                                PluginLoadReason.Boot);
-                            var i2 = new DalamudPluginInterface(this.dalamud, "DalamudTestPub", null,
-                                                                PluginLoadReason.Boot);
-
-                            if (ImGui.Button("Add test sub"))
-                                i1.Subscribe("DalamudTestPub", o => {
-                                    dynamic msg = o;
-                                    Log.Debug(msg.Expand);
-                                });
-
-                            if (ImGui.Button("Add test sub any"))
-                                i1.SubscribeAny((o, a) => {
-                                    dynamic msg = a;
-                                    Log.Debug($"From {o}: {msg.Expand}");
-                                });
-
-                            if (ImGui.Button("Remove test sub")) i1.Unsubscribe("DalamudTestPub");
-
-                            if (ImGui.Button("Remove test sub any")) i1.UnsubscribeAny();
-
-                            if (ImGui.Button("Send test message")) {
-                                dynamic testMsg = new ExpandoObject();
-                                testMsg.Expand = "dong";
-                                i2.SendMessage(testMsg);
-                            }
-
-                            // This doesn't actually work, so don't mind it - impl relies on plugins being registered in PluginManager
-                            if (ImGui.Button("Send test message any")) {
-                                dynamic testMsg = new ExpandoObject();
-                                testMsg.Expand = "dong";
-                                i2.SendMessage("DalamudTestSub", testMsg);
-                            }
-
-                            foreach (var sub in this.dalamud.PluginManager.IpcSubscriptions) {
-                                ImGui.Text($"Source:{sub.SourcePluginName} Sub:{sub.SubPluginName}");
-                            }
-=======
                         case 5:
                             this.DrawIpcDebug();
->>>>>>> 0c840577
 
                             break;
 
@@ -353,47 +307,15 @@
                             break;
 
                         // Command
-<<<<<<< HEAD
-                        case 9:
-                            foreach (var command in this.dalamud.CommandManager.Commands) {
-                                ImGui.Text(
-                                    $"{command.Key}\n    -> {command.Value.HelpMessage}\n    -> In help: {command.Value.ShowInHelp}\n\n");
-                            }
-=======
                         case 8:
                             foreach (var command in this.dalamud.CommandManager.Commands)
                                 ImGui.Text($"{command.Key}\n    -> {command.Value.HelpMessage}\n    -> In help: {command.Value.ShowInHelp}\n\n");
->>>>>>> 0c840577
 
                             break;
 
                         // Addon
-<<<<<<< HEAD
-                        case 10:
-                            ImGui.InputText("Addon name", ref this.inputAddonName, 256);
-                            ImGui.InputInt("Addon Index", ref this.inputAddonIndex);
-
-                            if (ImGui.Button("Get Addon")) {
-                                this.resultAddon =
-                                    this.dalamud.Framework.Gui.GetAddonByName(
-                                        this.inputAddonName, this.inputAddonIndex);
-                            }
-
-                            if (this.resultAddon != null) {
-                                ImGui.TextUnformatted(
-                                    $"{this.resultAddon.Name} - 0x{this.resultAddon.Address.ToInt64():x}\n    v:{this.resultAddon.Visible} x:{this.resultAddon.X} y:{this.resultAddon.Y} s:{this.resultAddon.Scale}, w:{this.resultAddon.Width}, h:{this.resultAddon.Height}");
-                            }
-
-                            if (ImGui.Button("Get Base UI object")) {
-                                var addr = this.dalamud.Framework.Gui.GetBaseUIObject().ToInt64().ToString("x");
-                                Log.Information("{0}", addr);
-                                ImGui.SetClipboardText(addr);
-                            }
-
-=======
                         case 9:
                             this.DrawAddonDebug();
->>>>>>> 0c840577
                             break;
 
                         // Addon Inspector
@@ -410,10 +332,6 @@
                             break;
 
                         // Target
-<<<<<<< HEAD
-                        case 13:
-                            var targetMgr = this.dalamud.ClientState.Targets;
-=======
                         case 12:
                             this.DrawTargetDebug();
                             break;
@@ -421,7 +339,6 @@
                         // Toast
                         case 13:
                             ImGui.InputText("Toast text", ref this.inputTextToast, 200);
->>>>>>> 0c840577
 
                             ImGui.Combo("Toast Position", ref this.toastPosition, new[] { "Bottom", "Top", }, 2);
                             ImGui.Combo("Toast Speed", ref this.toastSpeed, new[] { "Slow", "Fast", }, 2);
@@ -769,7 +686,6 @@
             {
                 ImGui.SetClipboardText(actor.Address.ToInt64().ToString("X"));
             }
-<<<<<<< HEAD
         }
 
         private void PrintFate(Fate fate, string tag)
@@ -785,8 +701,6 @@
             if (ImGui.Button("C")) {
                 ImGui.SetClipboardText(fate.Address.ToString("X"));
             }
-=======
->>>>>>> 0c840577
         }
     }
 }