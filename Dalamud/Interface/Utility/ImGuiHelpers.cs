--- conflicted
+++ resolved
@@ -482,19 +482,14 @@
         ImGui.SetCursorPosX((int)((ImGui.GetWindowWidth() - itemWidth) / 2));
 
     /// <summary>
-<<<<<<< HEAD
+    /// Starts a new horizontal button group.
+    /// </summary>
+    /// <returns>The group.</returns>
+    public static HorizontalButtonGroup BeginHorizontalButtonGroup() => new();
+
+    /// <summary>
     /// Allocates memory on the heap using <see cref="ImGui.MemAlloc(nuint)"/><br />
     /// Memory must be freed using <see cref="ImGui.MemFree"/>.
-=======
-    /// Starts a new horizontal button group.
-    /// </summary>
-    /// <returns>The group.</returns>
-    public static HorizontalButtonGroup BeginHorizontalButtonGroup() => new();
-
-    /// <summary>
-    /// Allocates memory on the heap using <see cref="ImGuiNative.igMemAlloc"/><br />
-    /// Memory must be freed using <see cref="ImGuiNative.igMemFree"/>.
->>>>>>> 13306e24
     /// <br />
     /// Note that null is a valid return value when <paramref name="length"/> is 0.
     /// </summary>
