using System.Collections.Generic;
using System.Diagnostics.CodeAnalysis;
using System.Linq;
using System.Numerics;
using System.Reactive.Disposables;
using System.Runtime.InteropServices;
using System.Text;
using System.Text.Unicode;

using Dalamud.Configuration.Internal;
<<<<<<< HEAD
using Dalamud.Interface.ImGuiBackend.InputHandler;
=======
using Dalamud.Game.ClientState.Keys;
using Dalamud.Game.Text.SeStringHandling.Payloads;
using Dalamud.Interface.ImGuiSeStringRenderer;
using Dalamud.Interface.ImGuiSeStringRenderer.Internal;
>>>>>>> 97b01d69
using Dalamud.Interface.ManagedFontAtlas;
using Dalamud.Interface.ManagedFontAtlas.Internals;
using Dalamud.Interface.Utility.Raii;

using ImGuiNET;

using VirtualKey = Dalamud.Game.ClientState.Keys.VirtualKey;

namespace Dalamud.Interface.Utility;

/// <summary>
/// Class containing various helper methods for use with ImGui inside Dalamud.
/// </summary>
public static partial class ImGuiHelpers
{
    /// <summary>
    /// Gets the main viewport.
    /// </summary>
    public static ImGuiViewportPtr MainViewport { get; internal set; }

    /// <summary>
    /// Gets the global Dalamud scale.
    /// </summary>
    public static float GlobalScale { get; private set; }

    /// <summary>
    /// Gets a value indicating whether ImGui is initialized and ready for use.<br />
    /// This does not necessarily mean you can call drawing functions.
    /// </summary>
    public static unsafe bool IsImGuiInitialized =>
        ImGui.GetCurrentContext() != nint.Zero && ImGui.GetIO().NativePtr is not null;

    /// <summary>
    /// Gets the global Dalamud scale; even available before drawing is ready.<br />
    /// If you are sure that drawing is ready, at the point of using this, use <see cref="GlobalScale"/> instead.
    /// </summary>
    public static float GlobalScaleSafe =>
        IsImGuiInitialized ? ImGui.GetIO().FontGlobalScale : Service<DalamudConfiguration>.Get().GlobalUiScale;

    /// <summary>
    /// Check if the current ImGui window is on the main viewport.
    /// Only valid within a window.
    /// </summary>
    /// <returns>Whether the window is on the main viewport.</returns>
    public static bool CheckIsWindowOnMainViewport() => MainViewport.ID == ImGui.GetWindowViewport().ID;

    /// <summary>
    /// Gets a <see cref="Vector2"/> that is pre-scaled with the <see cref="GlobalScale"/> multiplier.
    /// </summary>
    /// <param name="x">Vector2 X/Y parameter.</param>
    /// <returns>A scaled Vector2.</returns>
    public static Vector2 ScaledVector2(float x) => new Vector2(x, x) * GlobalScale;

    /// <summary>
    /// Gets a <see cref="Vector2"/> that is pre-scaled with the <see cref="GlobalScale"/> multiplier.
    /// </summary>
    /// <param name="x">Vector2 X parameter.</param>
    /// <param name="y">Vector2 Y parameter.</param>
    /// <returns>A scaled Vector2.</returns>
    public static Vector2 ScaledVector2(float x, float y) => new Vector2(x, y) * GlobalScale;

    /// <summary>
    /// Gets a <see cref="Vector4"/> that is pre-scaled with the <see cref="GlobalScale"/> multiplier.
    /// </summary>
    /// <param name="x">Vector4 X parameter.</param>
    /// <param name="y">Vector4 Y parameter.</param>
    /// <param name="z">Vector4 Z parameter.</param>
    /// <param name="w">Vector4 W parameter.</param>
    /// <returns>A scaled Vector2.</returns>
    public static Vector4 ScaledVector4(float x, float y, float z, float w) => new Vector4(x, y, z, w) * GlobalScale;

    /// <summary>
    /// Force the next ImGui window to stay inside the main game window.
    /// </summary>
    public static void ForceNextWindowMainViewport() => ImGui.SetNextWindowViewport(MainViewport.ID);

    /// <summary>
    /// Create a dummy scaled by the global Dalamud scale.
    /// </summary>
    /// <param name="size">The size of the dummy.</param>
    public static void ScaledDummy(float size) => ScaledDummy(size, size);

    /// <summary>
    /// Create a dummy scaled by the global Dalamud scale.
    /// </summary>
    /// <param name="x">Vector2 X parameter.</param>
    /// <param name="y">Vector2 Y parameter.</param>
    public static void ScaledDummy(float x, float y) => ScaledDummy(new Vector2(x, y));

    /// <summary>
    /// Create a dummy scaled by the global Dalamud scale.
    /// </summary>
    /// <param name="size">The size of the dummy.</param>
    public static void ScaledDummy(Vector2 size) => ImGui.Dummy(size * GlobalScale);

    /// <summary>
    /// Create an indent scaled by the global Dalamud scale.
    /// </summary>
    /// <param name="size">The size of the indent.</param>
    public static void ScaledIndent(float size) => ImGui.Indent(size * GlobalScale);
    
    /// <summary>
    /// Use a relative ImGui.SameLine() from your current cursor position, scaled by the Dalamud global scale.
    /// </summary>
    /// <param name="offset">The offset from your current cursor position.</param>
    /// <param name="spacing">The spacing to use.</param>
    public static void ScaledRelativeSameLine(float offset, float spacing = -1.0f)
        => ImGui.SameLine(ImGui.GetCursorPosX() + (offset * GlobalScale), spacing);

    /// <summary>
    /// Set the position of the next window relative to the main viewport.
    /// </summary>
    /// <param name="position">The position of the next window.</param>
    /// <param name="condition">When to set the position.</param>
    /// <param name="pivot">The pivot to set the position around.</param>
    public static void SetNextWindowPosRelativeMainViewport(Vector2 position, ImGuiCond condition = ImGuiCond.None, Vector2 pivot = default)
        => ImGui.SetNextWindowPos(position + MainViewport.Pos, condition, pivot);

    /// <summary>
    /// Set the position of a window relative to the main viewport.
    /// </summary>
    /// <param name="name">The name/ID of the window.</param>
    /// <param name="position">The position of the window.</param>
    /// <param name="condition">When to set the position.</param>
    public static void SetWindowPosRelativeMainViewport(string name, Vector2 position, ImGuiCond condition = ImGuiCond.None)
        => ImGui.SetWindowPos(name, position + MainViewport.Pos, condition);

    /// <summary>
    /// Creates default color palette for use with color pickers.
    /// </summary>
    /// <param name="swatchCount">The total number of swatches to use.</param>
    /// <returns>Default color palette.</returns>
    public static List<Vector4> DefaultColorPalette(int swatchCount = 32)
    {
        var colorPalette = new List<Vector4>();
        for (var i = 0; i < swatchCount; i++)
        {
            ImGui.ColorConvertHSVtoRGB(i / 31.0f, 0.7f, 0.8f, out var r, out var g, out var b);
            colorPalette.Add(new Vector4(r, g, b, 1.0f));
        }

        return colorPalette;
    }

    /// <summary>
    /// Get the size of a button considering the default frame padding.
    /// </summary>
    /// <param name="text">Text in the button.</param>
    /// <returns><see cref="Vector2"/> with the size of the button.</returns>
    public static Vector2 GetButtonSize(string text) => ImGui.CalcTextSize(text) + (ImGui.GetStyle().FramePadding * 2);

    /// <summary>
    /// Print out text that can be copied when clicked.
    /// </summary>
    /// <param name="text">The text to show.</param>
    /// <param name="textCopy">The text to copy when clicked.</param>
    /// <param name="color">The color of the text.</param>
    public static void ClickToCopyText(string text, string? textCopy = null, Vector4? color = null)
    {
        textCopy ??= text;

        using (var col = new ImRaii.Color())
        {
            if (color.HasValue)
            {
                col.Push(ImGuiCol.Text, color.Value);
            }

            ImGui.TextUnformatted($"{text}");
        }

        if (ImGui.IsItemHovered())
        {
            ImGui.SetMouseCursor(ImGuiMouseCursor.Hand);

            using (ImRaii.Tooltip())
            {
                using (ImRaii.PushFont(UiBuilder.IconFont))
                {
                    ImGui.TextUnformatted(FontAwesomeIcon.Copy.ToIconString());
                }

                ImGui.SameLine();
                ImGui.TextUnformatted(textCopy);
            }
        }

        if (ImGui.IsItemClicked())
        {
            ImGui.SetClipboardText(textCopy);
        }
    }

    /// <summary>Draws a SeString.</summary>
    /// <param name="sss">SeString to draw.</param>
    /// <param name="style">Initial rendering style.</param>
    /// <param name="imGuiId">ImGui ID, if link functionality is desired.</param>
    /// <param name="buttonFlags">Button flags to use on link interaction.</param>
    /// <returns>Interaction result of the rendered text.</returns>
    public static SeStringDrawResult SeStringWrapped(
        ReadOnlySpan<byte> sss,
        scoped in SeStringDrawParams style = default,
        ImGuiId imGuiId = default,
        ImGuiButtonFlags buttonFlags = ImGuiButtonFlags.MouseButtonDefault) =>
        Service<SeStringRenderer>.Get().Draw(sss, style, imGuiId, buttonFlags);

    /// <summary>Creates and caches a SeString from a text macro representation, and then draws it.</summary>
    /// <param name="text">SeString text macro representation.
    /// Newline characters will be normalized to <see cref="NewLinePayload"/>.</param>
    /// <param name="style">Initial rendering style.</param>
    /// <param name="imGuiId">ImGui ID, if link functionality is desired.</param>
    /// <param name="buttonFlags">Button flags to use on link interaction.</param>
    /// <returns>Interaction result of the rendered text.</returns>
    public static SeStringDrawResult CompileSeStringWrapped(
        string text,
        scoped in SeStringDrawParams style = default,
        ImGuiId imGuiId = default,
        ImGuiButtonFlags buttonFlags = ImGuiButtonFlags.MouseButtonDefault) =>
        Service<SeStringRenderer>.Get().CompileAndDrawWrapped(text, style, imGuiId, buttonFlags);

    /// <summary>
    /// Write unformatted text wrapped.
    /// </summary>
    /// <param name="text">The text to write.</param>
    public static void SafeTextWrapped(string text) => ImGui.TextWrapped(text.Replace("%", "%%"));

    /// <summary>
    /// Write unformatted text wrapped.
    /// </summary>
    /// <param name="color">The color of the text.</param>
    /// <param name="text">The text to write.</param>
    public static void SafeTextColoredWrapped(Vector4 color, string text)
    {
        using (ImRaii.PushColor(ImGuiCol.Text, color))
        {
            ImGui.TextWrapped(text.Replace("%", "%%"));
        }
    }

    /// <summary>
    /// Unscales fonts after they have been rendered onto atlas.
    /// </summary>
    /// <param name="fontPtr">Font to scale.</param>
    /// <param name="scale">Scale.</param>
    /// <param name="round">If a positive number is given, numbers will be rounded to this.</param>
    public static unsafe void AdjustGlyphMetrics(this ImFontPtr fontPtr, float scale, float round = 0f)
    {
        Func<float, float> rounder = round > 0 ? x => MathF.Round(x / round) * round : x => x;

        var font = fontPtr.NativePtr;
        font->FontSize = rounder(font->FontSize * scale);
        font->Ascent = rounder(font->Ascent * scale);
        font->Descent = font->FontSize - font->Ascent;
        if (font->ConfigData != null)
            font->ConfigData->SizePixels = rounder(font->ConfigData->SizePixels * scale);

        foreach (ref var glyphHotDataReal in new Span<ImFontGlyphHotDataReal>(
                     (void*)font->IndexedHotData.Data,
                     font->IndexedHotData.Size))
        {
            glyphHotDataReal.AdvanceX = rounder(glyphHotDataReal.AdvanceX * scale);
            glyphHotDataReal.OccupiedWidth = rounder(glyphHotDataReal.OccupiedWidth * scale);
        }

        foreach (ref var glyphReal in new Span<ImFontGlyphReal>((void*)font->Glyphs.Data, font->Glyphs.Size))
        {
            glyphReal.X0 *= scale;
            glyphReal.X1 *= scale;
            glyphReal.Y0 *= scale;
            glyphReal.Y1 *= scale;
            glyphReal.AdvanceX = rounder(glyphReal.AdvanceX * scale);
        }

        foreach (ref var kp in new Span<ImFontKerningPair>((void*)font->KerningPairs.Data, font->KerningPairs.Size))
            kp.AdvanceXAdjustment = rounder(kp.AdvanceXAdjustment * scale);
        
        foreach (ref var fkp in new Span<float>((void*)font->FrequentKerningPairs.Data, font->FrequentKerningPairs.Size))
            fkp = rounder(fkp * scale);
    }

    /// <summary>
    /// Fills missing glyphs in target font from source font, if both are not null.
    /// </summary>
    /// <param name="source">Source font.</param>
    /// <param name="target">Target font.</param>
    /// <param name="missingOnly">Whether to copy missing glyphs only.</param>
    /// <param name="rebuildLookupTable">Whether to call target.BuildLookupTable().</param>
    /// <param name="rangeLow">Low codepoint range to copy.</param>
    /// <param name="rangeHigh">High codepoing range to copy.</param>
    [Obsolete("Use the non-nullable variant.", true)]
    public static void CopyGlyphsAcrossFonts(
        ImFontPtr? source,
        ImFontPtr? target,
        bool missingOnly,
        bool rebuildLookupTable = true,
        int rangeLow = 32,
        int rangeHigh = 0xFFFE) =>
        CopyGlyphsAcrossFonts(
            source ?? default,
            target ?? default,
            missingOnly,
            rebuildLookupTable,
            rangeLow,
            rangeHigh);

    /// <summary>
    /// Fills missing glyphs in target font from source font, if both are not null.
    /// </summary>
    /// <param name="source">Source font.</param>
    /// <param name="target">Target font.</param>
    /// <param name="missingOnly">Whether to copy missing glyphs only.</param>
    /// <param name="rebuildLookupTable">Whether to call target.BuildLookupTable().</param>
    /// <param name="rangeLow">Low codepoint range to copy.</param>
    /// <param name="rangeHigh">High codepoing range to copy.</param>
    public static unsafe void CopyGlyphsAcrossFonts(
        ImFontPtr source,
        ImFontPtr target,
        bool missingOnly,
        bool rebuildLookupTable = true,
        int rangeLow = 32,
        int rangeHigh = 0xFFFE)
    {
        if (!source.IsNotNullAndLoaded() || !target.IsNotNullAndLoaded())
            return;

        var changed = false;
        var scale = target.FontSize / source.FontSize;
        var addedCodepoints = new HashSet<int>();

        if (source.Glyphs.Size == 0)
            return;

        var glyphs = (ImFontGlyphReal*)source.Glyphs.Data;
        if (glyphs is null)
            throw new InvalidOperationException("Glyphs data is empty but size is >0?");

        for (int j = 0, k = source.Glyphs.Size; j < k; j++)
        {
            var glyph = &glyphs![j];
            if (glyph->Codepoint < rangeLow || glyph->Codepoint > rangeHigh)
                continue;

            var prevGlyphPtr = (ImFontGlyphReal*)target.FindGlyphNoFallback((ushort)glyph->Codepoint).NativePtr;
            if ((IntPtr)prevGlyphPtr == IntPtr.Zero)
            {
                addedCodepoints.Add(glyph->Codepoint);
                target.AddGlyph(
                    target.ConfigData,
                    (ushort)glyph->Codepoint,
                    glyph->TextureIndex,
                    glyph->X0 * scale,
                    ((glyph->Y0 - source.Ascent) * scale) + target.Ascent,
                    glyph->X1 * scale,
                    ((glyph->Y1 - source.Ascent) * scale) + target.Ascent,
                    glyph->U0,
                    glyph->V0,
                    glyph->U1,
                    glyph->V1,
                    glyph->AdvanceX * scale);
                target.Mark4KPageUsedAfterGlyphAdd((ushort)glyph->Codepoint);
                changed = true;
            }
            else if (!missingOnly)
            {
                addedCodepoints.Add(glyph->Codepoint);
                prevGlyphPtr->TextureIndex = glyph->TextureIndex;
                prevGlyphPtr->X0 = glyph->X0 * scale;
                prevGlyphPtr->Y0 = ((glyph->Y0 - source.Ascent) * scale) + target.Ascent;
                prevGlyphPtr->X1 = glyph->X1 * scale;
                prevGlyphPtr->Y1 = ((glyph->Y1 - source.Ascent) * scale) + target.Ascent;
                prevGlyphPtr->U0 = glyph->U0;
                prevGlyphPtr->V0 = glyph->V0;
                prevGlyphPtr->U1 = glyph->U1;
                prevGlyphPtr->V1 = glyph->V1;
                prevGlyphPtr->AdvanceX = glyph->AdvanceX * scale;
            }
        }

        if (target.Glyphs.Size == 0)
            return;

        var kernPairs = source.KerningPairs;
        for (int j = 0, k = kernPairs.Size; j < k; j++)
        {
            if (!addedCodepoints.Contains(kernPairs[j].Left))
                continue;
            if (!addedCodepoints.Contains(kernPairs[j].Right))
                continue;
            target.AddKerningPair(kernPairs[j].Left, kernPairs[j].Right, kernPairs[j].AdvanceXAdjustment);
            changed = true;
        }

        if (changed && rebuildLookupTable)
        {
            // ImGui resolves ' ' with FindGlyph, which uses FallbackGlyph.
            // FallbackGlyph is resolved after resolving ' '.
            // On the first call of BuildLookupTable, called from BuildFonts, FallbackGlyph is set to null,
            // making FindGlyph return nullptr.
            // On our secondary calls of BuildLookupTable, FallbackGlyph is set to some value that is not null,
            // making ImGui attempt to treat whatever was there as a ' '.
            // This may cause random glyphs to be sized randomly, if not an access violation exception.
            target.NativePtr->FallbackGlyph = null;

            target.BuildLookupTable();
        }
    }

    /// <summary>
    /// Map a VirtualKey keycode to an ImGuiKey enum value.
    /// </summary>
    /// <param name="key">The VirtualKey value to retrieve the ImGuiKey counterpart for.</param>
    /// <returns>The ImGuiKey that corresponds to this VirtualKey, or <c>ImGuiKey.None</c> otherwise.</returns>
    public static ImGuiKey VirtualKeyToImGuiKey(VirtualKey key)
    {
        return Win32InputHandler.VirtualKeyToImGuiKey((int)key);
    }

    /// <summary>
    /// Map an ImGuiKey enum value to a VirtualKey code.
    /// </summary>
    /// <param name="key">The ImGuiKey value to retrieve the VirtualKey counterpart for.</param>
    /// <returns>The VirtualKey that corresponds to this ImGuiKey, or <c>VirtualKey.NO_KEY</c> otherwise.</returns>
    public static VirtualKey ImGuiKeyToVirtualKey(ImGuiKey key)
    {
        return (VirtualKey)Win32InputHandler.ImGuiKeyToVirtualKey(key);
    }

    /// <summary>
    /// Show centered text.
    /// </summary>
    /// <param name="text">Text to show.</param>
    public static void CenteredText(string text)
    {
        CenterCursorForText(text);
        ImGui.TextUnformatted(text);
    }

    /// <summary>
    /// Center the ImGui cursor for a certain text.
    /// </summary>
    /// <param name="text">The text to center for.</param>
    public static void CenterCursorForText(string text) => CenterCursorFor(ImGui.CalcTextSize(text).X);

    /// <summary>
    /// Center the ImGui cursor for an item with a certain width.
    /// </summary>
    /// <param name="itemWidth">The width to center for.</param>
    public static void CenterCursorFor(float itemWidth) =>
        ImGui.SetCursorPosX((int)((ImGui.GetWindowWidth() - itemWidth) / 2));

    /// <summary>
    /// Allocates memory on the heap using <see cref="ImGuiNative.igMemAlloc"/><br />
    /// Memory must be freed using <see cref="ImGuiNative.igMemFree"/>.
    /// <br />
    /// Note that null is a valid return value when <paramref name="length"/> is 0.
    /// </summary>
    /// <param name="length">The length of allocated memory.</param>
    /// <returns>The allocated memory.</returns>
    /// <exception cref="OutOfMemoryException">If <see cref="ImGuiNative.igMemAlloc"/> returns null.</exception>
    public static unsafe void* AllocateMemory(int length)
    {
        // TODO: igMemAlloc takes size_t, which is nint; ImGui.NET apparently interpreted that as uint.
        // fix that in ImGui.NET.
        switch (length)
        {
            case 0:
                return null;
            case < 0:
                throw new ArgumentOutOfRangeException(
                    nameof(length),
                    length,
                    $"{nameof(length)} cannot be a negative number.");
            default:
                var memory = ImGuiNative.igMemAlloc((uint)length);
                if (memory is null)
                {
                    throw new OutOfMemoryException(
                        $"Failed to allocate {length} bytes using {nameof(ImGuiNative.igMemAlloc)}");
                }

                return memory;
        }
    }

    /// <summary>
    /// Creates a new instance of <see cref="ImFontGlyphRangesBuilderPtr"/> with a natively backed memory.
    /// </summary>
    /// <param name="builder">The created instance.</param>
    /// <returns>Disposable you can call.</returns>
    public static unsafe IDisposable NewFontGlyphRangeBuilderPtrScoped(out ImFontGlyphRangesBuilderPtr builder)
    {
        builder = new(ImGuiNative.ImFontGlyphRangesBuilder_ImFontGlyphRangesBuilder());
        var ptr = builder.NativePtr;
        return Disposable.Create(() =>
        {
            if (ptr != null)
                ImGuiNative.ImFontGlyphRangesBuilder_destroy(ptr);
            ptr = null;
        });
    }

    /// <summary>
    /// Builds ImGui Glyph Ranges for use with <see cref="SafeFontConfig.GlyphRanges"/>.
    /// </summary>
    /// <param name="builder">The builder.</param>
    /// <param name="addFallbackCodepoints">Add fallback codepoints to the range.</param>
    /// <param name="addEllipsisCodepoints">Add ellipsis codepoints to the range.</param>
    /// <returns>When disposed, the resource allocated for the range will be freed.</returns>
    public static unsafe ushort[] BuildRangesToArray(
        this ImFontGlyphRangesBuilderPtr builder,
        bool addFallbackCodepoints = true,
        bool addEllipsisCodepoints = true)
    {
        if (addFallbackCodepoints)
            builder.AddText(FontAtlasFactory.FallbackCodepoints);
        if (addEllipsisCodepoints)
        {
            builder.AddText(FontAtlasFactory.EllipsisCodepoints);
            builder.AddChar('.');
        }

        builder.BuildRanges(out var vec);
        return new ReadOnlySpan<ushort>((void*)vec.Data, vec.Size).ToArray();
    }
    
    /// <inheritdoc cref="CreateImGuiRangesFrom(IEnumerable{UnicodeRange})"/>
    public static ushort[] CreateImGuiRangesFrom(params UnicodeRange[] ranges)
        => CreateImGuiRangesFrom((IEnumerable<UnicodeRange>)ranges);

    /// <summary>
    /// Creates glyph ranges from <see cref="UnicodeRange"/>.<br />
    /// Use values from <see cref="UnicodeRanges"/>.
    /// </summary>
    /// <param name="ranges">The unicode ranges.</param>
    /// <returns>The range array that can be used for <see cref="SafeFontConfig.GlyphRanges"/>.</returns>
    public static ushort[] CreateImGuiRangesFrom(IEnumerable<UnicodeRange> ranges) =>
        ranges
            .Select(x => (First: Math.Max(x.FirstCodePoint, 1), Last: x.FirstCodePoint + x.Length))
            .Where(x => x.First <= ushort.MaxValue && x.First <= x.Last)
            .SelectMany(
                x => new[]
                {
                    (ushort)Math.Min(x.First, ushort.MaxValue),
                    (ushort)Math.Min(x.Last, ushort.MaxValue),
                })
            .Append((ushort)0)
            .ToArray();

    /// <summary>
    /// Determines whether <paramref name="ptr"/> is empty.
    /// </summary>
    /// <param name="ptr">The pointer.</param>
    /// <returns>Whether it is empty.</returns>
    public static unsafe bool IsNull(this ImFontPtr ptr) => ptr.NativePtr == null;

    /// <summary>
    /// Determines whether <paramref name="ptr"/> is empty.
    /// </summary>
    /// <param name="ptr">The pointer.</param>
    /// <returns>Whether it is empty.</returns>
    public static unsafe bool IsNotNullAndLoaded(this ImFontPtr ptr) => ptr.NativePtr != null && ptr.IsLoaded();

    /// <summary>
    /// Determines whether <paramref name="ptr"/> is empty.
    /// </summary>
    /// <param name="ptr">The pointer.</param>
    /// <returns>Whether it is empty.</returns>
    public static unsafe bool IsNull(this ImFontAtlasPtr ptr) => ptr.NativePtr == null;

    /// <summary>
    /// If <paramref name="self"/> is default, then returns <paramref name="other"/>.
    /// </summary>
    /// <param name="self">The self.</param>
    /// <param name="other">The other.</param>
    /// <returns><paramref name="self"/> if it is not default; otherwise, <paramref name="other"/>.</returns>
    public static unsafe ImFontPtr OrElse(this ImFontPtr self, ImFontPtr other) =>
        self.NativePtr is null ? other : self;

    /// <summary>
    /// Mark 4K page as used, after adding a codepoint to a font.
    /// </summary>
    /// <param name="font">The font.</param>
    /// <param name="codepoint">The codepoint.</param>
    internal static unsafe void Mark4KPageUsedAfterGlyphAdd(this ImFontPtr font, ushort codepoint)
    {
        // Mark 4K page as used
        var pageIndex = unchecked((ushort)(codepoint / 4096));
        font.NativePtr->Used4kPagesMap[pageIndex >> 3] |= unchecked((byte)(1 << (pageIndex & 7)));
    }

    /// <summary>
    /// Sets the text for a text input, during the callback.
    /// </summary>
    /// <param name="data">The callback data.</param>
    /// <param name="s">The new text.</param>
    internal static unsafe void SetTextFromCallback(ImGuiInputTextCallbackData* data, string s)
    {
        if (data->BufTextLen != 0)
            ImGuiNative.ImGuiInputTextCallbackData_DeleteChars(data, 0, data->BufTextLen);

        var len = Encoding.UTF8.GetByteCount(s);
        var buf = len < 1024 ? stackalloc byte[len] : new byte[len];
        Encoding.UTF8.GetBytes(s, buf);
        fixed (byte* pBuf = buf)
            ImGuiNative.ImGuiInputTextCallbackData_InsertChars(data, 0, pBuf, pBuf + len);
        ImGuiNative.ImGuiInputTextCallbackData_SelectAll(data);
    }
    
    /// <summary>
    /// Finds the corresponding ImGui viewport ID for the given window handle.
    /// </summary>
    /// <param name="hwnd">The window handle.</param>
    /// <returns>The viewport ID, or -1 if not found.</returns>
    internal static unsafe int FindViewportId(nint hwnd)
    {
        if (!IsImGuiInitialized)
            return -1;

        var viewports = new ImVectorWrapper<ImGuiViewportPtr>(&ImGui.GetPlatformIO().NativePtr->Viewports);
        for (var i = 0; i < viewports.LengthUnsafe; i++)
        {
            if (viewports.DataUnsafe[i].PlatformHandle == hwnd)
                return i;
        }

        return -1;
    }

    /// <summary>
    /// Clears the stack in the current ImGui context.
    /// </summary>
    [LibraryImport("cimgui", EntryPoint = "igCustom_ClearStacks")]
    internal static partial void ClearStacksOnContext();

    /// <summary>
    /// Attempts to validate that <paramref name="fontPtr"/> is valid.
    /// </summary>
    /// <param name="fontPtr">The font pointer.</param>
    /// <returns>The exception, if any occurred during validation.</returns>
    internal static unsafe Exception? ValidateUnsafe(this ImFontPtr fontPtr)
    {
        try
        {
            var font = fontPtr.NativePtr;
            if (font is null)
                throw new NullReferenceException("The font is null.");

            _ = Marshal.ReadIntPtr((nint)font);
            if (font->IndexedHotData.Data != 0)
                _ = Marshal.ReadIntPtr(font->IndexedHotData.Data);
            if (font->FrequentKerningPairs.Data != 0)
                _ = Marshal.ReadIntPtr(font->FrequentKerningPairs.Data);
            if (font->IndexLookup.Data != 0)
                _ = Marshal.ReadIntPtr(font->IndexLookup.Data);
            if (font->Glyphs.Data != 0)
                _ = Marshal.ReadIntPtr(font->Glyphs.Data);
            if (font->KerningPairs.Data != 0)
                _ = Marshal.ReadIntPtr(font->KerningPairs.Data);
            if (font->ConfigDataCount == 0 && font->ConfigData is not null)
                throw new InvalidOperationException("ConfigDataCount == 0 but ConfigData is not null?");
            if (font->ConfigDataCount != 0 && font->ConfigData is null)
                throw new InvalidOperationException("ConfigDataCount != 0 but ConfigData is null?");
            if (font->ConfigData is not null)
                _ = Marshal.ReadIntPtr((nint)font->ConfigData);
            if (font->FallbackGlyph is not null
                && ((nint)font->FallbackGlyph < font->Glyphs.Data || (nint)font->FallbackGlyph >= font->Glyphs.Data))
                throw new InvalidOperationException("FallbackGlyph is not in range of Glyphs.Data");
            if (font->FallbackHotData is not null
                && ((nint)font->FallbackHotData < font->IndexedHotData.Data
                    || (nint)font->FallbackHotData >= font->IndexedHotData.Data))
                throw new InvalidOperationException("FallbackGlyph is not in range of Glyphs.Data");
            if (font->ContainerAtlas is not null)
                _ = Marshal.ReadIntPtr((nint)font->ContainerAtlas);
        }
        catch (Exception e)
        {
            return e;
        }

        return null;
    }

    /// <summary>
    /// Updates the fallback char of <paramref name="font"/>.
    /// </summary>
    /// <param name="font">The font.</param>
    /// <param name="c">The fallback character.</param>
    internal static unsafe void UpdateFallbackChar(this ImFontPtr font, char c)
    {
        font.FallbackChar = c;
        font.NativePtr->FallbackHotData =
            (ImFontGlyphHotData*)((ImFontGlyphHotDataReal*)font.IndexedHotData.Data + font.FallbackChar);
    }

    /// <summary>
    /// Determines if the supplied codepoint is inside the given range,
    /// in format of <see cref="ImFontConfig.GlyphRanges"/>.
    /// </summary>
    /// <param name="codepoint">The codepoint.</param>
    /// <param name="rangePtr">The ranges.</param>
    /// <returns>Whether it is the case.</returns>
    internal static unsafe bool IsCodepointInSuppliedGlyphRangesUnsafe(int codepoint, ushort* rangePtr)
    {
        if (codepoint is <= 0 or >= ushort.MaxValue)
            return false;

        while (*rangePtr != 0)
        {
            var from = *rangePtr++;
            var to = *rangePtr++;
            if (from <= codepoint && codepoint <= to)
                return true;
        }

        return false;
    }

    /// <summary>
    /// Get data needed for each new frame.
    /// </summary>
    internal static void NewFrame()
    {
        GlobalScale = ImGui.GetIO().FontGlobalScale;
    }

    /// <summary>
    /// ImFontGlyph the correct version.
    /// </summary>
    [SuppressMessage("StyleCop.CSharp.DocumentationRules", "SA1600:Elements should be documented", Justification = "ImGui internals")]
    [StructLayout(LayoutKind.Explicit, Size = 40)]
    public struct ImFontGlyphReal
    {
        [FieldOffset(0)]
        public uint ColoredVisibleTextureIndexCodepoint;

        [FieldOffset(4)]
        public float AdvanceX;

        [FieldOffset(8)]
        public float X0;

        [FieldOffset(12)]
        public float Y0;

        [FieldOffset(16)]
        public float X1;

        [FieldOffset(20)]
        public float Y1;

        [FieldOffset(24)]
        public float U0;

        [FieldOffset(28)]
        public float V0;

        [FieldOffset(32)]
        public float U1;

        [FieldOffset(36)]
        public float V1;

        [FieldOffset(8)]
        public Vector2 XY0;

        [FieldOffset(16)]
        public Vector2 XY1;

        [FieldOffset(24)]
        public Vector2 UV0;

        [FieldOffset(32)]
        public Vector2 UV1;

        [FieldOffset(8)]
        public Vector4 XY;

        [FieldOffset(24)]
        public Vector4 UV;

        private const uint ColoredMask /*****/ = 0b_00000000_00000000_00000000_00000001u;
        private const uint VisibleMask /*****/ = 0b_00000000_00000000_00000000_00000010u;
        private const uint TextureMask /*****/ = 0b_00000000_00000000_00000111_11111100u;
        private const uint CodepointMask /***/ = 0b_11111111_11111111_11111000_00000000u;

        private const int ColoredShift = 0;
        private const int VisibleShift = 1;
        private const int TextureShift = 2;
        private const int CodepointShift = 11;

        public bool Colored
        {
            get => (int)((this.ColoredVisibleTextureIndexCodepoint & ColoredMask) >> ColoredShift) != 0;
            set => this.ColoredVisibleTextureIndexCodepoint = (this.ColoredVisibleTextureIndexCodepoint & ~ColoredMask) | (value ? 1u << ColoredShift : 0u);
        }

        public bool Visible
        {
            get => (int)((this.ColoredVisibleTextureIndexCodepoint & VisibleMask) >> VisibleShift) != 0;
            set => this.ColoredVisibleTextureIndexCodepoint = (this.ColoredVisibleTextureIndexCodepoint & ~VisibleMask) | (value ? 1u << VisibleShift : 0u);
        }

        public int TextureIndex
        {
            get => (int)(this.ColoredVisibleTextureIndexCodepoint & TextureMask) >> TextureShift;
            set => this.ColoredVisibleTextureIndexCodepoint = (this.ColoredVisibleTextureIndexCodepoint & ~TextureMask) | ((uint)value << TextureShift);
        }

        public int Codepoint
        {
            get => (int)(this.ColoredVisibleTextureIndexCodepoint & CodepointMask) >> CodepointShift;
            set => this.ColoredVisibleTextureIndexCodepoint = (this.ColoredVisibleTextureIndexCodepoint & ~CodepointMask) | ((uint)value << CodepointShift);
        }
    }

    /// <summary>
    /// ImFontGlyphHotData the correct version.
    /// </summary>
    [SuppressMessage("StyleCop.CSharp.DocumentationRules", "SA1600:Elements should be documented", Justification = "ImGui internals")]
    public struct ImFontGlyphHotDataReal
    {
        public float AdvanceX;
        public float OccupiedWidth;
        public uint KerningPairInfo;

        private const uint UseBisectMask /***/ = 0b_00000000_00000000_00000000_00000001u;
        private const uint OffsetMask /******/ = 0b_00000000_00001111_11111111_11111110u;
        private const uint CountMask /*******/ = 0b_11111111_11110000_00000000_00000000u;

        private const int UseBisectShift = 0;
        private const int OffsetShift = 1;
        private const int CountShift = 20;

        public bool UseBisect
        {
            get => (int)((this.KerningPairInfo & UseBisectMask) >> UseBisectShift) != 0;
            set => this.KerningPairInfo = (this.KerningPairInfo & ~UseBisectMask) | (value ? 1u << UseBisectShift : 0u);
        }

        public bool Offset
        {
            get => (int)((this.KerningPairInfo & OffsetMask) >> OffsetShift) != 0;
            set => this.KerningPairInfo = (this.KerningPairInfo & ~OffsetMask) | (value ? 1u << OffsetShift : 0u);
        }

        public int Count
        {
            get => (int)(this.KerningPairInfo & CountMask) >> CountShift;
            set => this.KerningPairInfo = (this.KerningPairInfo & ~CountMask) | ((uint)value << CountShift);
        }
    }

    /// <summary>
    /// ImFontAtlasCustomRect the correct version.
    /// </summary>
    [SuppressMessage("StyleCop.CSharp.DocumentationRules", "SA1600:Elements should be documented", Justification = "ImGui internals")]
    [StructLayout(LayoutKind.Sequential)]
    public unsafe struct ImFontAtlasCustomRectReal
    {
        public ushort Width;
        public ushort Height;
        public ushort X;
        public ushort Y;
        public uint TextureIndexAndGlyphId;
        public float GlyphAdvanceX;
        public Vector2 GlyphOffset;
        public ImFont* Font;

        private const uint TextureIndexMask /***/ = 0b_00000000_00000000_00000111_11111100u;
        private const uint GlyphIdMask /********/ = 0b_11111111_11111111_11111000_00000000u;

        private const int TextureIndexShift = 2;
        private const int GlyphIdShift = 11;

        public int TextureIndex
        {
            get => (int)(this.TextureIndexAndGlyphId & TextureIndexMask) >> TextureIndexShift;
            set => this.TextureIndexAndGlyphId = (this.TextureIndexAndGlyphId & ~TextureIndexMask) | ((uint)value << TextureIndexShift);
        }

        public int GlyphId
        {
            get => (int)(this.TextureIndexAndGlyphId & GlyphIdMask) >> GlyphIdShift;
            set => this.TextureIndexAndGlyphId = (this.TextureIndexAndGlyphId & ~GlyphIdMask) | ((uint)value << GlyphIdShift);
        }
    }
}<|MERGE_RESOLUTION|>--- conflicted
+++ resolved
@@ -8,14 +8,11 @@
 using System.Text.Unicode;
 
 using Dalamud.Configuration.Internal;
-<<<<<<< HEAD
-using Dalamud.Interface.ImGuiBackend.InputHandler;
-=======
 using Dalamud.Game.ClientState.Keys;
 using Dalamud.Game.Text.SeStringHandling.Payloads;
+using Dalamud.Interface.ImGuiBackend.InputHandler;
 using Dalamud.Interface.ImGuiSeStringRenderer;
 using Dalamud.Interface.ImGuiSeStringRenderer.Internal;
->>>>>>> 97b01d69
 using Dalamud.Interface.ManagedFontAtlas;
 using Dalamud.Interface.ManagedFontAtlas.Internals;
 using Dalamud.Interface.Utility.Raii;
@@ -116,7 +113,7 @@
     /// </summary>
     /// <param name="size">The size of the indent.</param>
     public static void ScaledIndent(float size) => ImGui.Indent(size * GlobalScale);
-    
+
     /// <summary>
     /// Use a relative ImGui.SameLine() from your current cursor position, scaled by the Dalamud global scale.
     /// </summary>
@@ -291,7 +288,7 @@
 
         foreach (ref var kp in new Span<ImFontKerningPair>((void*)font->KerningPairs.Data, font->KerningPairs.Size))
             kp.AdvanceXAdjustment = rounder(kp.AdvanceXAdjustment * scale);
-        
+
         foreach (ref var fkp in new Span<float>((void*)font->FrequentKerningPairs.Data, font->FrequentKerningPairs.Size))
             fkp = rounder(fkp * scale);
     }
@@ -540,7 +537,7 @@
         builder.BuildRanges(out var vec);
         return new ReadOnlySpan<ushort>((void*)vec.Data, vec.Size).ToArray();
     }
-    
+
     /// <inheritdoc cref="CreateImGuiRangesFrom(IEnumerable{UnicodeRange})"/>
     public static ushort[] CreateImGuiRangesFrom(params UnicodeRange[] ranges)
         => CreateImGuiRangesFrom((IEnumerable<UnicodeRange>)ranges);
@@ -623,7 +620,7 @@
             ImGuiNative.ImGuiInputTextCallbackData_InsertChars(data, 0, pBuf, pBuf + len);
         ImGuiNative.ImGuiInputTextCallbackData_SelectAll(data);
     }
-    
+
     /// <summary>
     /// Finds the corresponding ImGui viewport ID for the given window handle.
     /// </summary>
