using System;
using System.Diagnostics;
using System.IO;
using System.Linq;
using System.Numerics;
using System.Runtime.CompilerServices;
using System.Runtime.InteropServices;

using CheapLoc;
using Dalamud.Interface.Colors;
using Dalamud.Interface.Components;
<<<<<<< HEAD
using Dalamud.Interface.IME;
=======
using Dalamud.Interface.Scratchpad;
>>>>>>> 8161fafc
using Dalamud.Interface.Windowing;
using Dalamud.Plugin;
using ImGuiNET;
using Serilog;
using Serilog.Events;

namespace Dalamud.Interface
{
    /// <summary>
    /// Class handling Dalamud core interface.
    /// </summary>
    internal class DalamudInterface : IDisposable
    {
        private readonly Dalamud dalamud;

        private readonly DalamudLogWindow logWindow;
        private readonly DalamudDataWindow dataWindow;
        private readonly DalamudCreditsWindow creditsWindow;
        private readonly DalamudSettingsWindow settingsWindow;
        private readonly DalamudIMEWindow IMEWindow;
        private readonly PluginInstallerWindow pluginWindow;
        private readonly DalamudPluginStatWindow pluginStatWindow;
        private readonly DalamudChangelogWindow changelogWindow;
        private readonly ComponentDemoWindow componentDemoWindow;
        private readonly ColorDemoWindow colorDemoWindow;
        private readonly ScratchpadWindow scratchpadWindow;
        private readonly GamepadModeNotifierWindow gamepadModeNotifierWindow;

        private readonly WindowSystem windowSystem = new("DalamudCore");

        private ulong frameCount = 0;

        private bool isImguiDrawDemoWindow = false;

#if DEBUG
        private bool isImguiDrawDevMenu = true;
#else
        private bool isImguiDrawDevMenu = false;
#endif

        /// <summary>
        /// Initializes a new instance of the <see cref="DalamudInterface"/> class.
        /// </summary>
        /// <param name="dalamud">The Dalamud instance to register to.</param>
        public DalamudInterface(Dalamud dalamud)
        {
            this.dalamud = dalamud;

            this.logWindow = new DalamudLogWindow(this.dalamud.CommandManager, this.dalamud.Configuration)
            {
                IsOpen = false,
            };
            this.windowSystem.AddWindow(this.logWindow);

            this.dataWindow = new DalamudDataWindow(this.dalamud)
            {
                IsOpen = false,
            };
            this.windowSystem.AddWindow(this.dataWindow);

            this.creditsWindow = new DalamudCreditsWindow(this.dalamud)
            {
                IsOpen = false,
            };
            this.windowSystem.AddWindow(this.creditsWindow);

            this.settingsWindow = new DalamudSettingsWindow(this.dalamud)
            {
                IsOpen = false,
            };
            this.windowSystem.AddWindow(this.settingsWindow);

            this.pluginWindow = new PluginInstallerWindow(this.dalamud, this.dalamud.StartInfo.GameVersion)
            {
                IsOpen = false,
            };
            this.windowSystem.AddWindow(this.pluginWindow);

            this.pluginStatWindow = new DalamudPluginStatWindow(this.dalamud.PluginManager)
            {
                IsOpen = false,
            };
            this.windowSystem.AddWindow(this.pluginStatWindow);

            this.changelogWindow = new DalamudChangelogWindow(this.dalamud)
            {
                IsOpen = false,
            };
            this.windowSystem.AddWindow(this.changelogWindow);

            this.componentDemoWindow = new ComponentDemoWindow()
            {
                IsOpen = false,
            };
            this.windowSystem.AddWindow(this.componentDemoWindow);

            this.colorDemoWindow = new ColorDemoWindow()
            {
                IsOpen = false,
            };
            this.windowSystem.AddWindow(this.colorDemoWindow);

<<<<<<< HEAD
            this.IMEWindow = new DalamudIMEWindow(this.dalamud.IME)
            {
                IsOpen = this.dalamud.IME.UIVisible,
            };
            this.windowSystem.AddWindow(this.IMEWindow);
=======
            this.scratchpadWindow = new ScratchpadWindow(this.dalamud)
            {
                IsOpen = false,
            };
            this.windowSystem.AddWindow(this.scratchpadWindow);

            this.gamepadModeNotifierWindow = new GamepadModeNotifierWindow();
            this.windowSystem.AddWindow(this.gamepadModeNotifierWindow);
>>>>>>> 8161fafc

            Log.Information("[DUI] Windows added");

            if (dalamud.Configuration.LogOpenAtStartup)
                this.OpenLog();
        }

        /// <summary>
        /// Gets or sets a value indicating whether the Dalamud dev menu is drawing.
        /// </summary>
        public bool IsDevMenu
        {
            get => this.isImguiDrawDevMenu;
            set => this.isImguiDrawDevMenu = value;
        }

        /// <summary>
        /// Draw the Dalamud core interface via ImGui.
        /// </summary>
        public void Draw()
        {
            this.frameCount++;

            if (!this.IsDevMenu && !this.dalamud.ClientState.Condition.Any())
            {
                ImGui.PushStyleColor(ImGuiCol.Button, new Vector4(0, 0, 0, 0));
                ImGui.PushStyleColor(ImGuiCol.ButtonActive, new Vector4(0, 0, 0, 0));
                ImGui.PushStyleColor(ImGuiCol.ButtonHovered, new Vector4(0, 0, 0, 0));
                ImGui.PushStyleColor(ImGuiCol.Text, new Vector4(0, 0, 0, 1));
                ImGui.PushStyleColor(ImGuiCol.TextSelectedBg, new Vector4(0, 0, 0, 1));
                ImGui.PushStyleColor(ImGuiCol.Border, new Vector4(0, 0, 0, 1));
                ImGui.PushStyleColor(ImGuiCol.BorderShadow, new Vector4(0, 0, 0, 1));
                ImGui.PushStyleColor(ImGuiCol.WindowBg, new Vector4(0, 0, 0, 1));

                var mainViewportPos = ImGui.GetMainViewport().Pos;
                ImGui.SetNextWindowPos(new Vector2(mainViewportPos.X, mainViewportPos.Y), ImGuiCond.Always);
                ImGui.SetNextWindowBgAlpha(1);

                if (ImGui.Begin("DevMenu Opener", ImGuiWindowFlags.AlwaysAutoResize | ImGuiWindowFlags.NoBackground | ImGuiWindowFlags.NoDecoration | ImGuiWindowFlags.NoMove | ImGuiWindowFlags.NoScrollbar | ImGuiWindowFlags.NoResize | ImGuiWindowFlags.NoSavedSettings))
                {
                    if (ImGui.Button("###devMenuOpener", new Vector2(40, 25)))
                        this.IsDevMenu = true;

                    ImGui.End();
                }

                ImGui.PopStyleColor(8);
            }

            if (this.IsDevMenu)
            {
                if (ImGui.BeginMainMenuBar())
                {
                    if (ImGui.BeginMenu("Dalamud"))
                    {
                        ImGui.MenuItem("Draw Dalamud dev menu", string.Empty, ref this.isImguiDrawDevMenu);

                        ImGui.Separator();

                        if (ImGui.MenuItem("Open Log window"))
                        {
                            this.OpenLog();
                        }

                        if (ImGui.BeginMenu("Set log level..."))
                        {
                            foreach (var logLevel in Enum.GetValues(typeof(LogEventLevel)).Cast<LogEventLevel>())
                            {
                                if (ImGui.MenuItem(logLevel + "##logLevelSwitch", string.Empty, this.dalamud.LogLevelSwitch.MinimumLevel == logLevel))
                                {
                                    this.dalamud.LogLevelSwitch.MinimumLevel = logLevel;
                                }
                            }

                            ImGui.EndMenu();
                        }

                        if (ImGui.MenuItem("Enable AntiDebug", null, this.dalamud.AntiDebug.IsEnabled))
                        {
                            this.dalamud.AntiDebug.Enable();
                        }

                        ImGui.Separator();

                        if (ImGui.MenuItem("Open Data window"))
                        {
                            this.OpenData();
                        }

                        if (ImGui.MenuItem("Open Credits window"))
                        {
                            this.OpenCredits();
                        }

                        if (ImGui.MenuItem("Open Settings window"))
                        {
                            this.OpenSettings();
                        }

                        if (ImGui.MenuItem("Open Changelog window"))
                        {
                            this.OpenChangelog();
                        }

                        if (ImGui.MenuItem("Open Components Demo"))
                        {
                            this.OpenComponentDemo();
                        }

                        if (ImGui.MenuItem("Open Colors Demo"))
                        {
                            this.OpenColorsDemo();
                        }

                        ImGui.MenuItem("Draw ImGui demo", string.Empty, ref this.isImguiDrawDemoWindow);

                        ImGui.Separator();

                        if (ImGui.MenuItem("Unload Dalamud"))
                        {
                            this.dalamud.Unload();
                        }

                        if (ImGui.MenuItem("Kill game"))
                        {
                            Process.GetCurrentProcess().Kill();
                        }

                        if (ImGui.MenuItem("Cause AccessViolation"))
                        {
                            Marshal.ReadByte(IntPtr.Zero);
                        }

                        ImGui.Separator();
                        if (ImGui.MenuItem("Enable Dalamud testing", string.Empty, this.dalamud.Configuration.DoDalamudTest))
                        {
                            this.dalamud.Configuration.DoDalamudTest = !this.dalamud.Configuration.DoDalamudTest;
                            this.dalamud.Configuration.Save();
                        }

                        ImGui.MenuItem(Util.AssemblyVersion, false);
                        ImGui.MenuItem(this.dalamud.StartInfo.GameVersion, false);

                        ImGui.EndMenu();
                    }

                    if (ImGui.BeginMenu("Game"))
                    {
                        if (ImGui.MenuItem("Replace ExceptionHandler"))
                        {
                            this.dalamud.ReplaceExceptionHandler();
                        }

                        ImGui.EndMenu();
                    }

                    if (ImGui.BeginMenu("Plugins"))
                    {
                        if (ImGui.MenuItem("Open Plugin installer"))
                        {
                            this.OpenPluginInstaller();
                        }

                        ImGui.Separator();

                        if (ImGui.MenuItem("Open Plugin Stats"))
                        {
                            this.OpenPluginStats();
                        }

                        if (ImGui.MenuItem("Print plugin info"))
                        {
                            foreach (var plugin in this.dalamud.PluginManager.Plugins)
                            {
                                // TODO: some more here, state maybe?
                                Log.Information($"{plugin.Plugin.Name}");
                            }
                        }

                        if (ImGui.MenuItem("Reload plugins"))
                        {
                            try
                            {
                                this.dalamud.PluginManager.ReloadPlugins();
                            }
                            catch (Exception ex)
                            {
                                this.dalamud.Framework.Gui.Chat.PrintError("Reload failed.");
                                Log.Error(ex, "Plugin reload failed.");
                            }
                        }

                        ImGui.Separator();
                        ImGui.MenuItem("API Level:" + PluginManager.DalamudApiLevel, false);
                        ImGui.MenuItem("Loaded plugins:" + this.dalamud.PluginManager?.Plugins.Count, false);
                        ImGui.EndMenu();
                    }

                    if (ImGui.BeginMenu("Scratchpad"))
                    {
                        if (ImGui.MenuItem("Open Scratchpad"))
                        {
                            this.OpenScratchpadWindow();
                        }

                        if (ImGui.MenuItem("Dispose all scratches"))
                        {
                            this.scratchpadWindow.Execution.DisposeAllScratches();
                        }

                        ImGui.EndMenu();
                    }

                    if (ImGui.BeginMenu("Localization"))
                    {
                        if (ImGui.MenuItem("Export localizable"))
                        {
                            this.dalamud.LocalizationManager.ExportLocalizable();
                        }

                        if (ImGui.BeginMenu("Load language..."))
                        {
                            if (ImGui.MenuItem("From Fallbacks"))
                            {
                                this.dalamud.LocalizationManager.SetupWithFallbacks();
                            }

                            if (ImGui.MenuItem("From UICulture"))
                            {
                                this.dalamud.LocalizationManager.SetupWithUiCulture();
                            }

                            foreach (var applicableLangCode in Localization.ApplicableLangCodes)
                            {
                                if (ImGui.MenuItem($"Applicable: {applicableLangCode}"))
                                {
                                    this.dalamud.LocalizationManager.SetupWithLangCode(applicableLangCode);
                                }
                            }

                            ImGui.EndMenu();
                        }

                        ImGui.EndMenu();
                    }

                    if (this.dalamud.Framework.Gui.GameUiHidden)
                        ImGui.BeginMenu("UI is hidden...", false);

                    ImGui.BeginMenu(Util.GetGitHash(), false);
                    ImGui.BeginMenu(this.frameCount.ToString(), false);
                    ImGui.BeginMenu(ImGui.GetIO().Framerate.ToString("F2"), false);

                    ImGui.EndMainMenuBar();
                }
            }

            if (this.dalamud.Framework.Gui.GameUiHidden)
                return;

            this.windowSystem.Draw();

            if (this.isImguiDrawDemoWindow)
                ImGui.ShowDemoWindow();
        }

        /// <summary>
        /// Dispose the window system and all windows that require it.
        /// </summary>
        public void Dispose()
        {
            this.scratchpadWindow.Dispose();
            this.windowSystem.RemoveAllWindows();

            this.logWindow?.Dispose();
            this.creditsWindow?.Dispose();
        }

        /// <summary>
        /// Open the Plugin Installer window.
        /// </summary>
        internal void OpenPluginInstaller()
        {
            this.pluginWindow.IsOpen = true;
        }

        /// <summary>
        /// Open the changelog window.
        /// </summary>
        internal void OpenChangelog()
        {
            this.changelogWindow.IsOpen = true;
        }

        /// <summary>
        /// Open the IME panel.
        /// </summary>
        /// <param name="open">Whether or not open the panel.</param>
        internal void OpenIMEPanel(bool open = true)
        {
            this.IMEWindow.IsOpen = open;
        }

        /// <summary>
        /// Open the settings window.
        /// </summary>
        internal void OpenSettings()
        {
            this.settingsWindow.IsOpen = true;
        }

        /// <summary>
        /// Open the log window.
        /// </summary>
        internal void OpenLog()
        {
            this.logWindow.IsOpen = true;
        }

        /// <summary>
        /// Open the data window.
        /// </summary>
        internal void OpenData()
        {
            this.dataWindow.IsOpen = true;
        }

        /// <summary>
        /// Open the credits window.
        /// </summary>
        internal void OpenCredits()
        {
            this.creditsWindow.IsOpen = true;
        }

        /// <summary>
        /// Open the stats window.
        /// </summary>
        internal void OpenPluginStats()
        {
            this.pluginStatWindow.IsOpen = true;
        }

        /// <summary>
        /// Open the component test window.
        /// </summary>
        internal void OpenComponentDemo()
        {
            this.componentDemoWindow.IsOpen = true;
        }

        /// <summary>
        /// Open the colors test window.
        /// </summary>
        internal void OpenColorsDemo()
        {
            this.colorDemoWindow.IsOpen = true;
        }

        /// <summary>
        /// Open the colors test window.
        /// </summary>
        internal void OpenScratchpadWindow()
        {
            this.scratchpadWindow.IsOpen = true;
        }

        /// <summary>
        /// Toggle the Plugin Installer window.
        /// </summary>
        internal void TogglePluginInstaller()
        {
            this.pluginWindow.IsOpen ^= true;
        }

        /// <summary>
        /// Toggle the changelog window.
        /// </summary>
        internal void ToggleChangelog()
        {
            this.changelogWindow.IsOpen ^= true;
        }

        /// <summary>
        /// Toggle the settings window.
        /// </summary>
        internal void ToggleSettings()
        {
            this.settingsWindow.IsOpen ^= true;
        }

        /// <summary>
        /// Toggle the log window.
        /// </summary>
        internal void ToggleLog()
        {
            this.logWindow.IsOpen ^= true;
        }

        /// <summary>
        /// Toggle the data window.
        /// </summary>
        internal void ToggleData()
        {
            this.dataWindow.IsOpen ^= true;
        }

        /// <summary>
        /// Toggle the data window and preset the dropdown.
        /// </summary>
        /// <param name="dataKind">The data kind to toggle.</param>
        internal void ToggleData(string dataKind)
        {
            this.dataWindow.IsOpen ^= true;
            if (this.dataWindow.IsOpen)
                this.dataWindow.SetDataKind(dataKind);
        }

        /// <summary>
        /// Toggle the credits window.
        /// </summary>
        internal void ToggleCredits()
        {
            this.creditsWindow.IsOpen ^= true;
        }

        /// <summary>
        /// Toggle the stats window.
        /// </summary>
        internal void TogglePluginStats()
        {
            this.pluginStatWindow.IsOpen ^= true;
        }

        /// <summary>
        /// Toggle the component test window.
        /// </summary>
        internal void ToggleComponentDemo()
        {
            this.componentDemoWindow.IsOpen ^= true;
        }

        /// <summary>
        /// Toggle the scratchpad window.
        /// </summary>
        internal void ToggleScratchpadWindow()
        {
            this.scratchpadWindow.IsOpen ^= true;
        }

        /// <summary>
        /// Toggle the gamepad notifier window window.
        /// </summary>
        internal void ToggleGamePadNotifierWindow()
        {
            this.gamepadModeNotifierWindow.IsOpen ^= true;
        }
    }
}<|MERGE_RESOLUTION|>--- conflicted
+++ resolved
@@ -9,11 +9,8 @@
 using CheapLoc;
 using Dalamud.Interface.Colors;
 using Dalamud.Interface.Components;
-<<<<<<< HEAD
 using Dalamud.Interface.IME;
-=======
 using Dalamud.Interface.Scratchpad;
->>>>>>> 8161fafc
 using Dalamud.Interface.Windowing;
 using Dalamud.Plugin;
 using ImGuiNET;
@@ -116,13 +113,12 @@
             };
             this.windowSystem.AddWindow(this.colorDemoWindow);
 
-<<<<<<< HEAD
             this.IMEWindow = new DalamudIMEWindow(this.dalamud.IME)
             {
                 IsOpen = this.dalamud.IME.UIVisible,
             };
             this.windowSystem.AddWindow(this.IMEWindow);
-=======
+            
             this.scratchpadWindow = new ScratchpadWindow(this.dalamud)
             {
                 IsOpen = false,
@@ -131,7 +127,6 @@
 
             this.gamepadModeNotifierWindow = new GamepadModeNotifierWindow();
             this.windowSystem.AddWindow(this.gamepadModeNotifierWindow);
->>>>>>> 8161fafc
 
             Log.Information("[DUI] Windows added");
 
