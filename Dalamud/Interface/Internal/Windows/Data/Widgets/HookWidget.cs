--- conflicted
+++ resolved
@@ -3,20 +3,11 @@
 using System.Threading;
 using System.Threading.Tasks;
 
-<<<<<<< HEAD
 using Dalamud.Bindings.ImGui;
-using Dalamud.Hooking;
-=======
 using Dalamud.Game;
 using Dalamud.Game.Addon.Lifecycle;
 using Dalamud.Hooking;
-using Dalamud.Hooking.Internal;
-
 using FFXIVClientStructs.FFXIV.Component.GUI;
-
-using ImGuiNET;
-using PInvoke;
->>>>>>> 13306e24
 using Serilog;
 using Windows.Win32.Foundation;
 using Windows.Win32.UI.WindowsAndMessaging;
@@ -33,8 +24,6 @@
     private Hook<MessageBoxWDelegate>? messageBoxMinHook;
     private bool hookUseMinHook;
 
-<<<<<<< HEAD
-=======
     private int hookStressTestCount = 0;
     private int hookStressTestMax = 1000;
     private int hookStressTestWait = 100;
@@ -47,15 +36,11 @@
 
     private AddonLifecycleAddressResolver? address;
 
->>>>>>> 13306e24
     private delegate int MessageBoxWDelegate(
         IntPtr hWnd,
         [MarshalAs(UnmanagedType.LPWStr)] string text,
         [MarshalAs(UnmanagedType.LPWStr)] string caption,
-<<<<<<< HEAD
         MESSAGEBOX_STYLE type);
-=======
-        NativeFunctions.MessageBoxType type);
 
     private delegate void AddonFinalizeDelegate(AtkUnitManager* unitManager, AtkUnitBase** atkUnitBase);
 
@@ -65,7 +50,6 @@
         AddonFinalize,
         Random,
     }
->>>>>>> 13306e24
 
     /// <inheritdoc/>
     public string DisplayName { get; init; } = "Hook";
@@ -190,13 +174,6 @@
         }
     }
 
-<<<<<<< HEAD
-    private int MessageBoxWDetour(IntPtr hwnd, string text, string caption, MESSAGEBOX_STYLE type)
-    {
-        Log.Information("[DATAHOOK] {Hwnd} {Text} {Caption} {Type}", hwnd, text, caption, type);
-
-        var result = this.messageBoxMinHook!.Original(hwnd, "Cause Access Violation?", caption, MESSAGEBOX_STYLE.MB_YESNO);
-=======
     private static string HookTargetToString(StressTestHookTarget target)
     {
         return target switch
@@ -207,12 +184,11 @@
         };
     }
 
-    private int MessageBoxWDetour(IntPtr hwnd, string text, string caption, NativeFunctions.MessageBoxType type)
+    private int MessageBoxWDetour(IntPtr hwnd, string text, string caption, MESSAGEBOX_STYLE type)
     {
         Log.Information("[DATAHOOK] {Hwnd} {Text} {Caption} {Type}", hwnd, text, caption, type);
 
-        var result = this.messageBoxWOriginal!(hwnd, "Cause Access Violation?", caption, NativeFunctions.MessageBoxType.YesNo);
->>>>>>> 13306e24
+        var result = this.messageBoxWOriginal!(hwnd, "Cause Access Violation?", caption, MESSAGEBOX_STYLE.MB_YESNO);
 
         if (result == (int)MESSAGEBOX_RESULT.IDYES)
         {
