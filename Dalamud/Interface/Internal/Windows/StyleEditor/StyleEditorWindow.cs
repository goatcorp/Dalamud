--- conflicted
+++ resolved
@@ -227,66 +227,34 @@
                 {
                     ImGui.SetCursorPosY(ImGui.GetCursorPosY() - 5);
 
-<<<<<<< HEAD
                     changes |= ImGui.SliderFloat2("WindowPadding", ref style.WindowPadding, 0.0f, 20.0f, "%.0f");
                     changes |= ImGui.SliderFloat2("FramePadding", ref style.FramePadding, 0.0f, 20.0f, "%.0f");
                     changes |= ImGui.SliderFloat2("CellPadding", ref style.CellPadding, 0.0f, 20.0f, "%.0f");
                     changes |= ImGui.SliderFloat2("ItemSpacing", ref style.ItemSpacing, 0.0f, 20.0f, "%.0f");
                     changes |= ImGui.SliderFloat2("ItemInnerSpacing", ref style.ItemInnerSpacing, 0.0f, 20.0f, "%.0f");
                     changes |= ImGui.SliderFloat2("TouchExtraPadding", ref style.TouchExtraPadding, 0.0f, 10.0f, "%.0f");
-                    changes |= ImGui.SliderFloat("IndentSpacing", ref style.IndentSpacing, 0.0f, 30.0f, "%.0f");
-                    changes |= ImGui.SliderFloat("ScrollbarSize", ref style.ScrollbarSize, 1.0f, 20.0f, "%.0f");
-                    changes |= ImGui.SliderFloat("GrabMinSize", ref style.GrabMinSize, 1.0f, 20.0f, "%.0f");
-                    ImGui.Text("Borders");
-                    changes |= ImGui.SliderFloat("WindowBorderSize", ref style.WindowBorderSize, 0.0f, 1.0f, "%.0f");
-                    changes |= ImGui.SliderFloat("ChildBorderSize", ref style.ChildBorderSize, 0.0f, 1.0f, "%.0f");
-                    changes |= ImGui.SliderFloat("PopupBorderSize", ref style.PopupBorderSize, 0.0f, 1.0f, "%.0f");
-                    changes |= ImGui.SliderFloat("FrameBorderSize", ref style.FrameBorderSize, 0.0f, 1.0f, "%.0f");
-                    changes |= ImGui.SliderFloat("TabBorderSize", ref style.TabBorderSize, 0.0f, 1.0f, "%.0f");
-                    ImGui.Text("Rounding");
-                    changes |= ImGui.SliderFloat("WindowRounding", ref style.WindowRounding, 0.0f, 12.0f, "%.0f");
-                    changes |= ImGui.SliderFloat("ChildRounding", ref style.ChildRounding, 0.0f, 12.0f, "%.0f");
-                    changes |= ImGui.SliderFloat("FrameRounding", ref style.FrameRounding, 0.0f, 12.0f, "%.0f");
-                    changes |= ImGui.SliderFloat("PopupRounding", ref style.PopupRounding, 0.0f, 12.0f, "%.0f");
-                    changes |= ImGui.SliderFloat("ScrollbarRounding", ref style.ScrollbarRounding, 0.0f, 12.0f, "%.0f");
-                    changes |= ImGui.SliderFloat("GrabRounding", ref style.GrabRounding, 0.0f, 12.0f, "%.0f");
-                    changes |= ImGui.SliderFloat("LogSliderDeadzone", ref style.LogSliderDeadzone, 0.0f, 12.0f, "%.0f");
-                    changes |= ImGui.SliderFloat("TabRounding", ref style.TabRounding, 0.0f, 12.0f, "%.0f");
-                    ImGui.Text("Alignment");
+                    changes |= ImGui.SliderFloat("IndentSpacing"u8, ref style.IndentSpacing, 0.0f, 30.0f, "%.0f"u8);
+                    changes |= ImGui.SliderFloat("ScrollbarSize"u8, ref style.ScrollbarSize, 1.0f, 20.0f, "%.0f"u8);
+                    changes |= ImGui.SliderFloat("GrabMinSize"u8, ref style.GrabMinSize, 1.0f, 20.0f, "%.0f"u8);
+                    ImGui.Text("Borders"u8);
+                    changes |= ImGui.SliderFloat("WindowBorderSize"u8, ref style.WindowBorderSize, 0.0f, 1.0f, "%.0f"u8);
+                    changes |= ImGui.SliderFloat("ChildBorderSize"u8, ref style.ChildBorderSize, 0.0f, 1.0f, "%.0f"u8);
+                    changes |= ImGui.SliderFloat("PopupBorderSize"u8, ref style.PopupBorderSize, 0.0f, 1.0f, "%.0f"u8);
+                    changes |= ImGui.SliderFloat("FrameBorderSize"u8, ref style.FrameBorderSize, 0.0f, 1.0f, "%.0f"u8);
+                    changes |= ImGui.SliderFloat("TabBorderSize"u8, ref style.TabBorderSize, 0.0f, 1.0f, "%.0f"u8);
+                    ImGui.Text("Rounding"u8);
+                    changes |= ImGui.SliderFloat("WindowRounding"u8, ref style.WindowRounding, 0.0f, 12.0f, "%.0f"u8);
+                    changes |= ImGui.SliderFloat("ChildRounding"u8, ref style.ChildRounding, 0.0f, 12.0f, "%.0f"u8);
+                    changes |= ImGui.SliderFloat("FrameRounding"u8, ref style.FrameRounding, 0.0f, 12.0f, "%.0f"u8);
+                    changes |= ImGui.SliderFloat("PopupRounding"u8, ref style.PopupRounding, 0.0f, 12.0f, "%.0f"u8);
+                    changes |= ImGui.SliderFloat("ScrollbarRounding"u8, ref style.ScrollbarRounding, 0.0f, 12.0f, "%.0f"u8);
+                    changes |= ImGui.SliderFloat("GrabRounding"u8, ref style.GrabRounding, 0.0f, 12.0f, "%.0f"u8);
+                    changes |= ImGui.SliderFloat("LogSliderDeadzone"u8, ref style.LogSliderDeadzone, 0.0f, 12.0f, "%.0f"u8);
+                    changes |= ImGui.SliderFloat("TabRounding"u8, ref style.TabRounding, 0.0f, 12.0f, "%.0f"u8);
+                    ImGui.Text("Alignment"u8);
                     changes |= ImGui.SliderFloat2("WindowTitleAlign", ref style.WindowTitleAlign, 0.0f, 1.0f, "%.2f");
                     var windowMenuButtonPosition = (int)style.WindowMenuButtonPosition + 1;
-                    if (ImGui.Combo("WindowMenuButtonPosition", ref windowMenuButtonPosition, "None\0Left\0Right\0"))
-                    {
-=======
-                    ImGui.SliderFloat2("WindowPadding", ref style.WindowPadding, 0.0f, 20.0f, "%.0f");
-                    ImGui.SliderFloat2("FramePadding", ref style.FramePadding, 0.0f, 20.0f, "%.0f");
-                    ImGui.SliderFloat2("CellPadding", ref style.CellPadding, 0.0f, 20.0f, "%.0f");
-                    ImGui.SliderFloat2("ItemSpacing", ref style.ItemSpacing, 0.0f, 20.0f, "%.0f");
-                    ImGui.SliderFloat2("ItemInnerSpacing", ref style.ItemInnerSpacing, 0.0f, 20.0f, "%.0f");
-                    ImGui.SliderFloat2("TouchExtraPadding", ref style.TouchExtraPadding, 0.0f, 10.0f, "%.0f");
-                    ImGui.SliderFloat("IndentSpacing"u8, ref style.IndentSpacing, 0.0f, 30.0f, "%.0f"u8);
-                    ImGui.SliderFloat("ScrollbarSize"u8, ref style.ScrollbarSize, 1.0f, 20.0f, "%.0f"u8);
-                    ImGui.SliderFloat("GrabMinSize"u8, ref style.GrabMinSize, 1.0f, 20.0f, "%.0f"u8);
-                    ImGui.Text("Borders"u8);
-                    ImGui.SliderFloat("WindowBorderSize"u8, ref style.WindowBorderSize, 0.0f, 1.0f, "%.0f"u8);
-                    ImGui.SliderFloat("ChildBorderSize"u8, ref style.ChildBorderSize, 0.0f, 1.0f, "%.0f"u8);
-                    ImGui.SliderFloat("PopupBorderSize"u8, ref style.PopupBorderSize, 0.0f, 1.0f, "%.0f"u8);
-                    ImGui.SliderFloat("FrameBorderSize"u8, ref style.FrameBorderSize, 0.0f, 1.0f, "%.0f"u8);
-                    ImGui.SliderFloat("TabBorderSize"u8, ref style.TabBorderSize, 0.0f, 1.0f, "%.0f"u8);
-                    ImGui.Text("Rounding"u8);
-                    ImGui.SliderFloat("WindowRounding"u8, ref style.WindowRounding, 0.0f, 12.0f, "%.0f"u8);
-                    ImGui.SliderFloat("ChildRounding"u8, ref style.ChildRounding, 0.0f, 12.0f, "%.0f"u8);
-                    ImGui.SliderFloat("FrameRounding"u8, ref style.FrameRounding, 0.0f, 12.0f, "%.0f"u8);
-                    ImGui.SliderFloat("PopupRounding"u8, ref style.PopupRounding, 0.0f, 12.0f, "%.0f"u8);
-                    ImGui.SliderFloat("ScrollbarRounding"u8, ref style.ScrollbarRounding, 0.0f, 12.0f, "%.0f"u8);
-                    ImGui.SliderFloat("GrabRounding"u8, ref style.GrabRounding, 0.0f, 12.0f, "%.0f"u8);
-                    ImGui.SliderFloat("LogSliderDeadzone"u8, ref style.LogSliderDeadzone, 0.0f, 12.0f, "%.0f"u8);
-                    ImGui.SliderFloat("TabRounding"u8, ref style.TabRounding, 0.0f, 12.0f, "%.0f"u8);
-                    ImGui.Text("Alignment"u8);
-                    ImGui.SliderFloat2("WindowTitleAlign", ref style.WindowTitleAlign, 0.0f, 1.0f, "%.2f");
-                    var windowMenuButtonPosition = (int)style.WindowMenuButtonPosition + 1;
                     if (ImGui.Combo("WindowMenuButtonPosition"u8, ref windowMenuButtonPosition, ["None", "Left", "Right"]))
->>>>>>> bf5fcaaf
                         style.WindowMenuButtonPosition = (ImGuiDir)(windowMenuButtonPosition - 1);
                         changes = true;
                     }
