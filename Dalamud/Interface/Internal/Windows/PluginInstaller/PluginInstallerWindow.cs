--- conflicted
+++ resolved
@@ -2191,15 +2191,9 @@
 
         ImGui.PushStyleVar(ImGuiStyleVar.Alpha, overlayAlpha);
         if (flags.HasFlag(PluginHeaderFlags.UpdateAvailable))
-<<<<<<< HEAD
             ImGui.Image(this.imageCache.UpdateIcon.Handle, iconSize);
-        else if ((flags.HasFlag(PluginHeaderFlags.HasTrouble) && !pluginDisabled) || flags.HasFlag(PluginHeaderFlags.IsOrphan))
+        else if ((flags.HasFlag(PluginHeaderFlags.HasTrouble) && !pluginDisabled) || flags.HasFlag(PluginHeaderFlags.IsOrphan) || flags.HasFlag(PluginHeaderFlags.IsIncompatible))
             ImGui.Image(this.imageCache.TroubleIcon.Handle, iconSize);
-=======
-            ImGui.Image(this.imageCache.UpdateIcon.ImGuiHandle, iconSize);
-        else if ((flags.HasFlag(PluginHeaderFlags.HasTrouble) && !pluginDisabled) || flags.HasFlag(PluginHeaderFlags.IsOrphan) || flags.HasFlag(PluginHeaderFlags.IsIncompatible))
-            ImGui.Image(this.imageCache.TroubleIcon.ImGuiHandle, iconSize);
->>>>>>> 13306e24
         else if (flags.HasFlag(PluginHeaderFlags.IsInstallableOutdated))
             ImGui.Image(this.imageCache.OutdatedInstallableIcon.Handle, iconSize);
         else if (pluginDisabled)
