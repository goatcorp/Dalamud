--- conflicted
+++ resolved
@@ -247,16 +247,6 @@
             var windowSize = ImGui.GetWindowSize();
             var titleHeight = ImGui.GetFontSize() + (ImGui.GetStyle().FramePadding.Y * 2);
 
-<<<<<<< HEAD
-            ImGui.PushStyleVar(ImGuiStyleVar.WindowPadding, Vector2.Zero);
-            ImGui.PushStyleVar(ImGuiStyleVar.FramePadding, Vector2.Zero);
-            ImGui.PushStyleVar(ImGuiStyleVar.CellPadding, Vector2.Zero);
-            ImGui.PushStyleVar(ImGuiStyleVar.ChildBorderSize, 0);
-            ImGui.PushStyleVar(ImGuiStyleVar.ChildRounding, 0);
-
-            ImGui.SetNextWindowBgAlpha(0.8f);
-=======
->>>>>>> b96c212f
             if (ImGui.BeginChild("###installerLoadingFrame", new Vector2(-1, -1), false))
             {
                 ImGui.GetWindowDrawList().PushClipRectFullScreen();
