using System.Collections.Generic;
using System.Diagnostics;
using System.Diagnostics.CodeAnalysis;
using System.Linq;
using System.Numerics;
using System.Runtime.CompilerServices;
using System.Runtime.InteropServices;
using System.Text;
using System.Text.Unicode;

using Dalamud.Game.Text;
using Dalamud.Hooking.WndProcHook;
using Dalamud.Interface.GameFonts;
using Dalamud.Interface.Internal.ManagedAsserts;
using Dalamud.Interface.ManagedFontAtlas.Internals;
using Dalamud.Interface.Utility;

using ImGuiNET;

using TerraFX.Interop.Windows;

using static TerraFX.Interop.Windows.Windows;

namespace Dalamud.Interface.Internal;

/// <summary>
/// This class handles CJK IME.
/// </summary>
[ServiceManager.BlockingEarlyLoadedService]
internal sealed unsafe class DalamudIme : IDisposable, IServiceType
{
    private const int CImGuiStbTextCreateUndoOffset = 0xB57A0;
    private const int CImGuiStbTextUndoOffset = 0xB59C0;

    private static readonly UnicodeRange[] HanRange =
    {
        UnicodeRanges.CjkRadicalsSupplement,
        UnicodeRanges.CjkSymbolsandPunctuation,
        UnicodeRanges.CjkUnifiedIdeographsExtensionA,
        UnicodeRanges.CjkUnifiedIdeographs,
        UnicodeRanges.CjkCompatibilityIdeographs,
        UnicodeRanges.CjkCompatibilityForms,
        // No more; Extension B~ are outside BMP range
    };

    private static readonly UnicodeRange[] HangulRange =
    {
        UnicodeRanges.HangulJamo,
        UnicodeRanges.HangulSyllables,
        UnicodeRanges.HangulCompatibilityJamo,
        UnicodeRanges.HangulJamoExtendedA,
        UnicodeRanges.HangulJamoExtendedB,
    };

    private static readonly delegate* unmanaged<ImGuiInputTextState*, StbTextEditState*, int, int, int, void>
        StbTextMakeUndoReplace;

    private static readonly delegate* unmanaged<ImGuiInputTextState*, StbTextEditState*, void> StbTextUndo;

    private readonly ImGuiSetPlatformImeDataDelegate setPlatformImeDataDelegate;

    private (int Start, int End, int Cursor)? temporaryUndoSelection;

    [SuppressMessage("StyleCop.CSharp.SpacingRules", "SA1003:Symbols should be spaced correctly", Justification = ".")]
    static DalamudIme()
    {
        nint cimgui;
        try
        {
            _ = ImGui.GetCurrentContext();

            cimgui = Process.GetCurrentProcess().Modules.Cast<ProcessModule>()
                            .First(x => x.ModuleName == "cimgui.dll")
                            .BaseAddress;
        }
        catch
        {
            return;
        }

        StbTextMakeUndoReplace =
            (delegate* unmanaged<ImGuiInputTextState*, StbTextEditState*, int, int, int, void>)
            (cimgui + CImGuiStbTextCreateUndoOffset);
        StbTextUndo =
            (delegate* unmanaged<ImGuiInputTextState*, StbTextEditState*, void>)
            (cimgui + CImGuiStbTextUndoOffset);
    }

    [ServiceManager.ServiceConstructor]
    private DalamudIme() => this.setPlatformImeDataDelegate = this.ImGuiSetPlatformImeData;

    /// <summary>
    /// Finalizes an instance of the <see cref="DalamudIme"/> class.
    /// </summary>
    ~DalamudIme() => this.ReleaseUnmanagedResources();

    private delegate void ImGuiSetPlatformImeDataDelegate(ImGuiViewportPtr viewport, ImGuiPlatformImeDataPtr data);

    /// <summary>
    /// Gets a value indicating whether Han(Chinese) input has been detected.
    /// </summary>
    public bool EncounteredHan { get; private set; }

    /// <summary>
    /// Gets a value indicating whether Hangul(Korean) input has been detected.
    /// </summary>
    public bool EncounteredHangul { get; private set; }

    /// <summary>
    /// Gets a value indicating whether to display the cursor in input text. This also deals with blinking.
    /// </summary>
    internal static bool ShowCursorInInputText
    {
        get
        {
            if (!ImGuiHelpers.IsImGuiInitialized)
                return true;
            if (!ImGui.GetIO().ConfigInputTextCursorBlink)
                return true;
            var textState = TextState;
            if (textState->Id == 0 || (textState->Flags & ImGuiInputTextFlags.ReadOnly) != 0)
                return true;
            if (textState->CursorAnim <= 0)
                return true;
            return textState->CursorAnim % 1.2f <= 0.8f;
        }
    }

    /// <summary>
    /// Gets the cursor position, in screen coordinates.
    /// </summary>
    internal Vector2 CursorPos { get; private set; }

    /// <summary>
    /// Gets the associated viewport.
    /// </summary>
    internal ImGuiViewportPtr AssociatedViewport { get; private set; }

    /// <summary>
    /// Gets the index of the first imm candidate in relation to the full list.
    /// </summary>
    internal CANDIDATELIST ImmCandNative { get; private set; }

    /// <summary>
    /// Gets the imm candidates.
    /// </summary>
    internal List<string> ImmCand { get; private set; } = new();

    /// <summary>
    /// Gets the selected imm component.
    /// </summary>
    internal string ImmComp { get; private set; } = string.Empty;

    /// <summary>
    /// Gets the partial conversion from-range.
    /// </summary>
    internal int PartialConversionFrom { get; private set; }

    /// <summary>
    /// Gets the partial conversion to-range.
    /// </summary>
    internal int PartialConversionTo { get; private set; }

    /// <summary>
    /// Gets the cursor offset in the composition string.
    /// </summary>
    internal int CompositionCursorOffset { get; private set; }

    /// <summary>
    /// Gets a value indicating whether to display partial conversion status.
    /// </summary>
    internal bool ShowPartialConversion => this.PartialConversionFrom != 0 ||
                                           this.PartialConversionTo != this.ImmComp.Length;

    /// <summary>
    /// Gets the input mode icon from <see cref="SeIconChar"/>.
    /// </summary>
    internal char InputModeIcon { get; private set; }

<<<<<<< HEAD
    // TODO: include imgui_internal.h in ImGui.NET code generator
    private static ref ImGuiInputTextState TextState => ref *(ImGuiInputTextState*)(ImGui.GetCurrentContext() + 0x4588);
=======
    private static ImGuiInputTextState* TextState =>
        (ImGuiInputTextState*)(ImGui.GetCurrentContext() + ImGuiContextOffsets.TextStateOffset);
>>>>>>> 94cf1c82

    /// <inheritdoc/>
    public void Dispose()
    {
        this.ReleaseUnmanagedResources();
        GC.SuppressFinalize(this);
    }

    /// <summary>
    /// Looks for the characters inside <paramref name="str"/> and enables fonts accordingly.
    /// </summary>
    /// <param name="str">The string.</param>
    public void ReflectCharacterEncounters(string str)
    {
        foreach (var chr in str)
        {
            if (HanRange.Any(x => x.FirstCodePoint <= chr && chr < x.FirstCodePoint + x.Length))
            {
                if (Service<FontAtlasFactory>.Get()
                                            ?.GetFdtReader(GameFontFamilyAndSize.Axis12)
                                            .FindGlyph(chr) is null)
                {
                    if (!this.EncounteredHan)
                    {
                        this.EncounteredHan = true;
                        Service<InterfaceManager>.Get().RebuildFonts();
                    }
                }
            }

            if (HangulRange.Any(x => x.FirstCodePoint <= chr && chr < x.FirstCodePoint + x.Length))
            {
                if (!this.EncounteredHangul)
                {
                    this.EncounteredHangul = true;
                    Service<InterfaceManager>.Get().RebuildFonts();
                }
            }
        }
    }

    /// <summary>
    /// Processes window messages.
    /// </summary>
    /// <param name="args">The arguments.</param>
    public void ProcessImeMessage(WndProcEventArgs args)
    {
        if (!ImGuiHelpers.IsImGuiInitialized)
            return;

        // Are we not the target of text input?
        if (!ImGui.GetIO().WantTextInput)
            return;

        var hImc = ImmGetContext(args.Hwnd);
        if (hImc == nint.Zero)
            return;

        try
        {
            var invalidTarget = TextState->Id == 0 || (TextState->Flags & ImGuiInputTextFlags.ReadOnly) != 0;

            switch (args.Message)
            {
                case WM.WM_IME_NOTIFY
                    when (nint)args.WParam is IMN.IMN_OPENCANDIDATE or IMN.IMN_CLOSECANDIDATE
                         or IMN.IMN_CHANGECANDIDATE:
                    this.UpdateImeWindowStatus(hImc);
                    args.SuppressWithValue(0);
                    break;

                case WM.WM_IME_STARTCOMPOSITION:
                    args.SuppressWithValue(0);
                    break;

                case WM.WM_IME_COMPOSITION:
                    if (invalidTarget)
                        ImmNotifyIME(hImc, NI.NI_COMPOSITIONSTR, CPS_CANCEL, 0);
                    else
                        this.ReplaceCompositionString(hImc, (uint)args.LParam);

                    // Log.Verbose($"{nameof(WM.WM_IME_COMPOSITION)}({(nint)args.LParam:X}): {this.ImmComp}");
                    args.SuppressWithValue(0);
                    break;

                case WM.WM_IME_ENDCOMPOSITION:
                    // Log.Verbose($"{nameof(WM.WM_IME_ENDCOMPOSITION)}({(nint)args.WParam:X}, {(nint)args.LParam:X}): {this.ImmComp}");
                    args.SuppressWithValue(0);
                    break;

                case WM.WM_IME_CONTROL:
                    // Log.Verbose($"{nameof(WM.WM_IME_CONTROL)}({(nint)args.WParam:X}, {(nint)args.LParam:X}): {this.ImmComp}");
                    args.SuppressWithValue(0);
                    break;

                case WM.WM_IME_REQUEST:
                    // Log.Verbose($"{nameof(WM.WM_IME_REQUEST)}({(nint)args.WParam:X}, {(nint)args.LParam:X}): {this.ImmComp}");
                    args.SuppressWithValue(0);
                    break;

                case WM.WM_IME_SETCONTEXT:
                    // Hide candidate and composition windows.
                    args.LParam = (LPARAM)((nint)args.LParam & ~(ISC_SHOWUICOMPOSITIONWINDOW | 0xF));

                    // Log.Verbose($"{nameof(WM.WM_IME_SETCONTEXT)}({(nint)args.WParam:X}, {(nint)args.LParam:X}): {this.ImmComp}");
                    args.SuppressWithDefault();
                    break;

                case WM.WM_IME_NOTIFY:
                    // Log.Verbose($"{nameof(WM.WM_IME_NOTIFY)}({(nint)args.WParam:X}): {this.ImmComp}");
                    break;

                case WM.WM_KEYDOWN when (int)args.WParam is
                                        VK.VK_TAB
                                        or VK.VK_PRIOR
                                        or VK.VK_NEXT
                                        or VK.VK_END
                                        or VK.VK_HOME
                                        or VK.VK_LEFT
                                        or VK.VK_UP
                                        or VK.VK_RIGHT
                                        or VK.VK_DOWN
                                        or VK.VK_RETURN:
                    if (this.ImmCand.Count != 0)
                    {
                        this.ClearState(hImc);
                        args.WParam = VK.VK_PROCESSKEY;
                    }

                    break;

                case WM.WM_LBUTTONDOWN:
                case WM.WM_RBUTTONDOWN:
                case WM.WM_MBUTTONDOWN:
                case WM.WM_XBUTTONDOWN:
                    ImmNotifyIME(hImc, NI.NI_COMPOSITIONSTR, CPS_COMPLETE, 0);
                    break;
            }

            this.UpdateInputLanguage(hImc);
        }
        finally
        {
            ImmReleaseContext(args.Hwnd, hImc);
        }
    }

    private static string ImmGetCompositionString(HIMC hImc, uint comp)
    {
        var numBytes = ImmGetCompositionStringW(hImc, comp, null, 0);
        if (numBytes == 0)
            return string.Empty;

        var data = stackalloc char[numBytes / 2];
        _ = ImmGetCompositionStringW(hImc, comp, data, (uint)numBytes);
        return new(data, 0, numBytes / 2);
    }

    private void ReleaseUnmanagedResources()
    {
        if (ImGuiHelpers.IsImGuiInitialized)
            ImGui.GetIO().SetPlatformImeDataFn = nint.Zero;
    }

    private void UpdateInputLanguage(HIMC hImc)
    {
        uint conv, sent;
        ImmGetConversionStatus(hImc, &conv, &sent);
        var lang = GetKeyboardLayout(0);
        var open = ImmGetOpenStatus(hImc) != false;

        // Log.Verbose($"{nameof(this.UpdateInputLanguage)}: conv={conv:X} sent={sent:X} open={open} lang={lang:X}");

        var native = (conv & 1) != 0;
        var katakana = (conv & 2) != 0;
        var fullwidth = (conv & 8) != 0;
        switch (lang & 0x3F)
        {
            case LANG.LANG_KOREAN:
                if (native)
                    this.InputModeIcon = (char)SeIconChar.ImeKoreanHangul;
                else if (fullwidth)
                    this.InputModeIcon = (char)SeIconChar.ImeAlphanumeric;
                else
                    this.InputModeIcon = (char)SeIconChar.ImeAlphanumericHalfWidth;
                break;

            case LANG.LANG_JAPANESE:
                // wtf
                // see the function called from: 48 8b 0d ?? ?? ?? ?? e8 ?? ?? ?? ?? 8b d8 e9 ?? 00 00 0
                if (open && native && katakana && fullwidth)
                    this.InputModeIcon = (char)SeIconChar.ImeKatakana;
                else if (open && native && katakana)
                    this.InputModeIcon = (char)SeIconChar.ImeKatakanaHalfWidth;
                else if (open && native)
                    this.InputModeIcon = (char)SeIconChar.ImeHiragana;
                else if (open && fullwidth)
                    this.InputModeIcon = (char)SeIconChar.ImeAlphanumeric;
                else
                    this.InputModeIcon = (char)SeIconChar.ImeAlphanumericHalfWidth;
                break;

            case LANG.LANG_CHINESE:
                if (native)
                    this.InputModeIcon = (char)SeIconChar.ImeChineseHan;
                else
                    this.InputModeIcon = (char)SeIconChar.ImeChineseLatin;
                break;

            default:
                this.InputModeIcon = default;
                break;
        }

        this.UpdateImeWindowStatus(hImc);
    }

    private void ReplaceCompositionString(HIMC hImc, uint comp)
    {
        var finalCommit = (comp & GCS.GCS_RESULTSTR) != 0;
        var newString = finalCommit
                            ? ImmGetCompositionString(hImc, GCS.GCS_RESULTSTR)
                            : ImmGetCompositionString(hImc, GCS.GCS_COMPSTR);

        this.ReflectCharacterEncounters(newString);

        if (this.temporaryUndoSelection is not null)
        {
            TextState->Undo();
            TextState->SelectionTuple = this.temporaryUndoSelection.Value;
            this.temporaryUndoSelection = null;
        }

        TextState->SanitizeSelectionRange();
        if (TextState->ReplaceSelectionAndPushUndo(newString))
            this.temporaryUndoSelection = TextState->SelectionTuple;

        // Put the cursor at the beginning, so that the candidate window appears aligned with the text.
        TextState->SetSelectionRange(TextState->SelectionTuple.Start, newString.Length, 0);

        if (finalCommit)
        {
            this.ClearState(hImc);
            return;
        }

        this.ImmComp = newString;
        this.CompositionCursorOffset = ImmGetCompositionStringW(hImc, GCS.GCS_CURSORPOS, null, 0);

        if ((comp & GCS.GCS_COMPATTR) != 0)
        {
            var attrLength = ImmGetCompositionStringW(hImc, GCS.GCS_COMPATTR, null, 0);
            var attrPtr = stackalloc byte[attrLength];
            var attr = new Span<byte>(attrPtr, Math.Min(this.ImmComp.Length, attrLength));
            _ = ImmGetCompositionStringW(hImc, GCS.GCS_COMPATTR, attrPtr, (uint)attrLength);
            var l = 0;
            while (l < attr.Length && attr[l] is not ATTR_TARGET_CONVERTED and not ATTR_TARGET_NOTCONVERTED)
                l++;

            var r = l;
            while (r < attr.Length && attr[r] is ATTR_TARGET_CONVERTED or ATTR_TARGET_NOTCONVERTED)
                r++;

            if (r == 0 || l == this.ImmComp.Length)
                (l, r) = (0, this.ImmComp.Length);

            (this.PartialConversionFrom, this.PartialConversionTo) = (l, r);
        }
        else
        {
            this.PartialConversionFrom = 0;
            this.PartialConversionTo = this.ImmComp.Length;
        }

        this.UpdateImeWindowStatus(hImc);
    }

    private void ClearState(HIMC hImc)
    {
        this.ImmComp = string.Empty;
        this.PartialConversionFrom = this.PartialConversionTo = 0;
        this.CompositionCursorOffset = 0;
        this.temporaryUndoSelection = null;
        TextState->Stb.SelectStart = TextState->Stb.Cursor = TextState->Stb.SelectEnd;
        ImmNotifyIME(hImc, NI.NI_COMPOSITIONSTR, CPS_CANCEL, 0);
        this.UpdateImeWindowStatus(default);

        // Log.Information($"{nameof(this.ClearState)}");
    }

    private void LoadCand(HIMC hImc)
    {
        this.ImmCand.Clear();
        this.ImmCandNative = default;

        if (hImc == default)
            return;

        var size = (int)ImmGetCandidateListW(hImc, 0, null, 0);
        if (size == 0)
            return;

        var pStorage = stackalloc byte[size];
        if (size != ImmGetCandidateListW(hImc, 0, (CANDIDATELIST*)pStorage, (uint)size))
            return;

        ref var candlist = ref *(CANDIDATELIST*)pStorage;
        this.ImmCandNative = candlist;

        if (candlist.dwPageSize == 0 || candlist.dwCount == 0)
            return;

        foreach (var i in Enumerable.Range(
                     (int)candlist.dwPageStart,
                     (int)Math.Min(candlist.dwCount - candlist.dwPageStart, candlist.dwPageSize)))
        {
            this.ImmCand.Add(new((char*)(pStorage + candlist.dwOffset[i])));
            this.ReflectCharacterEncounters(this.ImmCand[^1]);
        }
    }

    private void UpdateImeWindowStatus(HIMC hImc)
    {
        if (Service<DalamudInterface>.GetNullable() is not { } di)
            return;

        this.LoadCand(hImc);
        if (this.ImmCand.Count != 0 || this.ShowPartialConversion || this.InputModeIcon != default)
            di.OpenImeWindow();
        else
            di.CloseImeWindow();
    }

    private void ImGuiSetPlatformImeData(ImGuiViewportPtr viewport, ImGuiPlatformImeDataPtr data)
    {
        this.CursorPos = data.InputPos;
        this.AssociatedViewport = data.WantVisible ? viewport : default;
    }

    [ServiceManager.CallWhenServicesReady("Effectively waiting for cimgui context initialization.")]
    private void ContinueConstruction(InterfaceManager.InterfaceManagerWithScene interfaceManagerWithScene)
    {
        if (!ImGuiHelpers.IsImGuiInitialized)
        {
            throw new InvalidOperationException(
                $"Expected {nameof(InterfaceManager.InterfaceManagerWithScene)} to have initialized ImGui.");
        }

        ImGui.GetIO().SetPlatformImeDataFn = Marshal.GetFunctionPointerForDelegate(this.setPlatformImeDataDelegate);
    }

    /// <summary>
    /// Ported from imstb_textedit.h.
    /// </summary>
    [StructLayout(LayoutKind.Sequential, Size = 0xE2C)]
    private struct StbTextEditState
    {
        /// <summary>
        /// Position of the text cursor within the string.
        /// </summary>
        public int Cursor;

        /// <summary>
        /// Selection start point.
        /// </summary>
        public int SelectStart;

        /// <summary>
        /// selection start and end point in characters; if equal, no selection.
        /// </summary>
        /// <remarks>
        /// Note that start may be less than or greater than end (e.g. when dragging the mouse,
        /// start is where the initial click was, and you can drag in either direction.)
        /// </remarks>
        public int SelectEnd;

        /// <summary>
        /// Each text field keeps its own insert mode state.
        /// To keep an app-wide insert mode, copy this value in/out of the app state.
        /// </summary>
        public byte InsertMode;

        /// <summary>
        /// Page size in number of row.
        /// This value MUST be set to >0 for pageup or pagedown in multilines documents.
        /// </summary>
        public int RowCountPerPage;

        // Remainder is stb-private data.
    }

    [StructLayout(LayoutKind.Sequential)]
    private struct ImGuiInputTextState
    {
        public uint Id;
        public int CurLenW;
        public int CurLenA;
        public ImVector<char> TextWRaw;
        public ImVector<byte> TextARaw;
        public ImVector<byte> InitialTextARaw;
        public bool TextAIsValid;
        public int BufCapacityA;
        public float ScrollX;
        public StbTextEditState Stb;
        public float CursorAnim;
        public bool CursorFollow;
        public bool SelectedAllMouseLock;
        public bool Edited;
        public ImGuiInputTextFlags Flags;

        public ImVectorWrapper<char> TextW => new((ImVector*)&this.ThisPtr->TextWRaw);

        public (int Start, int End, int Cursor) SelectionTuple
        {
            get => (this.Stb.SelectStart, this.Stb.SelectEnd, this.Stb.Cursor);
            set => (this.Stb.SelectStart, this.Stb.SelectEnd, this.Stb.Cursor) = value;
        }

        private ImGuiInputTextState* ThisPtr => (ImGuiInputTextState*)Unsafe.AsPointer(ref this);

        public void SetSelectionRange(int offset, int length, int relativeCursorOffset)
        {
            this.Stb.SelectStart = offset;
            this.Stb.SelectEnd = offset + length;
            if (relativeCursorOffset >= 0)
                this.Stb.Cursor = this.Stb.SelectStart + relativeCursorOffset;
            else
                this.Stb.Cursor = this.Stb.SelectEnd + 1 + relativeCursorOffset;
            this.SanitizeSelectionRange();
        }

        public void SanitizeSelectionRange()
        {
            ref var s = ref this.Stb.SelectStart;
            ref var e = ref this.Stb.SelectEnd;
            ref var c = ref this.Stb.Cursor;
            s = Math.Clamp(s, 0, this.CurLenW);
            e = Math.Clamp(e, 0, this.CurLenW);
            c = Math.Clamp(c, 0, this.CurLenW);
            if (s == e)
                s = e = c;
            if (s > e)
                (s, e) = (e, s);
        }

        public void Undo() => StbTextUndo(this.ThisPtr, &this.ThisPtr->Stb);

        public bool MakeUndoReplace(int offset, int oldLength, int newLength)
        {
            if (oldLength == 0 && newLength == 0)
                return false;

            StbTextMakeUndoReplace(this.ThisPtr, &this.ThisPtr->Stb, offset, oldLength, newLength);
            return true;
        }

        public bool ReplaceSelectionAndPushUndo(ReadOnlySpan<char> newText)
        {
            var off = this.Stb.SelectStart;
            var len = this.Stb.SelectEnd - this.Stb.SelectStart;
            return this.MakeUndoReplace(off, len, newText.Length) && this.ReplaceChars(off, len, newText);
        }

        public bool ReplaceChars(int pos, int len, ReadOnlySpan<char> newText)
        {
            this.DeleteChars(pos, len);
            return this.InsertChars(pos, newText);
        }

        // See imgui_widgets.cpp: STB_TEXTEDIT_DELETECHARS
        public void DeleteChars(int pos, int n)
        {
            if (n == 0)
                return;

            var dst = this.TextW.Data + pos;

            // We maintain our buffer length in both UTF-8 and wchar formats
            this.Edited = true;
            this.CurLenA -= Encoding.UTF8.GetByteCount(dst, n);
            this.CurLenW -= n;

            // Offset remaining text (FIXME-OPT: Use memmove)
            var src = this.TextW.Data + pos + n;
            int i;
            for (i = 0; src[i] != 0; i++)
                dst[i] = src[i];
            dst[i] = '\0';
        }

        // See imgui_widgets.cpp: STB_TEXTEDIT_INSERTCHARS
        public bool InsertChars(int pos, ReadOnlySpan<char> newText)
        {
            if (newText.Length == 0)
                return true;

            var isResizable = (this.Flags & ImGuiInputTextFlags.CallbackResize) != 0;
            var textLen = this.CurLenW;
            Debug.Assert(pos <= textLen, "pos <= text_len");

            var newTextLenUtf8 = Encoding.UTF8.GetByteCount(newText);
            if (!isResizable && newTextLenUtf8 + this.CurLenA + 1 > this.BufCapacityA)
                return false;

            // Grow internal buffer if needed
            if (newText.Length + textLen + 1 > this.TextW.Length)
            {
                if (!isResizable)
                    return false;

                Debug.Assert(textLen < this.TextW.Length, "text_len < this.TextW.Length");
                this.TextW.Resize(textLen + Math.Clamp(newText.Length * 4, 32, Math.Max(256, newText.Length)) + 1);
            }

            var text = this.TextW.DataSpan;
            if (pos != textLen)
                text.Slice(pos, textLen - pos).CopyTo(text[(pos + newText.Length)..]);
            newText.CopyTo(text[pos..]);

            this.Edited = true;
            this.CurLenW += newText.Length;
            this.CurLenA += newTextLenUtf8;
            this.TextW[this.CurLenW] = '\0';

            return true;
        }
    }
}<|MERGE_RESOLUTION|>--- conflicted
+++ resolved
@@ -177,13 +177,8 @@
     /// </summary>
     internal char InputModeIcon { get; private set; }
 
-<<<<<<< HEAD
-    // TODO: include imgui_internal.h in ImGui.NET code generator
-    private static ref ImGuiInputTextState TextState => ref *(ImGuiInputTextState*)(ImGui.GetCurrentContext() + 0x4588);
-=======
     private static ImGuiInputTextState* TextState =>
         (ImGuiInputTextState*)(ImGui.GetCurrentContext() + ImGuiContextOffsets.TextStateOffset);
->>>>>>> 94cf1c82
 
     /// <inheritdoc/>
     public void Dispose()
