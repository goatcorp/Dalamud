﻿using Dalamud.Utility;

namespace Dalamud.Interface.Internal;

/// <summary>
<<<<<<< HEAD
/// Base interface for all Dalamud-owned texture wraps.
/// </summary>
public interface IDalamudTextureWrap : IDisposable
{
    /// <summary>
    /// Gets a texture handle suitable for direct use with ImGui functions.
    /// </summary>
    IntPtr ImGuiHandle { get; }

    /// <summary>
    /// Gets the width of the texture.
    /// </summary>
    int Width { get; }

    /// <summary>
    /// Gets the height of the texture.
    /// </summary>
    int Height { get; }

    /// <summary>
    /// Gets the size vector of the texture using Width, Height.
    /// </summary>
    Vector2 Size => new(this.Width, this.Height);
}

/// <summary>
=======
>>>>>>> b9ae3684
/// Safety harness for ImGuiScene textures that will defer destruction until
/// the end of the frame.
/// </summary>
public class DalamudTextureWrap : IDalamudTextureWrap, IDeferredDisposable
{
    private readonly IDalamudTextureWrap inner;

    /// <summary>
    /// Initializes a new instance of the <see cref="DalamudTextureWrap"/> class.
    /// </summary>
    /// <param name="inner">The pointer to an instance of <see cref="IDalamudTextureWrap"/>.</param>
    internal DalamudTextureWrap(IDalamudTextureWrap inner) => this.inner = inner;

    /// <inheritdoc/>
    public nint ImGuiHandle => this.inner.ImGuiHandle;

    /// <inheritdoc/>
    public int Width => this.inner.Width;

    /// <inheritdoc/>
    public int Height => this.inner.Height;

    /// <summary>
    /// Queue the texture to be disposed once the frame ends.
    /// </summary>
    public void Dispose()
    {
        Service<InterfaceManager>.GetNullable()?.EnqueueDeferredDispose(this);
        GC.SuppressFinalize(this);
    }

    /// <summary>
    /// Actually dispose the wrapped texture.
    /// </summary>
<<<<<<< HEAD
    internal void RealDispose() => this.inner.Dispose();
=======
    void IDeferredDisposable.RealDispose()
    {
        this.wrappedWrap.Dispose();
    }
>>>>>>> b9ae3684

    /// <inheritdoc cref="ICloneable.Clone"/>
    internal DalamudTextureWrap Clone() =>
        this.inner is ICloneable cloneable
            ? new DalamudTextureWrap((IDalamudTextureWrap)cloneable.Clone())
            : throw new NotSupportedException();
}<|MERGE_RESOLUTION|>--- conflicted
+++ resolved
@@ -3,35 +3,6 @@
 namespace Dalamud.Interface.Internal;
 
 /// <summary>
-<<<<<<< HEAD
-/// Base interface for all Dalamud-owned texture wraps.
-/// </summary>
-public interface IDalamudTextureWrap : IDisposable
-{
-    /// <summary>
-    /// Gets a texture handle suitable for direct use with ImGui functions.
-    /// </summary>
-    IntPtr ImGuiHandle { get; }
-
-    /// <summary>
-    /// Gets the width of the texture.
-    /// </summary>
-    int Width { get; }
-
-    /// <summary>
-    /// Gets the height of the texture.
-    /// </summary>
-    int Height { get; }
-
-    /// <summary>
-    /// Gets the size vector of the texture using Width, Height.
-    /// </summary>
-    Vector2 Size => new(this.Width, this.Height);
-}
-
-/// <summary>
-=======
->>>>>>> b9ae3684
 /// Safety harness for ImGuiScene textures that will defer destruction until
 /// the end of the frame.
 /// </summary>
@@ -59,25 +30,23 @@
     /// </summary>
     public void Dispose()
     {
-        Service<InterfaceManager>.GetNullable()?.EnqueueDeferredDispose(this);
+        this.Dispose(true);
         GC.SuppressFinalize(this);
     }
 
     /// <summary>
     /// Actually dispose the wrapped texture.
     /// </summary>
-<<<<<<< HEAD
-    internal void RealDispose() => this.inner.Dispose();
-=======
     void IDeferredDisposable.RealDispose()
     {
-        this.wrappedWrap.Dispose();
+        this.inner.Dispose();
     }
->>>>>>> b9ae3684
 
-    /// <inheritdoc cref="ICloneable.Clone"/>
-    internal DalamudTextureWrap Clone() =>
-        this.inner is ICloneable cloneable
-            ? new DalamudTextureWrap((IDalamudTextureWrap)cloneable.Clone())
-            : throw new NotSupportedException();
+    private void Dispose(bool disposing)
+    {
+        if (disposing)
+        {
+            Service<InterfaceManager>.GetNullable()?.EnqueueDeferredDispose(this);
+        }
+    }
 }