using System.Collections.Concurrent;
using System.Collections.Generic;
using System.Diagnostics;
using System.IO;
using System.Linq;
using System.Runtime.CompilerServices;
using System.Runtime.InteropServices;
using System.Threading;
using System.Threading.Tasks;

using Dalamud.ComInterfaceVTables;
using Dalamud.Configuration.Internal;
using Dalamud.Game;
using Dalamud.Game.ClientState.GamePad;
using Dalamud.Game.ClientState.Keys;
<<<<<<< HEAD
using Dalamud.Game.Gui.Internal;
using Dalamud.Hooking;
using Dalamud.Hooking.Internal;
using Dalamud.Interface.GameFonts;
=======
using Dalamud.Game.Internal.DXGI;
using Dalamud.Hooking;
using Dalamud.Hooking.WndProcHook;
using Dalamud.Interface.ImGuiNotification.Internal;
>>>>>>> be63276a
using Dalamud.Interface.Internal.ManagedAsserts;
using Dalamud.Interface.Internal.Notifications;
using Dalamud.Interface.ManagedFontAtlas;
using Dalamud.Interface.ManagedFontAtlas.Internals;
using Dalamud.Interface.Style;
using Dalamud.Interface.Utility;
using Dalamud.Interface.Windowing;
using Dalamud.Utility;
using Dalamud.Utility.Timing;
using ImGuiNET;
using ImGuiScene;
using JetBrains.Annotations;
using PInvoke;
using Serilog;
using SharpDX;
using SharpDX.Direct3D;
using SharpDX.Direct3D11;
using SharpDX.DXGI;

// general dev notes, here because it's easiest

/*
 * - Hooking ResizeBuffers seemed to be unnecessary, though I'm not sure why.  Left out for now since it seems to work without it.
 * - We may want to build our ImGui command list in a thread to keep it divorced from present.  We'd still have to block in present to
 *   synchronize on the list and render it, but ideally the overall delay we add to present would then be shorter.  This may cause minor
 *   timing issues with anything animated inside ImGui, but that is probably rare and may not even be noticeable.
 * - Our hook is too low level to really work well with debugging, as we only have access to the 'real' dx objects and not any
 *   that have been hooked/wrapped by tools.
 * - Might eventually want to render to a separate target and composite, especially with reshade etc in the mix.
 */

namespace Dalamud.Interface.Internal;

/// <summary>
/// This class manages interaction with the ImGui interface.
/// </summary>
[ServiceManager.BlockingEarlyLoadedService]
internal class InterfaceManager : IInternalDisposableService
{
    /// <summary>
    /// The default font size, in points.
    /// </summary>
    public const float DefaultFontSizePt = 12.0f;

    /// <summary>
    /// The default font size, in pixels.
    /// </summary>
    public const float DefaultFontSizePx = (DefaultFontSizePt * 4.0f) / 3.0f;

    private readonly ConcurrentBag<IDeferredDisposable> deferredDisposeTextures = new();
    private readonly ConcurrentBag<ILockedImFont> deferredDisposeImFontLockeds = new();

    [ServiceManager.ServiceDependency]
    private readonly WndProcHookManager wndProcHookManager = Service<WndProcHookManager>.Get();

    [ServiceManager.ServiceDependency]
    private readonly Framework framework = Service<Framework>.Get();

<<<<<<< HEAD
    [ServiceManager.ServiceDependency]
    private readonly SigScanner sigScanner = Service<SigScanner>.Get();

    private readonly ManualResetEvent fontBuildSignal;
    private readonly Hook<DispatchMessageWDelegate> dispatchMessageWHook;
    private readonly Hook<SetCursorDelegate> setCursorHook;
    private readonly Hook<ProcessMessageDelegate> processMessageHook;
    private RawDX11Scene? scene;

    private ObjectVTableHook<IDXGISwapChainVtbl>? swapChainHook;

    // For handling the case where ReShade is being used.
    // Marked UsedImplicitly to keep refcount for delegate so that the function pointer remains valid.
    [UsedImplicitly]
    private PresentCoreDelegate? presentCoreDelegate;

    // Use these instead of querying for functions inside the above,
    // since we behave differently if ReShade or stuff are detected.
    private PresentDelegate? presentOriginal;
    private ResizeBuffersDelegate? resizeBuffersOriginal;
=======
    private readonly SwapChainVtableResolver address = new();
    private RawDX11Scene? scene;

    private Hook<SetCursorDelegate>? setCursorHook;
    private Hook<PresentDelegate>? presentHook;
    private Hook<ResizeBuffersDelegate>? resizeBuffersHook;
>>>>>>> be63276a

    private IFontAtlas? dalamudAtlas;
    private ILockedImFont? defaultFontResourceLock;

    // can't access imgui IO before first present call
    private bool lastWantCapture = false;
    private bool isOverrideGameCursor = true;
    private IntPtr gameWindowHandle;

    [ServiceManager.ServiceConstructor]
    private InterfaceManager()
    {
<<<<<<< HEAD
        this.dispatchMessageWHook = Hook<DispatchMessageWDelegate>.FromImport(
            null, "user32.dll", "DispatchMessageW", 0, this.DispatchMessageWDetour);
        this.setCursorHook = Hook<SetCursorDelegate>.FromImport(
            null, "user32.dll", "SetCursor", 0, this.SetCursorDetour);

        var wndProcAddress = this.sigScanner.ScanText("E8 ?? ?? ?? ?? 80 7C 24 ?? ?? 74 ?? B8");
        Log.Information($"WndProc address 0x{wndProcAddress.ToInt64():X}");
        this.processMessageHook = Hook<ProcessMessageDelegate>.FromAddress(wndProcAddress, this.ProcessMessageDetour);

        this.fontBuildSignal = new(false);

        this.QueueHookResolution();
=======
>>>>>>> be63276a
    }

    [UnmanagedFunctionPointer(CallingConvention.ThisCall)]
    private delegate void PresentCoreDelegate(IntPtr swapChain);

    [UnmanagedFunctionPointer(CallingConvention.ThisCall)]
    private delegate IntPtr PresentDelegate(IntPtr swapChain, uint syncInterval, uint presentFlags);

    [UnmanagedFunctionPointer(CallingConvention.ThisCall)]
    private delegate IntPtr ResizeBuffersDelegate(IntPtr swapChain, uint bufferCount, uint width, uint height, uint newFormat, uint swapChainFlags);

    [UnmanagedFunctionPointer(CallingConvention.StdCall)]
    private delegate IntPtr SetCursorDelegate(IntPtr hCursor);

    /// <summary>
    /// This event gets called each frame to facilitate ImGui drawing.
    /// </summary>
    public event RawDX11Scene.BuildUIDelegate? Draw;

    /// <summary>
    /// This event gets called when ResizeBuffers is called.
    /// </summary>
    public event Action? ResizeBuffers;

    /// <summary>
    /// Gets or sets an action that is executed right after fonts are rebuilt.
    /// </summary>
<<<<<<< HEAD
    public event Action? BuildFonts;
=======
    public event Action? AfterBuildFonts;
>>>>>>> be63276a

    /// <summary>
    /// Gets the default ImGui font.<br />
    /// <strong>Accessing this static property outside of the main thread is dangerous and not supported.</strong>
    /// </summary>
<<<<<<< HEAD
    public event Action? AfterBuildFonts;
=======
    public static ImFontPtr DefaultFont =>
        WhenFontsReady().DefaultFontHandle!.LockUntilPostFrame().OrElse(ImGui.GetIO().FontDefault);
>>>>>>> be63276a

    /// <summary>
    /// Gets an included FontAwesome icon font.<br />
    /// <strong>Accessing this static property outside of the main thread is dangerous and not supported.</strong>
    /// </summary>
    public static ImFontPtr IconFont =>
        WhenFontsReady().IconFontHandle!.LockUntilPostFrame().OrElse(ImGui.GetIO().FontDefault);

    /// <summary>
    /// Gets an included monospaced font.<br />
    /// <strong>Accessing this static property outside of the main thread is dangerous and not supported.</strong>
    /// </summary>
    public static ImFontPtr MonoFont =>
        WhenFontsReady().MonoFontHandle!.LockUntilPostFrame().OrElse(ImGui.GetIO().FontDefault);

    /// <summary>
    /// Gets the default font handle.
    /// </summary>
    public FontHandle? DefaultFontHandle { get; private set; }

    /// <summary>
    /// Gets the icon font handle.
    /// </summary>
    public FontHandle? IconFontHandle { get; private set; }

    /// <summary>
    /// Gets the mono font handle.
    /// </summary>
    public FontHandle? MonoFontHandle { get; private set; }

    /// <summary>
    /// Gets or sets the pointer to ImGui.IO(), when it was last used.
    /// </summary>
    public ImGuiIOPtr LastImGuiIoPtr { get; set; }

    /// <summary>
    /// Gets the DX11 scene.
    /// </summary>
    public RawDX11Scene? Scene => this.scene;

    /// <summary>
    /// Gets the D3D11 device instance.
    /// </summary>
    public SharpDX.Direct3D11.Device? Device => this.scene?.Device;

    /// <summary>
    /// Gets the address handle to the main process window.
    /// </summary>
    public IntPtr WindowHandlePtr => this.scene?.WindowHandlePtr ?? IntPtr.Zero;

    /// <summary>
    /// Gets or sets a value indicating whether or not the game's cursor should be overridden with the ImGui cursor.
    /// </summary>
    public bool OverrideGameCursor
    {
        get => this.scene?.UpdateCursor ?? this.isOverrideGameCursor;
        set
        {
            this.isOverrideGameCursor = value;
            if (this.scene != null)
                this.scene.UpdateCursor = value;
        }
    }

    /// <summary>
    /// Gets a value indicating whether the Dalamud interface ready to use.
    /// </summary>
    public bool IsReady => this.scene != null;

    /// <summary>
    /// Gets or sets a value indicating whether or not Draw events should be dispatched.
    /// </summary>
    public bool IsDispatchingEvents { get; set; } = true;

    /// <summary>
    /// Gets a value indicating the native handle of the game main window.
    /// </summary>
    public IntPtr GameWindowHandle
    {
        get
        {
            if (this.gameWindowHandle == 0)
            {
                nint gwh = 0;
                while ((gwh = NativeFunctions.FindWindowEx(0, gwh, "FFXIVGAME", 0)) != 0)
                {
                    _ = User32.GetWindowThreadProcessId(gwh, out var pid);
                    if (pid == Environment.ProcessId && User32.IsWindowVisible(gwh))
                    {
                        this.gameWindowHandle = gwh;
                        break;
                    }
                }
            }

            return this.gameWindowHandle;
        }
    }

    /// <summary>
    /// Gets the font build task.
    /// </summary>
    public Task FontBuildTask => WhenFontsReady().dalamudAtlas!.BuildTask;

    /// <summary>
    /// Gets the number of calls to <see cref="PresentDetour"/> so far.
    /// </summary>
    public long CumulativePresentCalls { get; private set; }

    /// <summary>
    /// Dispose of managed and unmanaged resources.
    /// </summary>
    void IInternalDisposableService.DisposeService()
    {
        // Unload hooks from the framework thread if possible.
        // We're currently off the framework thread, as this function can only be called from
        // ServiceManager.UnloadAllServices, which is called from EntryPoint.RunThread.
        // The functions being unhooked are mostly called from the main thread, so unhooking from the main thread when
        // possible would avoid any chance of unhooking a function that currently is being called.
        // If unloading is initiated from "Unload Dalamud" /xldev menu, then the framework would still be running, as
        // Framework.Destroy has never been called and thus Framework.IsFrameworkUnloading cannot be true, and this
        // function will actually run the destroy from the framework thread.
        // Otherwise, as Framework.IsFrameworkUnloading should have been set, this code should run immediately.
        this.framework.RunOnFrameworkThread(ClearHooks).Wait();

        // Below this point, hooks are guaranteed to be no longer called.

        // A font resource lock outlives the parent handle and the owner atlas. It should be disposed.
        Interlocked.Exchange(ref this.defaultFontResourceLock, null)?.Dispose();

        // Font handles become invalid after disposing the atlas, but just to be safe.
        this.DefaultFontHandle?.Dispose();
        this.DefaultFontHandle = null;

        this.MonoFontHandle?.Dispose();
        this.MonoFontHandle = null;

        this.IconFontHandle?.Dispose();
        this.IconFontHandle = null;

        Interlocked.Exchange(ref this.dalamudAtlas, null)?.Dispose();
        Interlocked.Exchange(ref this.scene, null)?.Dispose();

        return;

        void ClearHooks()
        {
<<<<<<< HEAD
            this.setCursorHook.Dispose();
            this.dispatchMessageWHook.Dispose();
            this.processMessageHook.Dispose();
        }).Wait();

        this.scene?.Dispose();

        this.swapChainHook?.Dispose();
=======
            this.wndProcHookManager.PreWndProc -= this.WndProcHookManagerOnPreWndProc;
            Interlocked.Exchange(ref this.setCursorHook, null)?.Dispose();
            Interlocked.Exchange(ref this.presentHook, null)?.Dispose();
            Interlocked.Exchange(ref this.resizeBuffersHook, null)?.Dispose();
        }
>>>>>>> be63276a
    }

#nullable enable

    /// <summary>
    /// Load an image from disk.
    /// </summary>
    /// <param name="filePath">The filepath to load.</param>
    /// <returns>A texture, ready to use in ImGui.</returns>
    public IDalamudTextureWrap? LoadImage(string filePath)
    {
        if (this.scene == null)
            throw new InvalidOperationException("Scene isn't ready.");

        try
        {
            var wrap = this.scene?.LoadImage(filePath);
            return wrap != null ? new DalamudTextureWrap(wrap) : null;
        }
        catch (Exception ex)
        {
            Log.Error(ex, $"Failed to load image from {filePath}");
        }

        return null;
    }

    /// <summary>
    /// Load an image from an array of bytes.
    /// </summary>
    /// <param name="imageData">The data to load.</param>
    /// <returns>A texture, ready to use in ImGui.</returns>
    public IDalamudTextureWrap? LoadImage(byte[] imageData)
    {
        if (this.scene == null)
            throw new InvalidOperationException("Scene isn't ready.");

        try
        {
            var wrap = this.scene?.LoadImage(imageData);
            return wrap != null ? new DalamudTextureWrap(wrap) : null;
        }
        catch (Exception ex)
        {
            Log.Error(ex, "Failed to load image from memory");
        }

        return null;
    }

    /// <summary>
    /// Load an image from an array of bytes.
    /// </summary>
    /// <param name="imageData">The data to load.</param>
    /// <param name="width">The width in pixels.</param>
    /// <param name="height">The height in pixels.</param>
    /// <param name="numChannels">The number of channels.</param>
    /// <returns>A texture, ready to use in ImGui.</returns>
    public IDalamudTextureWrap? LoadImageRaw(byte[] imageData, int width, int height, int numChannels)
    {
        if (this.scene == null)
            throw new InvalidOperationException("Scene isn't ready.");

        try
        {
            var wrap = this.scene?.LoadImageRaw(imageData, width, height, numChannels);
            return wrap != null ? new DalamudTextureWrap(wrap) : null;
        }
        catch (Exception ex)
        {
            Log.Error(ex, "Failed to load image from raw data");
        }

        return null;
    }

    /// <summary>
    /// Check whether the current D3D11 Device supports the given DXGI format.
    /// </summary>
    /// <param name="dxgiFormat">DXGI format to check.</param>
    /// <returns>Whether it is supported.</returns>
    public bool SupportsDxgiFormat(Format dxgiFormat) => this.scene is null
        ? throw new InvalidOperationException("Scene isn't ready.")
        : this.scene.Device.CheckFormatSupport(dxgiFormat).HasFlag(FormatSupport.Texture2D);

    /// <summary>
    /// Load an image from a span of bytes of specified format.
    /// </summary>
    /// <param name="data">The data to load.</param>
    /// <param name="pitch">The pitch(stride) in bytes.</param>
    /// <param name="width">The width in pixels.</param>
    /// <param name="height">The height in pixels.</param>
    /// <param name="dxgiFormat">Format of the texture.</param>
    /// <returns>A texture, ready to use in ImGui.</returns>
    public DalamudTextureWrap LoadImageFromDxgiFormat(Span<byte> data, int pitch, int width, int height, Format dxgiFormat)
    {
        if (this.scene == null)
            throw new InvalidOperationException("Scene isn't ready.");

        ShaderResourceView resView;
        unsafe
        {
            fixed (void* pData = data)
            {
                var texDesc = new Texture2DDescription
                {
                    Width = width,
                    Height = height,
                    MipLevels = 1,
                    ArraySize = 1,
                    Format = dxgiFormat,
                    SampleDescription = new(1, 0),
                    Usage = ResourceUsage.Immutable,
                    BindFlags = BindFlags.ShaderResource,
                    CpuAccessFlags = CpuAccessFlags.None,
                    OptionFlags = ResourceOptionFlags.None,
                };

                using var texture = new Texture2D(this.Device, texDesc, new DataRectangle(new(pData), pitch));
                resView = new(this.Device, texture, new()
                {
                    Format = texDesc.Format,
                    Dimension = ShaderResourceViewDimension.Texture2D,
                    Texture2D = { MipLevels = texDesc.MipLevels },
                });
            }
        }
        
        // no sampler for now because the ImGui implementation we copied doesn't allow for changing it
        return new DalamudTextureWrap(new D3DTextureWrap(resView, width, height));
    }

#nullable restore

    /// <summary>
    /// Sets up a deferred invocation of font rebuilding, before the next render frame.
    /// </summary>
    public void RebuildFonts()
    {
        Log.Verbose("[FONT] RebuildFonts() called");
        this.dalamudAtlas?.BuildFontsAsync();
    }

    /// <summary>
<<<<<<< HEAD
    /// Requests a default font of specified size to exist.
    /// </summary>
    /// <param name="size">Font size in pixels.</param>
    /// <param name="ranges">Ranges of glyphs.</param>
    /// <returns>Requets handle.</returns>
    public SpecialGlyphRequest NewFontSizeRef(float size, List<Tuple<ushort, ushort>> ranges)
    {
        var allContained = false;
        var fonts = ImGui.GetIO().Fonts.Fonts;
        ImFontPtr foundFont = null;
        unsafe
        {
            for (int i = 0, iTo = fonts.Size; i < iTo; i++)
            {
                if (this.glyphRequests.All(x => x.FontInternal.NativePtr != fonts[i].NativePtr))
                    continue;

                allContained = true;
                foreach (var range in ranges)
                {
                    if (!allContained)
                        break;

                    for (var j = range.Item1; j <= range.Item2 && allContained; j++)
                        allContained &= fonts[i].FindGlyphNoFallback(j).NativePtr != null;
                }

                if (allContained)
                    foundFont = fonts[i];

                break;
            }
        }

        var req = new SpecialGlyphRequest(this, size, ranges);
        req.FontInternal = foundFont;

        if (!allContained)
            this.RebuildFonts();

        return req;
    }

    /// <summary>
    /// Requests a default font of specified size to exist.
=======
    /// Enqueue a texture to be disposed at the end of the frame.
>>>>>>> be63276a
    /// </summary>
    /// <param name="wrap">The texture.</param>
    public void EnqueueDeferredDispose(IDeferredDisposable wrap)
    {
        this.deferredDisposeTextures.Add(wrap);
    }

    /// <summary>
    /// Enqueue an <see cref="ILockedImFont"/> to be disposed at the end of the frame.
    /// </summary>
    /// <param name="locked">The disposable.</param>
    public void EnqueueDeferredDispose(in ILockedImFont locked)
    {
        this.deferredDisposeImFontLockeds.Add(locked);
    }

    /// <summary>
    /// Get video memory information.
    /// </summary>
    /// <returns>The currently used video memory, or null if not available.</returns>
    public (long Used, long Available)? GetD3dMemoryInfo()
    {
        if (this.Device == null)
            return null;

        try
        {
            var dxgiDev = this.Device.QueryInterfaceOrNull<SharpDX.DXGI.Device>();
            var dxgiAdapter = dxgiDev?.Adapter.QueryInterfaceOrNull<Adapter4>();
            if (dxgiAdapter == null)
                return null;

            var memInfo = dxgiAdapter.QueryVideoMemoryInfo(0, MemorySegmentGroup.Local);
            return (memInfo.CurrentUsage, memInfo.CurrentReservation);
        }
        catch
        {
            // ignored
        }

        return null;
    }

    /// <summary>
    /// Clear font, style, and color stack. Dangerous, only use when you know
    /// no one else has something pushed they may try to pop.
    /// </summary>
    public void ClearStacks()
    {
        this.scene?.ClearStacksOnContext();
    }

    /// <summary>
    /// Toggle Windows 11 immersive mode on the game window.
    /// </summary>
    /// <param name="enabled">Value.</param>
    internal void SetImmersiveMode(bool enabled)
    {
<<<<<<< HEAD
        if (this.GameWindowHandle == nint.Zero)
            return;

        var value = enabled ? 1 : 0;
        _ = NativeFunctions.DwmSetWindowAttribute(
            this.GameWindowHandle,
            NativeFunctions.DWMWINDOWATTRIBUTE.DWMWA_USE_IMMERSIVE_DARK_MODE,
            ref value,
            sizeof(int));
=======
        if (this.GameWindowHandle == 0)
            throw new InvalidOperationException("Game window is not yet ready.");
        var value = enabled ? 1 : 0;
        ((Result)NativeFunctions.DwmSetWindowAttribute(
                    this.GameWindowHandle,
                    NativeFunctions.DWMWINDOWATTRIBUTE.DWMWA_USE_IMMERSIVE_DARK_MODE,
                    ref value,
                    sizeof(int))).CheckError();
>>>>>>> be63276a
    }

    private static InterfaceManager WhenFontsReady()
    {
        var im = Service<InterfaceManager>.GetNullable();
        if (im?.dalamudAtlas is not { } atlas)
            throw new InvalidOperationException($"Tried to access fonts before {nameof(ContinueConstruction)} call.");

        if (!atlas.HasBuiltAtlas)
            atlas.BuildTask.GetAwaiter().GetResult();
        return im;
    }
    
    [MethodImpl(MethodImplOptions.AggressiveInlining)]
    private static void RenderImGui(RawDX11Scene scene)
    {
        var conf = Service<DalamudConfiguration>.Get();

        // Process information needed by ImGuiHelpers each frame.
        ImGuiHelpers.NewFrame();

        // Enable viewports if there are no issues.
        if (conf.IsDisableViewport || scene.SwapChain.IsFullScreen || ImGui.GetPlatformIO().Monitors.Size == 1)
            ImGui.GetIO().ConfigFlags &= ~ImGuiConfigFlags.ViewportsEnable;
        else
            ImGui.GetIO().ConfigFlags |= ImGuiConfigFlags.ViewportsEnable;

        scene.Render();
    }

    private void InitScene(IntPtr swapChain)
    {
        RawDX11Scene newScene;
        using (Timings.Start("IM Scene Init"))
        {
            try
            {
                newScene = new(swapChain);
            }
            catch (DllNotFoundException ex)
            {
                Service<InterfaceManagerWithScene>.ProvideException(ex);
                Log.Error(ex, "Could not load ImGui dependencies.");

                var res = User32.MessageBox(
                    IntPtr.Zero,
                    "Dalamud plugins require the Microsoft Visual C++ Redistributable to be installed.\nPlease install the runtime from the official Microsoft website or disable Dalamud.\n\nDo you want to download the redistributable now?",
                    "Dalamud Error",
                    User32.MessageBoxOptions.MB_YESNO | User32.MessageBoxOptions.MB_TOPMOST | User32.MessageBoxOptions.MB_ICONERROR);

                if (res == User32.MessageBoxResult.IDYES)
                {
                    var psi = new ProcessStartInfo
                    {
                        FileName = "https://aka.ms/vs/16/release/vc_redist.x64.exe",
                        UseShellExecute = true,
                    };
                    Process.Start(psi);
                }

                Environment.Exit(-1);

                // Doesn't reach here, but to make the compiler not complain
                return;
            }

            var startInfo = Service<Dalamud>.Get().StartInfo;
            var configuration = Service<DalamudConfiguration>.Get();

            var iniFileInfo = new FileInfo(Path.Combine(Path.GetDirectoryName(startInfo.ConfigurationPath)!, "dalamudUI.ini"));

            try
            {
                if (iniFileInfo.Length > 1200000)
                {
                    Log.Warning("dalamudUI.ini was over 1mb, deleting");
                    iniFileInfo.CopyTo(Path.Combine(iniFileInfo.DirectoryName!, $"dalamudUI-{DateTimeOffset.Now.ToUnixTimeSeconds()}.ini"));
                    iniFileInfo.Delete();
                }
            }
            catch (Exception ex)
            {
                Log.Error(ex, "Could not delete dalamudUI.ini");
            }

            newScene.UpdateCursor = this.isOverrideGameCursor;
            newScene.ImGuiIniPath = iniFileInfo.FullName;
            newScene.OnBuildUI += this.Display;
            newScene.OnNewInputFrame += this.OnNewInputFrame;

            StyleModel.TransferOldModels();

            if (configuration.SavedStyles == null || configuration.SavedStyles.All(x => x.Name != StyleModelV1.DalamudStandard.Name))
            {
                configuration.SavedStyles = new List<StyleModel> { StyleModelV1.DalamudStandard, StyleModelV1.DalamudClassic };
                configuration.ChosenStyle = StyleModelV1.DalamudStandard.Name;
            }
            else if (configuration.SavedStyles.Count == 1)
            {
                configuration.SavedStyles.Add(StyleModelV1.DalamudClassic);
            }
            else if (configuration.SavedStyles[1].Name != StyleModelV1.DalamudClassic.Name)
            {
                configuration.SavedStyles.Insert(1, StyleModelV1.DalamudClassic);
            }

            configuration.SavedStyles[0] = StyleModelV1.DalamudStandard;
            configuration.SavedStyles[1] = StyleModelV1.DalamudClassic;

            var style = configuration.SavedStyles.FirstOrDefault(x => x.Name == configuration.ChosenStyle);
            if (style == null)
            {
                style = StyleModelV1.DalamudStandard;
                configuration.ChosenStyle = style.Name;
                configuration.QueueSave();
            }

            style.Apply();

            ImGui.GetIO().FontGlobalScale = configuration.GlobalUiScale;

            if (!configuration.IsDocking)
            {
                ImGui.GetIO().ConfigFlags &= ~ImGuiConfigFlags.DockingEnable;
            }
            else
            {
                ImGui.GetIO().ConfigFlags |= ImGuiConfigFlags.DockingEnable;
            }

            // NOTE (Chiv) Toggle gamepad navigation via setting
            if (!configuration.IsGamepadNavigationEnabled)
            {
                ImGui.GetIO().BackendFlags &= ~ImGuiBackendFlags.HasGamepad;
                ImGui.GetIO().ConfigFlags &= ~ImGuiConfigFlags.NavEnableSetMousePos;
            }
            else
            {
                ImGui.GetIO().BackendFlags |= ImGuiBackendFlags.HasGamepad;
                ImGui.GetIO().ConfigFlags |= ImGuiConfigFlags.NavEnableSetMousePos;
            }

            // NOTE (Chiv) Explicitly deactivate on dalamud boot
            ImGui.GetIO().ConfigFlags &= ~ImGuiConfigFlags.NavEnableGamepad;

            ImGuiHelpers.MainViewport = ImGui.GetMainViewport();

            Log.Information("[IM] Scene & ImGui setup OK!");
        }

        this.scene = newScene;
        Service<InterfaceManagerWithScene>.Provide(new(this));

        this.wndProcHookManager.PreWndProc += this.WndProcHookManagerOnPreWndProc;
    }

    private unsafe void WndProcHookManagerOnPreWndProc(WndProcEventArgs args)
    {
        var r = this.scene?.ProcessWndProcW(args.Hwnd, (User32.WindowMessage)args.Message, args.WParam, args.LParam);
        if (r is not null)
            args.SuppressWithValue(r.Value);
    }

    private void PresentCore(IntPtr swapChain)
    {
<<<<<<< HEAD
=======
        this.CumulativePresentCalls++;

        Debug.Assert(this.presentHook is not null, "How did PresentDetour get called when presentHook is null?");
        Debug.Assert(this.dalamudAtlas is not null, "dalamudAtlas should have been set already");

        if (this.scene != null && swapChain != this.scene.SwapChain.NativePointer)
            return this.presentHook!.Original(swapChain, syncInterval, presentFlags);

>>>>>>> be63276a
        if (this.scene == null)
        {
            this.InitScene(swapChain);
<<<<<<< HEAD
        }
        else if (swapChain != this.scene.SwapChain.NativePointer)
        {
            return;
        }

        this.RenderImGui();
        this.DisposeTextures();
=======

        Debug.Assert(this.scene is not null, "InitScene did not set the scene field, but did not throw an exception.");

        if (!this.dalamudAtlas!.HasBuiltAtlas)
            return this.presentHook!.Original(swapChain, syncInterval, presentFlags);

        if (this.address.IsReshade)
        {
            var pRes = this.presentHook!.Original(swapChain, syncInterval, presentFlags);

            RenderImGui(this.scene!);
            this.CleanupPostImGuiRender();

            return pRes;
        }

        RenderImGui(this.scene!);
        this.CleanupPostImGuiRender();

        return this.presentHook!.Original(swapChain, syncInterval, presentFlags);
>>>>>>> be63276a
    }

    private void CleanupPostImGuiRender()
    {
        if (!this.deferredDisposeTextures.IsEmpty)
        {
            var count = 0;
            while (this.deferredDisposeTextures.TryTake(out var d))
            {
                count++;
                d.RealDispose();
            }

            Log.Verbose("[IM] Disposing {Count} textures", count);
        }
<<<<<<< HEAD
    }

    /*
     * NOTE(goat): When hooking ReShade DXGISwapChain::runtime_present, this is missing the syncInterval arg.
     *             Seems to work fine regardless, I guess, so whatever.
     */
    private IntPtr PresentDetour(IntPtr swapChain, uint syncInterval, uint presentFlags)
    {
        this.PresentCore(swapChain);
        return this.presentOriginal!(swapChain, syncInterval, presentFlags);
    }

    private unsafe void QueueHookResolution()
    {
        if (this.GameWindowHandle != 0)
        {
            return;
        }

        this.framework.RunOnFrameworkThread(() =>
        {
            void* dxgiSwapChain;
            try
            {
                var kernelDev = Util.NotNull(FFXIVClientStructs.FFXIV.Client.Graphics.Kernel.Device.Instance());
                var swapChain = Util.NotNull(kernelDev->SwapChain);
                dxgiSwapChain = Util.NotNull(swapChain->DXGISwapChain);
            }
            catch (ArgumentNullException)
            {
                // Try again later
                return;
            }
            
            if (this.GameWindowHandle == 0)
            {
                while ((this.GameWindowHandle = NativeFunctions.FindWindowEx(IntPtr.Zero, this.GameWindowHandle, "FFXIVGAME", IntPtr.Zero)) != IntPtr.Zero)
                {
                    _ = User32.GetWindowThreadProcessId(this.GameWindowHandle, out var pid);

                    if (pid == Environment.ProcessId && User32.IsWindowVisible(this.GameWindowHandle))
                    {
                        break;
                    }
                }
            }

            if (this.GameWindowHandle == 0)
            {
                return;
            }

            try
            {
                if (Service<DalamudConfiguration>.Get().WindowIsImmersive)
                {
                    this.SetImmersiveMode(true);
                }
            }
            catch (Exception ex)
            {
                Log.Error(ex, "Could not enable immersive mode");
            }

            this.swapChainHook = new(dxgiSwapChain);

            if (EntryPoint.TryRegisterReshadePresentCallback(
                    Marshal.GetFunctionPointerForDelegate(this.presentCoreDelegate = this.PresentCore)))
            {
                Log.Information("Using ReShade addon interface to provide implementation for Present.");
            }
            else
            {
                Log.Information("Using IDXGISwapChain VTable forging to provide implementation for Present.");
                this.swapChainHook.SetVtableEntry(
                    IDXGISwapChainVtbl.Present,
                    this.PresentDetour,
                    out this.presentOriginal);
            }

            // Use ResizeBuffers, since we're hooking this just to be informed that it happened,
            // and order does not matter whether we get called before or after ReShade.
            this.swapChainHook.SetVtableEntry(
                IDXGISwapChainVtbl.ResizeBuffers,
                this.ResizeBuffersDetour,
                out this.resizeBuffersOriginal);
                
            this.swapChainHook.Enable();
            Log.Information("Present and ResizeBuffers hooked");

            this.setCursorHook.Enable();
            this.dispatchMessageWHook.Enable();
            this.processMessageHook.Enable();
            Log.Information("Hooks enabled");
        }).ContinueWith(_ => this.QueueHookResolution());
    }

    [MethodImpl(MethodImplOptions.AggressiveInlining)]
    private void RenderImGui()
    {
        // Process information needed by ImGuiHelpers each frame.
        ImGuiHelpers.NewFrame();

        // Check if we can still enable viewports without any issues.
        this.CheckViewportState();

        this.scene!.Render();
    }

    private void CheckViewportState()
    {
        var configuration = Service<DalamudConfiguration>.Get();

        if (configuration.IsDisableViewport || this.scene!.SwapChain.IsFullScreen || ImGui.GetPlatformIO().Monitors.Size == 1)
=======

        if (!this.deferredDisposeImFontLockeds.IsEmpty)
>>>>>>> be63276a
        {
            // Not logging; the main purpose of this is to keep resources used for rendering the frame to be kept
            // referenced until the resources are actually done being used, and it is expected that this will be
            // frequent.
            while (this.deferredDisposeImFontLockeds.TryTake(out var d))
                d.Dispose();
        }
    }

    [ServiceManager.CallWhenServicesReady(
        "InterfaceManager accepts event registration and stuff even when the game window is not ready.")]
    private void ContinueConstruction(
        TargetSigScanner sigScanner,
        FontAtlasFactory fontAtlasFactory)
    {
        this.dalamudAtlas = fontAtlasFactory
            .CreateFontAtlas(nameof(InterfaceManager), FontAtlasAutoRebuildMode.Disable);
        using (this.dalamudAtlas.SuppressAutoRebuild())
        {
<<<<<<< HEAD
            var dummyRangeHandle = GCHandle.Alloc(new ushort[] { '0', '0', 0 }, GCHandleType.Pinned);
            garbageList.Add(dummyRangeHandle);

            fontConfig = ImGuiNative.ImFontConfig_ImFontConfig();
            fontConfig.OversampleH = 1;
            fontConfig.OversampleV = 1;

            var fontPathJp = Path.Combine(dalamud.AssetDirectory.FullName, "UIRes", "NotoSansCJKjp-Regular.otf");
            if (!File.Exists(fontPathJp))
                fontPathJp = Path.Combine(dalamud.AssetDirectory.FullName, "UIRes", "NotoSansCJKjp-Medium.otf");
            if (!File.Exists(fontPathJp))
                ShowFontError(fontPathJp);
            Log.Verbose("[FONT] fontPathJp = {0}", fontPathJp);

            var fontPathKr = Path.Combine(dalamud.AssetDirectory.FullName, "UIRes", "NotoSansCJKkr-Regular.otf");
            if (!File.Exists(fontPathKr))
                fontPathKr = Path.Combine(dalamud.AssetDirectory.FullName, "UIRes", "NotoSansKR-Regular.otf");
            if (!File.Exists(fontPathKr))
                fontPathKr = null;
            Log.Verbose("[FONT] fontPathKr = {0}", fontPathKr);

            // Default font
            Log.Verbose("[FONT] SetupFonts - Default font");
            var fontInfo = new TargetFontModification(
                "Default",
                this.UseAxis ? TargetFontModification.AxisMode.Overwrite : TargetFontModification.AxisMode.GameGlyphsOnly,
                this.UseAxis ? DefaultFontSizePx : DefaultFontSizePx + 1,
                io.FontGlobalScale);
            Log.Verbose("[FONT] SetupFonts - Default corresponding AXIS size: {0}pt ({1}px)", fontInfo.SourceAxis?.Style.BaseSizePt, fontInfo.SourceAxis?.Style.BaseSizePx);
            fontConfig.SizePixels = fontInfo.TargetSizePx * io.FontGlobalScale;
            if (this.UseAxis)
            {
                fontConfig.GlyphRanges = dummyRangeHandle.AddrOfPinnedObject();
                fontConfig.PixelSnapH = false;
                DefaultFont = ioFonts.AddFontDefault(fontConfig);
                this.loadedFontInfo[DefaultFont] = fontInfo;
            }
            else
            {
                var japaneseRangeHandle = GCHandle.Alloc(GlyphRangesJapanese.GlyphRanges, GCHandleType.Pinned);
                garbageList.Add(japaneseRangeHandle);

                fontConfig.GlyphRanges = japaneseRangeHandle.AddrOfPinnedObject();
                fontConfig.PixelSnapH = true;
                DefaultFont = ioFonts.AddFontFromFileTTF(fontPathJp, fontConfig.SizePixels, fontConfig);
                this.loadedFontInfo[DefaultFont] = fontInfo;
            }

            if (fontPathKr != null && Service<DalamudConfiguration>.Get().EffectiveLanguage == "ko")
            {
                fontConfig.MergeMode = true;
                fontConfig.GlyphRanges = ioFonts.GetGlyphRangesKorean();
                fontConfig.PixelSnapH = true;
                ioFonts.AddFontFromFileTTF(fontPathKr, fontConfig.SizePixels, fontConfig);
                fontConfig.MergeMode = false;
            }

            // FontAwesome icon font
            Log.Verbose("[FONT] SetupFonts - FontAwesome icon font");
            {
                var fontPathIcon = Path.Combine(dalamud.AssetDirectory.FullName, "UIRes", "FontAwesomeFreeSolid.otf");
                if (!File.Exists(fontPathIcon))
                    ShowFontError(fontPathIcon);

                var iconRangeHandle = GCHandle.Alloc(new ushort[] { 0xE000, 0xF8FF, 0, }, GCHandleType.Pinned);
                garbageList.Add(iconRangeHandle);

                fontConfig.GlyphRanges = iconRangeHandle.AddrOfPinnedObject();
                fontConfig.PixelSnapH = true;
                IconFont = ioFonts.AddFontFromFileTTF(fontPathIcon, DefaultFontSizePx * io.FontGlobalScale, fontConfig);
                this.loadedFontInfo[IconFont] = new("Icon", TargetFontModification.AxisMode.GameGlyphsOnly, DefaultFontSizePx, io.FontGlobalScale);
            }

            // Monospace font
            Log.Verbose("[FONT] SetupFonts - Monospace font");
            {
                var fontPathMono = Path.Combine(dalamud.AssetDirectory.FullName, "UIRes", "Inconsolata-Regular.ttf");
                if (!File.Exists(fontPathMono))
                    ShowFontError(fontPathMono);

                fontConfig.GlyphRanges = IntPtr.Zero;
                fontConfig.PixelSnapH = true;
                MonoFont = ioFonts.AddFontFromFileTTF(fontPathMono, DefaultFontSizePx * io.FontGlobalScale, fontConfig);
                this.loadedFontInfo[MonoFont] = new("Mono", TargetFontModification.AxisMode.GameGlyphsOnly, DefaultFontSizePx, io.FontGlobalScale);
            }

            // Default font but in requested size for requested glyphs
            Log.Verbose("[FONT] SetupFonts - Default font but in requested size for requested glyphs");
            {
                Dictionary<float, List<SpecialGlyphRequest>> extraFontRequests = new();
                foreach (var extraFontRequest in this.glyphRequests)
                {
                    if (!extraFontRequests.ContainsKey(extraFontRequest.Size))
                        extraFontRequests[extraFontRequest.Size] = new();
                    extraFontRequests[extraFontRequest.Size].Add(extraFontRequest);
                }

                foreach (var (fontSize, requests) in extraFontRequests)
                {
                    List<Tuple<ushort, ushort>> codepointRanges = new()
                    {
                        new(Fallback1Codepoint, Fallback1Codepoint),
                        new(Fallback2Codepoint, Fallback2Codepoint),
                        
                        // ImGui default ellipsis characters
                        new(0x2026, 0x2026),
                        new(0x0085, 0x0085),
                    };

                    foreach (var request in requests)
                    {
                        foreach (var range in request.CodepointRanges)
                            codepointRanges.Add(range);
                    }

                    codepointRanges.Sort((x, y) => (x.Item1 == y.Item1 ? (x.Item2 < y.Item2 ? -1 : (x.Item2 == y.Item2 ? 0 : 1)) : (x.Item1 < y.Item1 ? -1 : 1)));

                    List<ushort> flattenedRanges = new();
                    foreach (var range in codepointRanges)
                    {
                        if (flattenedRanges.Any() && flattenedRanges[^1] >= range.Item1 - 1)
=======
            this.DefaultFontHandle = (FontHandle)this.dalamudAtlas.NewDelegateFontHandle(
                e => e.OnPreBuild(tk => tk.AddDalamudDefaultFont(-1)));
            this.IconFontHandle = (FontHandle)this.dalamudAtlas.NewDelegateFontHandle(
                e => e.OnPreBuild(
                    tk => tk.AddFontAwesomeIconFont(
                        new()
>>>>>>> be63276a
                        {
                            SizePx = Service<FontAtlasFactory>.Get().DefaultFontSpec.SizePx,
                            GlyphMinAdvanceX = DefaultFontSizePx,
                            GlyphMaxAdvanceX = DefaultFontSizePx,
                        })));
            this.MonoFontHandle = (FontHandle)this.dalamudAtlas.NewDelegateFontHandle(
                e => e.OnPreBuild(
                    tk => tk.AddDalamudAssetFont(
                        DalamudAsset.InconsolataRegular,
                        new()
                        {
<<<<<<< HEAD
                            flattenedRanges.Add(range.Item1);
                            flattenedRanges.Add(range.Item2);
                        }
                    }

                    flattenedRanges.Add(0);

                    fontInfo = new(
                        $"Requested({fontSize}px)",
                        this.UseAxis ? TargetFontModification.AxisMode.Overwrite : TargetFontModification.AxisMode.GameGlyphsOnly,
                        fontSize,
                        io.FontGlobalScale);
                    if (this.UseAxis)
                    {
                        fontConfig.GlyphRanges = dummyRangeHandle.AddrOfPinnedObject();
                        fontConfig.SizePixels = fontInfo.SourceAxis!.Style.BaseSizePx;
                        fontConfig.PixelSnapH = false;

                        var sizedFont = ioFonts.AddFontDefault(fontConfig);
                        this.loadedFontInfo[sizedFont] = fontInfo;
                        foreach (var request in requests)
                            request.FontInternal = sizedFont;
                    }
                    else
                    {
                        var rangeHandle = GCHandle.Alloc(flattenedRanges.ToArray(), GCHandleType.Pinned);
                        garbageList.Add(rangeHandle);
                        fontConfig.PixelSnapH = true;

                        var sizedFont = ioFonts.AddFontFromFileTTF(fontPathJp, fontSize * io.FontGlobalScale, fontConfig, rangeHandle.AddrOfPinnedObject());
                        this.loadedFontInfo[sizedFont] = fontInfo;
                        foreach (var request in requests)
                            request.FontInternal = sizedFont;
                    }
                }
            }

            gameFontManager.BuildFonts();

            var customFontFirstConfigIndex = ioFonts.ConfigData.Size;

            Log.Verbose("[FONT] Invoke OnBuildFonts");
            this.BuildFonts?.InvokeSafely();
            Log.Verbose("[FONT] OnBuildFonts OK!");

            for (int i = customFontFirstConfigIndex, iTo = ioFonts.ConfigData.Size; i < iTo; i++)
            {
                var config = ioFonts.ConfigData[i];
                if (gameFontManager.OwnsFont(config.DstFont))
                    continue;

                config.OversampleH = 1;
                config.OversampleV = 1;

                var name = Encoding.UTF8.GetString((byte*)config.Name.Data, config.Name.Count).TrimEnd('\0');
                if (name.IsNullOrEmpty())
                    name = $"{config.SizePixels}px";

                // ImFont information is reflected only if corresponding ImFontConfig has MergeMode not set.
                if (config.MergeMode)
                {
                    if (!this.loadedFontInfo.ContainsKey(config.DstFont.NativePtr))
                    {
                        Log.Warning("MergeMode specified for {0} but not found in loadedFontInfo. Skipping.", name);
                        continue;
                    }
                }
                else
                {
                    if (this.loadedFontInfo.ContainsKey(config.DstFont.NativePtr))
                    {
                        Log.Warning("MergeMode not specified for {0} but found in loadedFontInfo. Skipping.", name);
                        continue;
                    }

                    // While the font will be loaded in the scaled size after FontScale is applied, the font will be treated as having the requested size when used from plugins.
                    this.loadedFontInfo[config.DstFont.NativePtr] = new($"PlReq({name})", config.SizePixels);
                }

                config.SizePixels = config.SizePixels * io.FontGlobalScale;
            }

            for (int i = 0, iTo = ioFonts.ConfigData.Size; i < iTo; i++)
            {
                var config = ioFonts.ConfigData[i];
                config.RasterizerGamma *= fontGamma;
            }

            Log.Verbose("[FONT] ImGui.IO.Build will be called.");
            ioFonts.Build();
            gameFontManager.AfterIoFontsBuild();
            this.ClearStacks();
            Log.Verbose("[FONT] ImGui.IO.Build OK!");

            gameFontManager.AfterBuildFonts();

            foreach (var (font, mod) in this.loadedFontInfo)
=======
                            SizePx = Service<FontAtlasFactory>.Get().DefaultFontSpec.SizePx,
                        })));
            this.dalamudAtlas.BuildStepChange += e => e.OnPostBuild(
                tk =>
                {
                    // Fill missing glyphs in MonoFont from DefaultFont.
                    tk.CopyGlyphsAcrossFonts(
                        tk.GetFont(this.DefaultFontHandle),
                        tk.GetFont(this.MonoFontHandle),
                        missingOnly: true);
                });
            this.DefaultFontHandle.ImFontChanged += (_, font) =>
>>>>>>> be63276a
            {
                var fontLocked = font.NewRef();
                this.framework.RunOnFrameworkThread(
                    () =>
                    {
<<<<<<< HEAD
                        var nameBytes = Encoding.UTF8.GetBytes($"{mod.Name}\0");
                        Marshal.Copy(nameBytes, 0, (IntPtr)font.ConfigData.Name.Data, Math.Min(nameBytes.Length, font.ConfigData.Name.Count));
                    }
                }
                catch (NullReferenceException)
                {
                    // do nothing
                }

                Log.Verbose("[FONT] {0}: Unscale with scale value of {1}", mod.Name, mod.Scale);
                GameFontManager.UnscaleFont(font, mod.Scale, false);

                if (mod.Axis == TargetFontModification.AxisMode.Overwrite)
                {
                    Log.Verbose("[FONT] {0}: Overwrite from AXIS of size {1}px (was {2}px)", mod.Name, mod.SourceAxis.ImFont.FontSize, font.FontSize);
                    GameFontManager.UnscaleFont(font, font.FontSize / mod.SourceAxis.ImFont.FontSize, false);
                    var ascentDiff = mod.SourceAxis.ImFont.Ascent - font.Ascent;
                    font.Ascent += ascentDiff;
                    font.Descent = ascentDiff;
                    font.FallbackChar = mod.SourceAxis.ImFont.FallbackChar;
                    font.EllipsisChar = mod.SourceAxis.ImFont.EllipsisChar;
                    ImGuiHelpers.CopyGlyphsAcrossFonts(mod.SourceAxis.ImFont, font, false, false);
                }
                else if (mod.Axis == TargetFontModification.AxisMode.GameGlyphsOnly)
                {
                    Log.Verbose("[FONT] {0}: Overwrite game specific glyphs from AXIS of size {1}px (was {2}px)", mod.Name, mod.SourceAxis.ImFont.FontSize, font.FontSize);
                    if (!this.UseAxis && font.NativePtr == DefaultFont.NativePtr)
                        mod.SourceAxis.ImFont.FontSize -= 1;
                    ImGuiHelpers.CopyGlyphsAcrossFonts(mod.SourceAxis.ImFont, font, true, false, 0xE020, 0xE0DB);
                    if (!this.UseAxis && font.NativePtr == DefaultFont.NativePtr)
                        mod.SourceAxis.ImFont.FontSize += 1;
                }

                Log.Verbose("[FONT] {0}: Resize from {1}px to {2}px", mod.Name, font.FontSize, mod.TargetSizePx);
                GameFontManager.UnscaleFont(font, font.FontSize / mod.TargetSizePx, false);
            }

            // Fill missing glyphs in MonoFont from DefaultFont
            ImGuiHelpers.CopyGlyphsAcrossFonts(DefaultFont, MonoFont, true, false);

            for (int i = 0, iTo = ioFonts.Fonts.Size; i < iTo; i++)
            {
                var font = ioFonts.Fonts[i];
                if (font.Glyphs.Size == 0)
                {
                    Log.Warning("[FONT] Font has no glyph: {0}", font.GetDebugName());
                    continue;
                }

                if (font.FindGlyphNoFallback(Fallback1Codepoint).NativePtr != null)
                    font.FallbackChar = Fallback1Codepoint;

                font.BuildLookupTable();
            }
=======
                        // Update the ImGui default font.
                        unsafe
                        {
                            ImGui.GetIO().NativePtr->FontDefault = fontLocked.ImFont;
                        }
>>>>>>> be63276a

                        // Update the reference to the resources of the default font.
                        this.defaultFontResourceLock?.Dispose();
                        this.defaultFontResourceLock = fontLocked;

                        // Broadcast to auto-rebuilding instances.
                        this.AfterBuildFonts?.Invoke();
                    });
            };
        }

        // This will wait for scene on its own. We just wait for this.dalamudAtlas.BuildTask in this.InitScene.
        _ = this.dalamudAtlas.BuildFontsAsync();

        this.address.Setup(sigScanner);

        try
        {
            if (Service<DalamudConfiguration>.Get().WindowIsImmersive)
                this.SetImmersiveMode(true);
        }
<<<<<<< HEAD
    }

    // This is intended to only be called as a handler attached to scene.OnNewRenderFrame
    private void RebuildFontsInternal()
    {
        Log.Verbose("[FONT] RebuildFontsInternal() called");
        this.SetupFonts();

        Log.Verbose("[FONT] RebuildFontsInternal() detaching");
        this.scene!.OnNewRenderFrame -= this.RebuildFontsInternal;

        Log.Verbose("[FONT] Calling InvalidateFonts");
        this.scene.InvalidateFonts();

        Log.Verbose("[FONT] Font Rebuild OK!");

        this.isRebuildingFonts = false;
    }

    private unsafe IntPtr ProcessMessageDetour(IntPtr hWnd, uint msg, ulong wParam, ulong lParam, IntPtr handeled)
    {
        var ime = Service<DalamudIME>.GetNullable();
        _ = ime?.ProcessWndProcW(hWnd, (User32.WindowMessage)msg, (void*)wParam, (void*)lParam);
        return this.processMessageHook.Original(hWnd, msg, wParam, lParam, handeled);
    }
=======
        catch (Exception ex)
        {
            Log.Error(ex, "Could not enable immersive mode");
        }

        this.setCursorHook = Hook<SetCursorDelegate>.FromImport(null, "user32.dll", "SetCursor", 0, this.SetCursorDetour);
        this.presentHook = Hook<PresentDelegate>.FromAddress(this.address.Present, this.PresentDetour);
        this.resizeBuffersHook = Hook<ResizeBuffersDelegate>.FromAddress(this.address.ResizeBuffers, this.ResizeBuffersDetour);
>>>>>>> be63276a

        Log.Verbose("===== S W A P C H A I N =====");
        Log.Verbose($"Present address 0x{this.presentHook!.Address.ToInt64():X}");
        Log.Verbose($"ResizeBuffers address 0x{this.resizeBuffersHook!.Address.ToInt64():X}");

        this.setCursorHook.Enable();
        this.presentHook.Enable();
        this.resizeBuffersHook.Enable();
    }

    private IntPtr ResizeBuffersDetour(IntPtr swapChain, uint bufferCount, uint width, uint height, uint newFormat, uint swapChainFlags)
    {
#if DEBUG
        Log.Verbose($"Calling resizebuffers swap@{swapChain.ToInt64():X}{bufferCount} {width} {height} {newFormat} {swapChainFlags}");
#endif

        this.ResizeBuffers?.InvokeSafely();

        this.scene?.OnPreResize();

        var ret = this.resizeBuffersOriginal!(swapChain, bufferCount, width, height, newFormat, swapChainFlags);
        if (ret.ToInt64() == 0x887A0001)
        {
            Log.Error("invalid call to resizeBuffers");
        }

        this.scene?.OnPostResize((int)width, (int)height);

        return ret;
    }

    private IntPtr SetCursorDetour(IntPtr hCursor)
    {
        if (this.lastWantCapture && (!this.scene?.IsImGuiCursor(hCursor) ?? false) && this.OverrideGameCursor)
            return IntPtr.Zero;

        return this.setCursorHook?.IsDisposed is not false
                   ? User32.SetCursor(new(hCursor, false)).DangerousGetHandle()
                   : this.setCursorHook.Original(hCursor);
    }

    private void OnNewInputFrame()
    {
        var io = ImGui.GetIO();
        var dalamudInterface = Service<DalamudInterface>.GetNullable();
        var gamepadState = Service<GamepadState>.GetNullable();
        var keyState = Service<KeyState>.GetNullable();

        if (dalamudInterface == null || gamepadState == null || keyState == null)
            return;

        // Prevent setting the footgun from ImGui Demo; the Space key isn't removing the flag at the moment.
        io.ConfigFlags &= ~ImGuiConfigFlags.NoMouse;

        // fix for keys in game getting stuck, if you were holding a game key (like run)
        // and then clicked on an imgui textbox - imgui would swallow the keyup event,
        // so the game would think the key remained pressed continuously until you left
        // imgui and pressed and released the key again
        if (io.WantTextInput)
        {
            keyState.ClearAll();
        }

        // TODO: mouse state?

        var gamepadEnabled = (io.BackendFlags & ImGuiBackendFlags.HasGamepad) > 0;

        // NOTE (Chiv) Activate ImGui navigation  via L1+L3 press
        // (mimicking how mouse navigation is activated via L1+R3 press in game).
        if (gamepadEnabled
            && gamepadState.Raw(GamepadButtons.L1) > 0
            && gamepadState.Pressed(GamepadButtons.L3) > 0)
        {
            io.ConfigFlags ^= ImGuiConfigFlags.NavEnableGamepad;
            gamepadState.NavEnableGamepad ^= true;
            dalamudInterface.ToggleGamepadModeNotifierWindow();
        }

        if (gamepadEnabled && (io.ConfigFlags & ImGuiConfigFlags.NavEnableGamepad) > 0)
        {
            var northButton = gamepadState.Raw(GamepadButtons.North) != 0;
            var eastButton = gamepadState.Raw(GamepadButtons.East) != 0;
            var southButton = gamepadState.Raw(GamepadButtons.South) != 0;
            var westButton = gamepadState.Raw(GamepadButtons.West) != 0;
            var dPadUp = gamepadState.Raw(GamepadButtons.DpadUp) != 0;
            var dPadRight = gamepadState.Raw(GamepadButtons.DpadRight) != 0;
            var dPadDown = gamepadState.Raw(GamepadButtons.DpadDown) != 0;
            var dPadLeft = gamepadState.Raw(GamepadButtons.DpadLeft) != 0;
            var leftStickUp = gamepadState.LeftStick.Y > 0 ? gamepadState.LeftStick.Y / 100f : 0;
            var leftStickRight = gamepadState.LeftStick.X > 0 ? gamepadState.LeftStick.X / 100f : 0;
            var leftStickDown = gamepadState.LeftStick.Y < 0 ? -gamepadState.LeftStick.Y / 100f : 0;
            var leftStickLeft = gamepadState.LeftStick.X < 0 ? -gamepadState.LeftStick.X / 100f : 0;
            var l1Button = gamepadState.Raw(GamepadButtons.L1) != 0;
            var l2Button = gamepadState.Raw(GamepadButtons.L2) != 0;
            var r1Button = gamepadState.Raw(GamepadButtons.R1) != 0;
            var r2Button = gamepadState.Raw(GamepadButtons.R2) != 0;

            io.AddKeyEvent(ImGuiKey.GamepadFaceUp, northButton);
            io.AddKeyEvent(ImGuiKey.GamepadFaceRight, eastButton);
            io.AddKeyEvent(ImGuiKey.GamepadFaceDown, southButton);
            io.AddKeyEvent(ImGuiKey.GamepadFaceLeft, westButton);

            io.AddKeyEvent(ImGuiKey.GamepadDpadUp, dPadUp);
            io.AddKeyEvent(ImGuiKey.GamepadDpadRight, dPadRight);
            io.AddKeyEvent(ImGuiKey.GamepadDpadDown, dPadDown);
            io.AddKeyEvent(ImGuiKey.GamepadDpadLeft, dPadLeft);

            io.AddKeyAnalogEvent(ImGuiKey.GamepadLStickUp, leftStickUp != 0, leftStickUp);
            io.AddKeyAnalogEvent(ImGuiKey.GamepadLStickRight, leftStickRight != 0, leftStickRight);
            io.AddKeyAnalogEvent(ImGuiKey.GamepadLStickDown, leftStickDown != 0, leftStickDown);
            io.AddKeyAnalogEvent(ImGuiKey.GamepadLStickLeft, leftStickLeft != 0, leftStickLeft);

            io.AddKeyEvent(ImGuiKey.GamepadL1, l1Button);
            io.AddKeyEvent(ImGuiKey.GamepadL2, l2Button);
            io.AddKeyEvent(ImGuiKey.GamepadR1, r1Button);
            io.AddKeyEvent(ImGuiKey.GamepadR2, r2Button);

            if (gamepadState.Pressed(GamepadButtons.R3) > 0)
            {
                var configuration = Service<DalamudConfiguration>.Get();
                dalamudInterface.TogglePluginInstallerWindowTo(configuration.PluginInstallerOpen);
            }
        }
    }

    private void Display()
    {
        // this is more or less part of what reshade/etc do to avoid having to manually
        // set the cursor inside the ui
        // This will just tell ImGui to draw its own software cursor instead of using the hardware cursor
        // The scene internally will handle hiding and showing the hardware (game) cursor
        // If the player has the game software cursor enabled, we can't really do anything about that and
        // they will see both cursors.
        // Doing this here because it's somewhat application-specific behavior
        // ImGui.GetIO().MouseDrawCursor = ImGui.GetIO().WantCaptureMouse;
        this.LastImGuiIoPtr = ImGui.GetIO();
        this.lastWantCapture = this.LastImGuiIoPtr.WantCaptureMouse;

        WindowSystem.HasAnyWindowSystemFocus = false;
        WindowSystem.FocusedWindowSystemNamespace = string.Empty;

        var snap = ImGuiManagedAsserts.GetSnapshot();

        if (this.IsDispatchingEvents)
        {
            this.Draw?.Invoke();
            Service<NotificationManager>.GetNullable()?.Draw();
        }

        ImGuiManagedAsserts.ReportProblems("Dalamud Core", snap);
    }

    /// <summary>
    /// Represents an instance of InstanceManager with scene ready for use.
    /// </summary>
    [ServiceManager.ProvidedService]
    public class InterfaceManagerWithScene : IServiceType
    {
        /// <summary>
        /// Initializes a new instance of the <see cref="InterfaceManagerWithScene"/> class.
        /// </summary>
        /// <param name="interfaceManager">An instance of <see cref="InterfaceManager"/>.</param>
        internal InterfaceManagerWithScene(InterfaceManager interfaceManager)
        {
            this.Manager = interfaceManager;
        }

        /// <summary>
        /// Gets the associated InterfaceManager.
        /// </summary>
        public InterfaceManager Manager { get; init; }
    }
}<|MERGE_RESOLUTION|>--- conflicted
+++ resolved
@@ -13,19 +13,11 @@
 using Dalamud.Game;
 using Dalamud.Game.ClientState.GamePad;
 using Dalamud.Game.ClientState.Keys;
-<<<<<<< HEAD
-using Dalamud.Game.Gui.Internal;
 using Dalamud.Hooking;
 using Dalamud.Hooking.Internal;
-using Dalamud.Interface.GameFonts;
-=======
-using Dalamud.Game.Internal.DXGI;
-using Dalamud.Hooking;
 using Dalamud.Hooking.WndProcHook;
 using Dalamud.Interface.ImGuiNotification.Internal;
->>>>>>> be63276a
 using Dalamud.Interface.Internal.ManagedAsserts;
-using Dalamud.Interface.Internal.Notifications;
 using Dalamud.Interface.ManagedFontAtlas;
 using Dalamud.Interface.ManagedFontAtlas.Internals;
 using Dalamud.Interface.Style;
@@ -43,6 +35,8 @@
 using SharpDX.Direct3D11;
 using SharpDX.DXGI;
 
+using TerraFX.Interop.DirectX;
+
 // general dev notes, here because it's easiest
 
 /*
@@ -82,16 +76,10 @@
     [ServiceManager.ServiceDependency]
     private readonly Framework framework = Service<Framework>.Get();
 
-<<<<<<< HEAD
-    [ServiceManager.ServiceDependency]
-    private readonly SigScanner sigScanner = Service<SigScanner>.Get();
-
-    private readonly ManualResetEvent fontBuildSignal;
-    private readonly Hook<DispatchMessageWDelegate> dispatchMessageWHook;
-    private readonly Hook<SetCursorDelegate> setCursorHook;
-    private readonly Hook<ProcessMessageDelegate> processMessageHook;
     private RawDX11Scene? scene;
 
+    private Hook<SetCursorDelegate>? setCursorHook;
+    
     private ObjectVTableHook<IDXGISwapChainVtbl>? swapChainHook;
 
     // For handling the case where ReShade is being used.
@@ -103,54 +91,31 @@
     // since we behave differently if ReShade or stuff are detected.
     private PresentDelegate? presentOriginal;
     private ResizeBuffersDelegate? resizeBuffersOriginal;
-=======
-    private readonly SwapChainVtableResolver address = new();
-    private RawDX11Scene? scene;
-
-    private Hook<SetCursorDelegate>? setCursorHook;
-    private Hook<PresentDelegate>? presentHook;
-    private Hook<ResizeBuffersDelegate>? resizeBuffersHook;
->>>>>>> be63276a
 
     private IFontAtlas? dalamudAtlas;
     private ILockedImFont? defaultFontResourceLock;
 
     // can't access imgui IO before first present call
-    private bool lastWantCapture = false;
+    private bool lastWantCapture;
     private bool isOverrideGameCursor = true;
-    private IntPtr gameWindowHandle;
 
     [ServiceManager.ServiceConstructor]
     private InterfaceManager()
     {
-<<<<<<< HEAD
-        this.dispatchMessageWHook = Hook<DispatchMessageWDelegate>.FromImport(
-            null, "user32.dll", "DispatchMessageW", 0, this.DispatchMessageWDetour);
-        this.setCursorHook = Hook<SetCursorDelegate>.FromImport(
-            null, "user32.dll", "SetCursor", 0, this.SetCursorDetour);
-
-        var wndProcAddress = this.sigScanner.ScanText("E8 ?? ?? ?? ?? 80 7C 24 ?? ?? 74 ?? B8");
-        Log.Information($"WndProc address 0x{wndProcAddress.ToInt64():X}");
-        this.processMessageHook = Hook<ProcessMessageDelegate>.FromAddress(wndProcAddress, this.ProcessMessageDetour);
-
-        this.fontBuildSignal = new(false);
-
         this.QueueHookResolution();
-=======
->>>>>>> be63276a
     }
 
     [UnmanagedFunctionPointer(CallingConvention.ThisCall)]
-    private delegate void PresentCoreDelegate(IntPtr swapChain);
+    private delegate void PresentCoreDelegate(nint swapChain);
 
     [UnmanagedFunctionPointer(CallingConvention.ThisCall)]
-    private delegate IntPtr PresentDelegate(IntPtr swapChain, uint syncInterval, uint presentFlags);
+    private delegate int PresentDelegate(nint swapChain, uint syncInterval, uint presentFlags);
 
     [UnmanagedFunctionPointer(CallingConvention.ThisCall)]
-    private delegate IntPtr ResizeBuffersDelegate(IntPtr swapChain, uint bufferCount, uint width, uint height, uint newFormat, uint swapChainFlags);
+    private delegate int ResizeBuffersDelegate(nint swapChain, uint bufferCount, uint width, uint height, uint newFormat, uint swapChainFlags);
 
     [UnmanagedFunctionPointer(CallingConvention.StdCall)]
-    private delegate IntPtr SetCursorDelegate(IntPtr hCursor);
+    private delegate nint SetCursorDelegate(nint hCursor);
 
     /// <summary>
     /// This event gets called each frame to facilitate ImGui drawing.
@@ -165,22 +130,14 @@
     /// <summary>
     /// Gets or sets an action that is executed right after fonts are rebuilt.
     /// </summary>
-<<<<<<< HEAD
-    public event Action? BuildFonts;
-=======
     public event Action? AfterBuildFonts;
->>>>>>> be63276a
 
     /// <summary>
     /// Gets the default ImGui font.<br />
     /// <strong>Accessing this static property outside of the main thread is dangerous and not supported.</strong>
     /// </summary>
-<<<<<<< HEAD
-    public event Action? AfterBuildFonts;
-=======
     public static ImFontPtr DefaultFont =>
         WhenFontsReady().DefaultFontHandle!.LockUntilPostFrame().OrElse(ImGui.GetIO().FontDefault);
->>>>>>> be63276a
 
     /// <summary>
     /// Gets an included FontAwesome icon font.<br />
@@ -229,7 +186,7 @@
     /// <summary>
     /// Gets the address handle to the main process window.
     /// </summary>
-    public IntPtr WindowHandlePtr => this.scene?.WindowHandlePtr ?? IntPtr.Zero;
+    public nint WindowHandlePtr => this.scene?.WindowHandlePtr ?? nint.Zero;
 
     /// <summary>
     /// Gets or sets a value indicating whether or not the game's cursor should be overridden with the ImGui cursor.
@@ -258,27 +215,7 @@
     /// <summary>
     /// Gets a value indicating the native handle of the game main window.
     /// </summary>
-    public IntPtr GameWindowHandle
-    {
-        get
-        {
-            if (this.gameWindowHandle == 0)
-            {
-                nint gwh = 0;
-                while ((gwh = NativeFunctions.FindWindowEx(0, gwh, "FFXIVGAME", 0)) != 0)
-                {
-                    _ = User32.GetWindowThreadProcessId(gwh, out var pid);
-                    if (pid == Environment.ProcessId && User32.IsWindowVisible(gwh))
-                    {
-                        this.gameWindowHandle = gwh;
-                        break;
-                    }
-                }
-            }
-
-            return this.gameWindowHandle;
-        }
-    }
+    public nint GameWindowHandle { get; private set; }
 
     /// <summary>
     /// Gets the font build task.
@@ -328,22 +265,10 @@
 
         void ClearHooks()
         {
-<<<<<<< HEAD
-            this.setCursorHook.Dispose();
-            this.dispatchMessageWHook.Dispose();
-            this.processMessageHook.Dispose();
-        }).Wait();
-
-        this.scene?.Dispose();
-
-        this.swapChainHook?.Dispose();
-=======
             this.wndProcHookManager.PreWndProc -= this.WndProcHookManagerOnPreWndProc;
             Interlocked.Exchange(ref this.setCursorHook, null)?.Dispose();
-            Interlocked.Exchange(ref this.presentHook, null)?.Dispose();
-            Interlocked.Exchange(ref this.resizeBuffersHook, null)?.Dispose();
-        }
->>>>>>> be63276a
+            Interlocked.Exchange(ref this.swapChainHook, null)?.Dispose();
+        }
     }
 
 #nullable enable
@@ -488,55 +413,7 @@
     }
 
     /// <summary>
-<<<<<<< HEAD
-    /// Requests a default font of specified size to exist.
-    /// </summary>
-    /// <param name="size">Font size in pixels.</param>
-    /// <param name="ranges">Ranges of glyphs.</param>
-    /// <returns>Requets handle.</returns>
-    public SpecialGlyphRequest NewFontSizeRef(float size, List<Tuple<ushort, ushort>> ranges)
-    {
-        var allContained = false;
-        var fonts = ImGui.GetIO().Fonts.Fonts;
-        ImFontPtr foundFont = null;
-        unsafe
-        {
-            for (int i = 0, iTo = fonts.Size; i < iTo; i++)
-            {
-                if (this.glyphRequests.All(x => x.FontInternal.NativePtr != fonts[i].NativePtr))
-                    continue;
-
-                allContained = true;
-                foreach (var range in ranges)
-                {
-                    if (!allContained)
-                        break;
-
-                    for (var j = range.Item1; j <= range.Item2 && allContained; j++)
-                        allContained &= fonts[i].FindGlyphNoFallback(j).NativePtr != null;
-                }
-
-                if (allContained)
-                    foundFont = fonts[i];
-
-                break;
-            }
-        }
-
-        var req = new SpecialGlyphRequest(this, size, ranges);
-        req.FontInternal = foundFont;
-
-        if (!allContained)
-            this.RebuildFonts();
-
-        return req;
-    }
-
-    /// <summary>
-    /// Requests a default font of specified size to exist.
-=======
     /// Enqueue a texture to be disposed at the end of the frame.
->>>>>>> be63276a
     /// </summary>
     /// <param name="wrap">The texture.</param>
     public void EnqueueDeferredDispose(IDeferredDisposable wrap)
@@ -595,17 +472,6 @@
     /// <param name="enabled">Value.</param>
     internal void SetImmersiveMode(bool enabled)
     {
-<<<<<<< HEAD
-        if (this.GameWindowHandle == nint.Zero)
-            return;
-
-        var value = enabled ? 1 : 0;
-        _ = NativeFunctions.DwmSetWindowAttribute(
-            this.GameWindowHandle,
-            NativeFunctions.DWMWINDOWATTRIBUTE.DWMWA_USE_IMMERSIVE_DARK_MODE,
-            ref value,
-            sizeof(int));
-=======
         if (this.GameWindowHandle == 0)
             throw new InvalidOperationException("Game window is not yet ready.");
         var value = enabled ? 1 : 0;
@@ -614,7 +480,6 @@
                     NativeFunctions.DWMWINDOWATTRIBUTE.DWMWA_USE_IMMERSIVE_DARK_MODE,
                     ref value,
                     sizeof(int))).CheckError();
->>>>>>> be63276a
     }
 
     private static InterfaceManager WhenFontsReady()
@@ -645,14 +510,14 @@
         scene.Render();
     }
 
-    private void InitScene(IntPtr swapChain)
+    private void InitScene(nint swapChain)
     {
         RawDX11Scene newScene;
         using (Timings.Start("IM Scene Init"))
         {
             try
             {
-                newScene = new(swapChain);
+                newScene = new RawDX11Scene(swapChain);
             }
             catch (DllNotFoundException ex)
             {
@@ -660,7 +525,7 @@
                 Log.Error(ex, "Could not load ImGui dependencies.");
 
                 var res = User32.MessageBox(
-                    IntPtr.Zero,
+                    nint.Zero,
                     "Dalamud plugins require the Microsoft Visual C++ Redistributable to be installed.\nPlease install the runtime from the official Microsoft website or disable Dalamud.\n\nDo you want to download the redistributable now?",
                     "Dalamud Error",
                     User32.MessageBoxOptions.MB_YESNO | User32.MessageBoxOptions.MB_TOPMOST | User32.MessageBoxOptions.MB_ICONERROR);
@@ -778,81 +643,6 @@
             args.SuppressWithValue(r.Value);
     }
 
-    private void PresentCore(IntPtr swapChain)
-    {
-<<<<<<< HEAD
-=======
-        this.CumulativePresentCalls++;
-
-        Debug.Assert(this.presentHook is not null, "How did PresentDetour get called when presentHook is null?");
-        Debug.Assert(this.dalamudAtlas is not null, "dalamudAtlas should have been set already");
-
-        if (this.scene != null && swapChain != this.scene.SwapChain.NativePointer)
-            return this.presentHook!.Original(swapChain, syncInterval, presentFlags);
-
->>>>>>> be63276a
-        if (this.scene == null)
-        {
-            this.InitScene(swapChain);
-<<<<<<< HEAD
-        }
-        else if (swapChain != this.scene.SwapChain.NativePointer)
-        {
-            return;
-        }
-
-        this.RenderImGui();
-        this.DisposeTextures();
-=======
-
-        Debug.Assert(this.scene is not null, "InitScene did not set the scene field, but did not throw an exception.");
-
-        if (!this.dalamudAtlas!.HasBuiltAtlas)
-            return this.presentHook!.Original(swapChain, syncInterval, presentFlags);
-
-        if (this.address.IsReshade)
-        {
-            var pRes = this.presentHook!.Original(swapChain, syncInterval, presentFlags);
-
-            RenderImGui(this.scene!);
-            this.CleanupPostImGuiRender();
-
-            return pRes;
-        }
-
-        RenderImGui(this.scene!);
-        this.CleanupPostImGuiRender();
-
-        return this.presentHook!.Original(swapChain, syncInterval, presentFlags);
->>>>>>> be63276a
-    }
-
-    private void CleanupPostImGuiRender()
-    {
-        if (!this.deferredDisposeTextures.IsEmpty)
-        {
-            var count = 0;
-            while (this.deferredDisposeTextures.TryTake(out var d))
-            {
-                count++;
-                d.RealDispose();
-            }
-
-            Log.Verbose("[IM] Disposing {Count} textures", count);
-        }
-<<<<<<< HEAD
-    }
-
-    /*
-     * NOTE(goat): When hooking ReShade DXGISwapChain::runtime_present, this is missing the syncInterval arg.
-     *             Seems to work fine regardless, I guess, so whatever.
-     */
-    private IntPtr PresentDetour(IntPtr swapChain, uint syncInterval, uint presentFlags)
-    {
-        this.PresentCore(swapChain);
-        return this.presentOriginal!(swapChain, syncInterval, presentFlags);
-    }
-
     private unsafe void QueueHookResolution()
     {
         if (this.GameWindowHandle != 0)
@@ -877,7 +667,7 @@
             
             if (this.GameWindowHandle == 0)
             {
-                while ((this.GameWindowHandle = NativeFunctions.FindWindowEx(IntPtr.Zero, this.GameWindowHandle, "FFXIVGAME", IntPtr.Zero)) != IntPtr.Zero)
+                while ((this.GameWindowHandle = NativeFunctions.FindWindowEx(nint.Zero, this.GameWindowHandle, "FFXIVGAME", nint.Zero)) != nint.Zero)
                 {
                     _ = User32.GetWindowThreadProcessId(this.GameWindowHandle, out var pid);
 
@@ -904,6 +694,9 @@
             {
                 Log.Error(ex, "Could not enable immersive mode");
             }
+
+            this.setCursorHook = Hook<SetCursorDelegate>.FromImport(
+                null, "user32.dll", "SetCursor", 0, this.SetCursorDetour);
 
             this.swapChainHook = new(dxgiSwapChain);
 
@@ -932,33 +725,57 @@
             Log.Information("Present and ResizeBuffers hooked");
 
             this.setCursorHook.Enable();
-            this.dispatchMessageWHook.Enable();
-            this.processMessageHook.Enable();
             Log.Information("Hooks enabled");
         }).ContinueWith(_ => this.QueueHookResolution());
     }
 
-    [MethodImpl(MethodImplOptions.AggressiveInlining)]
-    private void RenderImGui()
-    {
-        // Process information needed by ImGuiHelpers each frame.
-        ImGuiHelpers.NewFrame();
-
-        // Check if we can still enable viewports without any issues.
-        this.CheckViewportState();
-
-        this.scene!.Render();
-    }
-
-    private void CheckViewportState()
-    {
-        var configuration = Service<DalamudConfiguration>.Get();
-
-        if (configuration.IsDisableViewport || this.scene!.SwapChain.IsFullScreen || ImGui.GetPlatformIO().Monitors.Size == 1)
-=======
+    private void PresentCore(nint swapChain)
+    {
+        if (this.scene == null)
+        {
+            this.InitScene(swapChain);
+        }
+        else if (swapChain != this.scene.SwapChain.NativePointer)
+        {
+            return;
+        }
+
+        this.CumulativePresentCalls++;
+
+        if (!this.dalamudAtlas!.HasBuiltAtlas)
+            return;
+
+        Debug.Assert(this.scene is not null, "InitScene did not set the scene field, but did not throw an exception.");
+
+        RenderImGui(this.scene!);
+        this.CleanupPostImGuiRender();
+    }
+
+    /*
+     * NOTE(goat): When hooking ReShade DXGISwapChain::runtime_present, this is missing the syncInterval arg.
+     *             Seems to work fine regardless, I guess, so whatever.
+     */
+    private int PresentDetour(nint swapChain, uint syncInterval, uint presentFlags)
+    {
+        this.PresentCore(swapChain);
+        return this.presentOriginal!(swapChain, syncInterval, presentFlags);
+    }
+
+    private void CleanupPostImGuiRender()
+    {
+        if (!this.deferredDisposeTextures.IsEmpty)
+        {
+            var count = 0;
+            while (this.deferredDisposeTextures.TryTake(out var d))
+            {
+                count++;
+                d.RealDispose();
+            }
+
+            Log.Verbose("[IM] Disposing {Count} textures", count);
+        }
 
         if (!this.deferredDisposeImFontLockeds.IsEmpty)
->>>>>>> be63276a
         {
             // Not logging; the main purpose of this is to keep resources used for rendering the frame to be kept
             // referenced until the resources are actually done being used, and it is expected that this will be
@@ -978,136 +795,12 @@
             .CreateFontAtlas(nameof(InterfaceManager), FontAtlasAutoRebuildMode.Disable);
         using (this.dalamudAtlas.SuppressAutoRebuild())
         {
-<<<<<<< HEAD
-            var dummyRangeHandle = GCHandle.Alloc(new ushort[] { '0', '0', 0 }, GCHandleType.Pinned);
-            garbageList.Add(dummyRangeHandle);
-
-            fontConfig = ImGuiNative.ImFontConfig_ImFontConfig();
-            fontConfig.OversampleH = 1;
-            fontConfig.OversampleV = 1;
-
-            var fontPathJp = Path.Combine(dalamud.AssetDirectory.FullName, "UIRes", "NotoSansCJKjp-Regular.otf");
-            if (!File.Exists(fontPathJp))
-                fontPathJp = Path.Combine(dalamud.AssetDirectory.FullName, "UIRes", "NotoSansCJKjp-Medium.otf");
-            if (!File.Exists(fontPathJp))
-                ShowFontError(fontPathJp);
-            Log.Verbose("[FONT] fontPathJp = {0}", fontPathJp);
-
-            var fontPathKr = Path.Combine(dalamud.AssetDirectory.FullName, "UIRes", "NotoSansCJKkr-Regular.otf");
-            if (!File.Exists(fontPathKr))
-                fontPathKr = Path.Combine(dalamud.AssetDirectory.FullName, "UIRes", "NotoSansKR-Regular.otf");
-            if (!File.Exists(fontPathKr))
-                fontPathKr = null;
-            Log.Verbose("[FONT] fontPathKr = {0}", fontPathKr);
-
-            // Default font
-            Log.Verbose("[FONT] SetupFonts - Default font");
-            var fontInfo = new TargetFontModification(
-                "Default",
-                this.UseAxis ? TargetFontModification.AxisMode.Overwrite : TargetFontModification.AxisMode.GameGlyphsOnly,
-                this.UseAxis ? DefaultFontSizePx : DefaultFontSizePx + 1,
-                io.FontGlobalScale);
-            Log.Verbose("[FONT] SetupFonts - Default corresponding AXIS size: {0}pt ({1}px)", fontInfo.SourceAxis?.Style.BaseSizePt, fontInfo.SourceAxis?.Style.BaseSizePx);
-            fontConfig.SizePixels = fontInfo.TargetSizePx * io.FontGlobalScale;
-            if (this.UseAxis)
-            {
-                fontConfig.GlyphRanges = dummyRangeHandle.AddrOfPinnedObject();
-                fontConfig.PixelSnapH = false;
-                DefaultFont = ioFonts.AddFontDefault(fontConfig);
-                this.loadedFontInfo[DefaultFont] = fontInfo;
-            }
-            else
-            {
-                var japaneseRangeHandle = GCHandle.Alloc(GlyphRangesJapanese.GlyphRanges, GCHandleType.Pinned);
-                garbageList.Add(japaneseRangeHandle);
-
-                fontConfig.GlyphRanges = japaneseRangeHandle.AddrOfPinnedObject();
-                fontConfig.PixelSnapH = true;
-                DefaultFont = ioFonts.AddFontFromFileTTF(fontPathJp, fontConfig.SizePixels, fontConfig);
-                this.loadedFontInfo[DefaultFont] = fontInfo;
-            }
-
-            if (fontPathKr != null && Service<DalamudConfiguration>.Get().EffectiveLanguage == "ko")
-            {
-                fontConfig.MergeMode = true;
-                fontConfig.GlyphRanges = ioFonts.GetGlyphRangesKorean();
-                fontConfig.PixelSnapH = true;
-                ioFonts.AddFontFromFileTTF(fontPathKr, fontConfig.SizePixels, fontConfig);
-                fontConfig.MergeMode = false;
-            }
-
-            // FontAwesome icon font
-            Log.Verbose("[FONT] SetupFonts - FontAwesome icon font");
-            {
-                var fontPathIcon = Path.Combine(dalamud.AssetDirectory.FullName, "UIRes", "FontAwesomeFreeSolid.otf");
-                if (!File.Exists(fontPathIcon))
-                    ShowFontError(fontPathIcon);
-
-                var iconRangeHandle = GCHandle.Alloc(new ushort[] { 0xE000, 0xF8FF, 0, }, GCHandleType.Pinned);
-                garbageList.Add(iconRangeHandle);
-
-                fontConfig.GlyphRanges = iconRangeHandle.AddrOfPinnedObject();
-                fontConfig.PixelSnapH = true;
-                IconFont = ioFonts.AddFontFromFileTTF(fontPathIcon, DefaultFontSizePx * io.FontGlobalScale, fontConfig);
-                this.loadedFontInfo[IconFont] = new("Icon", TargetFontModification.AxisMode.GameGlyphsOnly, DefaultFontSizePx, io.FontGlobalScale);
-            }
-
-            // Monospace font
-            Log.Verbose("[FONT] SetupFonts - Monospace font");
-            {
-                var fontPathMono = Path.Combine(dalamud.AssetDirectory.FullName, "UIRes", "Inconsolata-Regular.ttf");
-                if (!File.Exists(fontPathMono))
-                    ShowFontError(fontPathMono);
-
-                fontConfig.GlyphRanges = IntPtr.Zero;
-                fontConfig.PixelSnapH = true;
-                MonoFont = ioFonts.AddFontFromFileTTF(fontPathMono, DefaultFontSizePx * io.FontGlobalScale, fontConfig);
-                this.loadedFontInfo[MonoFont] = new("Mono", TargetFontModification.AxisMode.GameGlyphsOnly, DefaultFontSizePx, io.FontGlobalScale);
-            }
-
-            // Default font but in requested size for requested glyphs
-            Log.Verbose("[FONT] SetupFonts - Default font but in requested size for requested glyphs");
-            {
-                Dictionary<float, List<SpecialGlyphRequest>> extraFontRequests = new();
-                foreach (var extraFontRequest in this.glyphRequests)
-                {
-                    if (!extraFontRequests.ContainsKey(extraFontRequest.Size))
-                        extraFontRequests[extraFontRequest.Size] = new();
-                    extraFontRequests[extraFontRequest.Size].Add(extraFontRequest);
-                }
-
-                foreach (var (fontSize, requests) in extraFontRequests)
-                {
-                    List<Tuple<ushort, ushort>> codepointRanges = new()
-                    {
-                        new(Fallback1Codepoint, Fallback1Codepoint),
-                        new(Fallback2Codepoint, Fallback2Codepoint),
-                        
-                        // ImGui default ellipsis characters
-                        new(0x2026, 0x2026),
-                        new(0x0085, 0x0085),
-                    };
-
-                    foreach (var request in requests)
-                    {
-                        foreach (var range in request.CodepointRanges)
-                            codepointRanges.Add(range);
-                    }
-
-                    codepointRanges.Sort((x, y) => (x.Item1 == y.Item1 ? (x.Item2 < y.Item2 ? -1 : (x.Item2 == y.Item2 ? 0 : 1)) : (x.Item1 < y.Item1 ? -1 : 1)));
-
-                    List<ushort> flattenedRanges = new();
-                    foreach (var range in codepointRanges)
-                    {
-                        if (flattenedRanges.Any() && flattenedRanges[^1] >= range.Item1 - 1)
-=======
             this.DefaultFontHandle = (FontHandle)this.dalamudAtlas.NewDelegateFontHandle(
                 e => e.OnPreBuild(tk => tk.AddDalamudDefaultFont(-1)));
             this.IconFontHandle = (FontHandle)this.dalamudAtlas.NewDelegateFontHandle(
                 e => e.OnPreBuild(
                     tk => tk.AddFontAwesomeIconFont(
                         new()
->>>>>>> be63276a
                         {
                             SizePx = Service<FontAtlasFactory>.Get().DefaultFontSpec.SizePx,
                             GlyphMinAdvanceX = DefaultFontSizePx,
@@ -1119,105 +812,6 @@
                         DalamudAsset.InconsolataRegular,
                         new()
                         {
-<<<<<<< HEAD
-                            flattenedRanges.Add(range.Item1);
-                            flattenedRanges.Add(range.Item2);
-                        }
-                    }
-
-                    flattenedRanges.Add(0);
-
-                    fontInfo = new(
-                        $"Requested({fontSize}px)",
-                        this.UseAxis ? TargetFontModification.AxisMode.Overwrite : TargetFontModification.AxisMode.GameGlyphsOnly,
-                        fontSize,
-                        io.FontGlobalScale);
-                    if (this.UseAxis)
-                    {
-                        fontConfig.GlyphRanges = dummyRangeHandle.AddrOfPinnedObject();
-                        fontConfig.SizePixels = fontInfo.SourceAxis!.Style.BaseSizePx;
-                        fontConfig.PixelSnapH = false;
-
-                        var sizedFont = ioFonts.AddFontDefault(fontConfig);
-                        this.loadedFontInfo[sizedFont] = fontInfo;
-                        foreach (var request in requests)
-                            request.FontInternal = sizedFont;
-                    }
-                    else
-                    {
-                        var rangeHandle = GCHandle.Alloc(flattenedRanges.ToArray(), GCHandleType.Pinned);
-                        garbageList.Add(rangeHandle);
-                        fontConfig.PixelSnapH = true;
-
-                        var sizedFont = ioFonts.AddFontFromFileTTF(fontPathJp, fontSize * io.FontGlobalScale, fontConfig, rangeHandle.AddrOfPinnedObject());
-                        this.loadedFontInfo[sizedFont] = fontInfo;
-                        foreach (var request in requests)
-                            request.FontInternal = sizedFont;
-                    }
-                }
-            }
-
-            gameFontManager.BuildFonts();
-
-            var customFontFirstConfigIndex = ioFonts.ConfigData.Size;
-
-            Log.Verbose("[FONT] Invoke OnBuildFonts");
-            this.BuildFonts?.InvokeSafely();
-            Log.Verbose("[FONT] OnBuildFonts OK!");
-
-            for (int i = customFontFirstConfigIndex, iTo = ioFonts.ConfigData.Size; i < iTo; i++)
-            {
-                var config = ioFonts.ConfigData[i];
-                if (gameFontManager.OwnsFont(config.DstFont))
-                    continue;
-
-                config.OversampleH = 1;
-                config.OversampleV = 1;
-
-                var name = Encoding.UTF8.GetString((byte*)config.Name.Data, config.Name.Count).TrimEnd('\0');
-                if (name.IsNullOrEmpty())
-                    name = $"{config.SizePixels}px";
-
-                // ImFont information is reflected only if corresponding ImFontConfig has MergeMode not set.
-                if (config.MergeMode)
-                {
-                    if (!this.loadedFontInfo.ContainsKey(config.DstFont.NativePtr))
-                    {
-                        Log.Warning("MergeMode specified for {0} but not found in loadedFontInfo. Skipping.", name);
-                        continue;
-                    }
-                }
-                else
-                {
-                    if (this.loadedFontInfo.ContainsKey(config.DstFont.NativePtr))
-                    {
-                        Log.Warning("MergeMode not specified for {0} but found in loadedFontInfo. Skipping.", name);
-                        continue;
-                    }
-
-                    // While the font will be loaded in the scaled size after FontScale is applied, the font will be treated as having the requested size when used from plugins.
-                    this.loadedFontInfo[config.DstFont.NativePtr] = new($"PlReq({name})", config.SizePixels);
-                }
-
-                config.SizePixels = config.SizePixels * io.FontGlobalScale;
-            }
-
-            for (int i = 0, iTo = ioFonts.ConfigData.Size; i < iTo; i++)
-            {
-                var config = ioFonts.ConfigData[i];
-                config.RasterizerGamma *= fontGamma;
-            }
-
-            Log.Verbose("[FONT] ImGui.IO.Build will be called.");
-            ioFonts.Build();
-            gameFontManager.AfterIoFontsBuild();
-            this.ClearStacks();
-            Log.Verbose("[FONT] ImGui.IO.Build OK!");
-
-            gameFontManager.AfterBuildFonts();
-
-            foreach (var (font, mod) in this.loadedFontInfo)
-=======
                             SizePx = Service<FontAtlasFactory>.Get().DefaultFontSpec.SizePx,
                         })));
             this.dalamudAtlas.BuildStepChange += e => e.OnPostBuild(
@@ -1230,74 +824,16 @@
                         missingOnly: true);
                 });
             this.DefaultFontHandle.ImFontChanged += (_, font) =>
->>>>>>> be63276a
             {
                 var fontLocked = font.NewRef();
                 this.framework.RunOnFrameworkThread(
                     () =>
                     {
-<<<<<<< HEAD
-                        var nameBytes = Encoding.UTF8.GetBytes($"{mod.Name}\0");
-                        Marshal.Copy(nameBytes, 0, (IntPtr)font.ConfigData.Name.Data, Math.Min(nameBytes.Length, font.ConfigData.Name.Count));
-                    }
-                }
-                catch (NullReferenceException)
-                {
-                    // do nothing
-                }
-
-                Log.Verbose("[FONT] {0}: Unscale with scale value of {1}", mod.Name, mod.Scale);
-                GameFontManager.UnscaleFont(font, mod.Scale, false);
-
-                if (mod.Axis == TargetFontModification.AxisMode.Overwrite)
-                {
-                    Log.Verbose("[FONT] {0}: Overwrite from AXIS of size {1}px (was {2}px)", mod.Name, mod.SourceAxis.ImFont.FontSize, font.FontSize);
-                    GameFontManager.UnscaleFont(font, font.FontSize / mod.SourceAxis.ImFont.FontSize, false);
-                    var ascentDiff = mod.SourceAxis.ImFont.Ascent - font.Ascent;
-                    font.Ascent += ascentDiff;
-                    font.Descent = ascentDiff;
-                    font.FallbackChar = mod.SourceAxis.ImFont.FallbackChar;
-                    font.EllipsisChar = mod.SourceAxis.ImFont.EllipsisChar;
-                    ImGuiHelpers.CopyGlyphsAcrossFonts(mod.SourceAxis.ImFont, font, false, false);
-                }
-                else if (mod.Axis == TargetFontModification.AxisMode.GameGlyphsOnly)
-                {
-                    Log.Verbose("[FONT] {0}: Overwrite game specific glyphs from AXIS of size {1}px (was {2}px)", mod.Name, mod.SourceAxis.ImFont.FontSize, font.FontSize);
-                    if (!this.UseAxis && font.NativePtr == DefaultFont.NativePtr)
-                        mod.SourceAxis.ImFont.FontSize -= 1;
-                    ImGuiHelpers.CopyGlyphsAcrossFonts(mod.SourceAxis.ImFont, font, true, false, 0xE020, 0xE0DB);
-                    if (!this.UseAxis && font.NativePtr == DefaultFont.NativePtr)
-                        mod.SourceAxis.ImFont.FontSize += 1;
-                }
-
-                Log.Verbose("[FONT] {0}: Resize from {1}px to {2}px", mod.Name, font.FontSize, mod.TargetSizePx);
-                GameFontManager.UnscaleFont(font, font.FontSize / mod.TargetSizePx, false);
-            }
-
-            // Fill missing glyphs in MonoFont from DefaultFont
-            ImGuiHelpers.CopyGlyphsAcrossFonts(DefaultFont, MonoFont, true, false);
-
-            for (int i = 0, iTo = ioFonts.Fonts.Size; i < iTo; i++)
-            {
-                var font = ioFonts.Fonts[i];
-                if (font.Glyphs.Size == 0)
-                {
-                    Log.Warning("[FONT] Font has no glyph: {0}", font.GetDebugName());
-                    continue;
-                }
-
-                if (font.FindGlyphNoFallback(Fallback1Codepoint).NativePtr != null)
-                    font.FallbackChar = Fallback1Codepoint;
-
-                font.BuildLookupTable();
-            }
-=======
                         // Update the ImGui default font.
                         unsafe
                         {
                             ImGui.GetIO().NativePtr->FontDefault = fontLocked.ImFont;
                         }
->>>>>>> be63276a
 
                         // Update the reference to the resources of the default font.
                         this.defaultFontResourceLock?.Dispose();
@@ -1311,61 +847,9 @@
 
         // This will wait for scene on its own. We just wait for this.dalamudAtlas.BuildTask in this.InitScene.
         _ = this.dalamudAtlas.BuildFontsAsync();
-
-        this.address.Setup(sigScanner);
-
-        try
-        {
-            if (Service<DalamudConfiguration>.Get().WindowIsImmersive)
-                this.SetImmersiveMode(true);
-        }
-<<<<<<< HEAD
-    }
-
-    // This is intended to only be called as a handler attached to scene.OnNewRenderFrame
-    private void RebuildFontsInternal()
-    {
-        Log.Verbose("[FONT] RebuildFontsInternal() called");
-        this.SetupFonts();
-
-        Log.Verbose("[FONT] RebuildFontsInternal() detaching");
-        this.scene!.OnNewRenderFrame -= this.RebuildFontsInternal;
-
-        Log.Verbose("[FONT] Calling InvalidateFonts");
-        this.scene.InvalidateFonts();
-
-        Log.Verbose("[FONT] Font Rebuild OK!");
-
-        this.isRebuildingFonts = false;
-    }
-
-    private unsafe IntPtr ProcessMessageDetour(IntPtr hWnd, uint msg, ulong wParam, ulong lParam, IntPtr handeled)
-    {
-        var ime = Service<DalamudIME>.GetNullable();
-        _ = ime?.ProcessWndProcW(hWnd, (User32.WindowMessage)msg, (void*)wParam, (void*)lParam);
-        return this.processMessageHook.Original(hWnd, msg, wParam, lParam, handeled);
-    }
-=======
-        catch (Exception ex)
-        {
-            Log.Error(ex, "Could not enable immersive mode");
-        }
-
-        this.setCursorHook = Hook<SetCursorDelegate>.FromImport(null, "user32.dll", "SetCursor", 0, this.SetCursorDetour);
-        this.presentHook = Hook<PresentDelegate>.FromAddress(this.address.Present, this.PresentDetour);
-        this.resizeBuffersHook = Hook<ResizeBuffersDelegate>.FromAddress(this.address.ResizeBuffers, this.ResizeBuffersDetour);
->>>>>>> be63276a
-
-        Log.Verbose("===== S W A P C H A I N =====");
-        Log.Verbose($"Present address 0x{this.presentHook!.Address.ToInt64():X}");
-        Log.Verbose($"ResizeBuffers address 0x{this.resizeBuffersHook!.Address.ToInt64():X}");
-
-        this.setCursorHook.Enable();
-        this.presentHook.Enable();
-        this.resizeBuffersHook.Enable();
-    }
-
-    private IntPtr ResizeBuffersDetour(IntPtr swapChain, uint bufferCount, uint width, uint height, uint newFormat, uint swapChainFlags)
+    }
+
+    private int ResizeBuffersDetour(nint swapChain, uint bufferCount, uint width, uint height, uint newFormat, uint swapChainFlags)
     {
 #if DEBUG
         Log.Verbose($"Calling resizebuffers swap@{swapChain.ToInt64():X}{bufferCount} {width} {height} {newFormat} {swapChainFlags}");
@@ -1373,10 +857,15 @@
 
         this.ResizeBuffers?.InvokeSafely();
 
+        // We have to ensure we're working with the main swapchain,
+        // as viewports might be resizing as well
+        if (this.scene == null || swapChain != this.scene.SwapChain.NativePointer)
+            return this.resizeBuffersOriginal!(swapChain, bufferCount, width, height, newFormat, swapChainFlags);
+
         this.scene?.OnPreResize();
 
         var ret = this.resizeBuffersOriginal!(swapChain, bufferCount, width, height, newFormat, swapChainFlags);
-        if (ret.ToInt64() == 0x887A0001)
+        if (ret == DXGI.DXGI_ERROR_INVALID_CALL)
         {
             Log.Error("invalid call to resizeBuffers");
         }
@@ -1386,10 +875,10 @@
         return ret;
     }
 
-    private IntPtr SetCursorDetour(IntPtr hCursor)
+    private nint SetCursorDetour(nint hCursor)
     {
         if (this.lastWantCapture && (!this.scene?.IsImGuiCursor(hCursor) ?? false) && this.OverrideGameCursor)
-            return IntPtr.Zero;
+            return nint.Zero;
 
         return this.setCursorHook?.IsDisposed is not false
                    ? User32.SetCursor(new(hCursor, false)).DangerousGetHandle()
