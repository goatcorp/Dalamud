using System.Collections.Concurrent;
using System.Collections.Generic;
using System.Diagnostics;
using System.IO;
using System.Linq;
using System.Runtime.CompilerServices;
using System.Runtime.InteropServices;
using System.Threading;
using System.Threading.Tasks;

using Dalamud.Configuration.Internal;
using Dalamud.Game;
using Dalamud.Game.ClientState.GamePad;
using Dalamud.Game.ClientState.Keys;
using Dalamud.Game.Internal.DXGI;
using Dalamud.Hooking;
using Dalamud.Hooking.WndProcHook;
<<<<<<< HEAD
using Dalamud.ImGuiScene;
using Dalamud.ImGuiScene.Implementations;
=======
using Dalamud.Interface.ImGuiNotification.Internal;
>>>>>>> b9ae3684
using Dalamud.Interface.Internal.ManagedAsserts;
using Dalamud.Interface.Internal.Notifications;
using Dalamud.Interface.ManagedFontAtlas;
using Dalamud.Interface.ManagedFontAtlas.Internals;
using Dalamud.Interface.Style;
using Dalamud.Interface.Utility;
using Dalamud.Interface.Windowing;
using Dalamud.Utility;
using Dalamud.Utility.Timing;

using ImGuiNET;

using Serilog;

using TerraFX.Interop.DirectX;
using TerraFX.Interop.Windows;

using Win32 = TerraFX.Interop.Windows.Windows;

// general dev notes, here because it's easiest

/*
 * - Hooking ResizeBuffers seemed to be unnecessary, though I'm not sure why.  Left out for now since it seems to work without it.
 * - We may want to build our ImGui command list in a thread to keep it divorced from present.  We'd still have to block in present to
 *   synchronize on the list and render it, but ideally the overall delay we add to present would then be shorter.  This may cause minor
 *   timing issues with anything animated inside ImGui, but that is probably rare and may not even be noticeable.
 * - Our hook is too low level to really work well with debugging, as we only have access to the 'real' dx objects and not any
 *   that have been hooked/wrapped by tools.
 * - Might eventually want to render to a separate target and composite, especially with reshade etc in the mix.
 */

namespace Dalamud.Interface.Internal;

/// <summary>
/// This class manages interaction with the ImGui interface.
/// </summary>
[ServiceManager.BlockingEarlyLoadedService]
internal class InterfaceManager : IInternalDisposableService
{
    /// <summary>
    /// The default font size, in points.
    /// </summary>
    public const float DefaultFontSizePt = 12.0f;

    /// <summary>
    /// The default font size, in pixels.
    /// </summary>
    public const float DefaultFontSizePx = (DefaultFontSizePt * 4.0f) / 3.0f;

    private readonly ConcurrentBag<IDeferredDisposable> deferredDisposeTextures = new();
    private readonly ConcurrentBag<ILockedImFont> deferredDisposeImFontLockeds = new();

    [ServiceManager.ServiceDependency]
    private readonly WndProcHookManager wndProcHookManager = Service<WndProcHookManager>.Get();

    [ServiceManager.ServiceDependency]
<<<<<<< HEAD
    private readonly DalamudIme dalamudIme = Service<DalamudIme>.Get();
    
    [ServiceManager.ServiceDependency]
    private readonly DalamudConfiguration dalamudConfiguration = Service<DalamudConfiguration>.Get();

    private readonly SwapChainVtableResolver address = new();
    private readonly Hook<SetCursorDelegate> setCursorHook;
    private IWin32Scene? scene;
    // private Dx12OnDx11Win32Scene? scene;
=======
    private readonly Framework framework = Service<Framework>.Get();

    private readonly SwapChainVtableResolver address = new();
    private RawDX11Scene? scene;
>>>>>>> b9ae3684

    private Hook<SetCursorDelegate>? setCursorHook;
    private Hook<PresentDelegate>? presentHook;
    private Hook<ResizeBuffersDelegate>? resizeBuffersHook;

    private IFontAtlas? dalamudAtlas;
    private ILockedImFont? defaultFontResourceLock;

    // can't access imgui IO before first present call
    private bool lastWantCapture = false;
    private bool isOverrideGameCursor = true;
    private HWND gameWindowHandle;

    [ServiceManager.ServiceConstructor]
    private InterfaceManager()
    {
    }

    [UnmanagedFunctionPointer(CallingConvention.StdCall)]
    private unsafe delegate HRESULT PresentDelegate(IDXGISwapChain* swapChain, uint syncInterval, uint presentFlags);

    [UnmanagedFunctionPointer(CallingConvention.StdCall)]
    private unsafe delegate HRESULT ResizeBuffersDelegate(IDXGISwapChain* swapChain, uint bufferCount, uint width, uint height, uint newFormat, uint swapChainFlags);

    [UnmanagedFunctionPointer(CallingConvention.StdCall)]
    private delegate HCURSOR SetCursorDelegate(HCURSOR hCursor);

    /// <summary>
    /// This event gets called each frame to facilitate ImGui drawing.
    /// </summary>
    public event IImGuiScene.BuildUiDelegate? Draw;

    /// <summary>
    /// This event gets called when ResizeBuffers is called.
    /// </summary>
    public event Action? ResizeBuffers;

    /// <summary>
    /// Gets or sets an action that is executed right after fonts are rebuilt.
    /// </summary>
    public event Action? AfterBuildFonts;

    /// <summary>
    /// Gets the default ImGui font.<br />
    /// <strong>Accessing this static property outside of the main thread is dangerous and not supported.</strong>
    /// </summary>
    public static ImFontPtr DefaultFont =>
        WhenFontsReady().DefaultFontHandle!.LockUntilPostFrame().OrElse(ImGui.GetIO().FontDefault);

    /// <summary>
    /// Gets an included FontAwesome icon font.<br />
    /// <strong>Accessing this static property outside of the main thread is dangerous and not supported.</strong>
    /// </summary>
    public static ImFontPtr IconFont =>
        WhenFontsReady().IconFontHandle!.LockUntilPostFrame().OrElse(ImGui.GetIO().FontDefault);

    /// <summary>
    /// Gets an included monospaced font.<br />
    /// <strong>Accessing this static property outside of the main thread is dangerous and not supported.</strong>
    /// </summary>
    public static ImFontPtr MonoFont =>
        WhenFontsReady().MonoFontHandle!.LockUntilPostFrame().OrElse(ImGui.GetIO().FontDefault);

    /// <summary>
    /// Gets the default font handle.
    /// </summary>
    public FontHandle? DefaultFontHandle { get; private set; }

    /// <summary>
    /// Gets the icon font handle.
    /// </summary>
    public FontHandle? IconFontHandle { get; private set; }

    /// <summary>
    /// Gets the mono font handle.
    /// </summary>
    public FontHandle? MonoFontHandle { get; private set; }

    /// <summary>
    /// Gets or sets the pointer to ImGui.IO(), when it was last used.
    /// </summary>
    public ImGuiIOPtr LastImGuiIoPtr { get; set; }

    /// <summary>
    /// Gets the DX11 scene.
    /// </summary>
    public IImGuiScene? Scene => this.scene;

    /// <summary>
    /// Gets the device instance.
    /// </summary>
    public nint Device => this.scene?.DeviceHandle ?? 0;

    /// <summary>
    /// Gets the address handle to the main process window.
    /// </summary>
    public IntPtr WindowHandlePtr => this.GameWindowHandle;

    /// <summary>
    /// Gets or sets a value indicating whether or not the game's cursor should be overridden with the ImGui cursor.
    /// </summary>
    public bool OverrideGameCursor
    {
        get => this.scene?.UpdateCursor ?? this.isOverrideGameCursor;
        set
        {
            this.isOverrideGameCursor = value;
            if (this.scene != null)
                this.scene.UpdateCursor = value;
        }
    }

    /// <summary>
    /// Gets a value indicating whether the Dalamud interface ready to use.
    /// </summary>
    public bool IsReady => this.scene != null;

    /// <summary>
    /// Gets or sets a value indicating whether or not Draw events should be dispatched.
    /// </summary>
    public bool IsDispatchingEvents { get; set; } = true;

    /// <summary>
    /// Gets a value indicating the native handle of the game main window.
    /// </summary>
    public unsafe HWND GameWindowHandle
    {
        get
        {
            if (this.gameWindowHandle == 0)
            {
                var gwh = default(HWND);
                fixed (char* pClass = "FFXIVGAME")
                {
                    while ((gwh = Win32.FindWindowExW(default, gwh, (ushort*)pClass, default)) != default)
                    {
                        uint pid;
                        _ = Win32.GetWindowThreadProcessId(gwh, &pid);
                        if (pid == Environment.ProcessId && Win32.IsWindowVisible(gwh))
                        {
                            this.gameWindowHandle = gwh;
                            break;
                        }
                    }
                }
            }

            return this.gameWindowHandle;
        }
    }

    /// <summary>
    /// Gets the font build task.
    /// </summary>
    public Task FontBuildTask => WhenFontsReady().dalamudAtlas!.BuildTask;

    /// <summary>
    /// Gets the number of calls to <see cref="PresentDetour"/> so far.
    /// </summary>
    public long CumulativePresentCalls { get; private set; }

    /// <summary>
    /// Dispose of managed and unmanaged resources.
    /// </summary>
    void IInternalDisposableService.DisposeService()
    {
        // Unload hooks from the framework thread if possible.
        // We're currently off the framework thread, as this function can only be called from
        // ServiceManager.UnloadAllServices, which is called from EntryPoint.RunThread.
        // The functions being unhooked are mostly called from the main thread, so unhooking from the main thread when
        // possible would avoid any chance of unhooking a function that currently is being called.
        // If unloading is initiated from "Unload Dalamud" /xldev menu, then the framework would still be running, as
        // Framework.Destroy has never been called and thus Framework.IsFrameworkUnloading cannot be true, and this
        // function will actually run the destroy from the framework thread.
        // Otherwise, as Framework.IsFrameworkUnloading should have been set, this code should run immediately.
        this.framework.RunOnFrameworkThread(ClearHooks).Wait();

        // Below this point, hooks are guaranteed to be no longer called.

        // A font resource lock outlives the parent handle and the owner atlas. It should be disposed.
        Interlocked.Exchange(ref this.defaultFontResourceLock, null)?.Dispose();

        // Font handles become invalid after disposing the atlas, but just to be safe.
        this.DefaultFontHandle?.Dispose();
        this.DefaultFontHandle = null;

        this.MonoFontHandle?.Dispose();
        this.MonoFontHandle = null;

        this.IconFontHandle?.Dispose();
        this.IconFontHandle = null;

        Interlocked.Exchange(ref this.dalamudAtlas, null)?.Dispose();
        Interlocked.Exchange(ref this.scene, null)?.Dispose();

        return;

        void ClearHooks()
        {
            this.wndProcHookManager.PreWndProc -= this.WndProcHookManagerOnPreWndProc;
            Interlocked.Exchange(ref this.setCursorHook, null)?.Dispose();
            Interlocked.Exchange(ref this.presentHook, null)?.Dispose();
            Interlocked.Exchange(ref this.resizeBuffersHook, null)?.Dispose();
        }
    }

    /// <inheritdoc cref="IImGuiScene.SupportsTextureFormat"/>
    [MethodImpl(MethodImplOptions.AggressiveInlining)]
    public bool SupportsTextureFormat(int format) => 
        this.scene?.SupportsTextureFormat(format) ?? throw new InvalidOperationException("Scene isn't ready.");

    /// <inheritdoc cref="IImGuiScene.SupportsTextureFormat"/>
    [MethodImpl(MethodImplOptions.AggressiveInlining)]
    public bool SupportsTextureFormat(DXGI_FORMAT format) => this.SupportsTextureFormat((int)format);

    /// <inheritdoc cref="IImGuiScene.CreateTexture2DFromFile"/>
    [MethodImpl(MethodImplOptions.AggressiveInlining)]
    public IDalamudTextureWrap CreateTexture2DFromFile(string filePath, string debugName) =>
        new DalamudTextureWrap(
            this.scene?.CreateTexture2DFromFile(filePath, debugName)
            ?? throw new InvalidOperationException("Scene isn't ready."));

    /// <inheritdoc cref="IImGuiScene.CreateTexture2DFromBytes"/>
    [MethodImpl(MethodImplOptions.AggressiveInlining)]
    public IDalamudTextureWrap CreateTexture2DFromBytes(ReadOnlySpan<byte> imageData, string debugName) =>
        new DalamudTextureWrap(
            this.scene?.CreateTexture2DFromBytes(imageData, debugName)
            ?? throw new InvalidOperationException("Scene isn't ready."));

    /// <inheritdoc cref="IImGuiScene.CreateTexture2DFromRaw"/>
    [MethodImpl(MethodImplOptions.AggressiveInlining)]
    public IDalamudTextureWrap CreateTexture2DFromRaw(
        Span<byte> data,
        int pitch,
        int width,
        int height,
        int format,
        string debugName) =>
        new DalamudTextureWrap(
            this.scene?.CreateTexture2DFromRaw(data, pitch, width, height, format, debugName)
            ?? throw new InvalidOperationException("Scene isn't ready."));

    /// <summary>
    /// Sets up a deferred invocation of font rebuilding, before the next render frame.
    /// </summary>
    public void RebuildFonts()
    {
        Log.Verbose("[FONT] RebuildFonts() called");
        this.dalamudAtlas?.BuildFontsAsync();
    }

    /// <summary>
    /// Enqueue a texture to be disposed at the end of the frame.
    /// </summary>
    /// <param name="wrap">The texture.</param>
    public void EnqueueDeferredDispose(IDeferredDisposable wrap)
    {
        this.deferredDisposeTextures.Add(wrap);
    }

    /// <summary>
    /// Enqueue an <see cref="ILockedImFont"/> to be disposed at the end of the frame.
    /// </summary>
    /// <param name="locked">The disposable.</param>
    public void EnqueueDeferredDispose(in ILockedImFont locked)
    {
        this.deferredDisposeImFontLockeds.Add(locked);
    }

    /// <summary>
    /// Get video memory information.
    /// </summary>
    /// <returns>The currently used video memory, or null if not available.</returns>
    public unsafe (long Used, long Available)? GetD3dMemoryInfo()
    {
        if (this.Device == default)
            return null;

        using var device = default(ComPtr<IDXGIDevice>);
        using var adapter = default(ComPtr<IDXGIAdapter>);
        using var adapter4 = default(ComPtr<IDXGIAdapter4>);

        if (new ComPtr<IUnknown>((IUnknown*)this.Device).As(&device).FAILED)
            return null;

        if (device.Get()->GetAdapter(adapter.GetAddressOf()).FAILED)
            return null;

        if (adapter.As(&adapter4).FAILED)
            return null;

        var vmi = default(DXGI_QUERY_VIDEO_MEMORY_INFO);
        adapter4.Get()->QueryVideoMemoryInfo(0, DXGI_MEMORY_SEGMENT_GROUP.DXGI_MEMORY_SEGMENT_GROUP_LOCAL, &vmi);
        return ((long)vmi.CurrentUsage, (long)vmi.CurrentReservation);
    }

    /// <summary>
    /// Clear font, style, and color stack. Dangerous, only use when you know
    /// no one else has something pushed they may try to pop.
    /// </summary>
    public void ClearStacks()
    {
        ImGuiHelpers.ClearStacksOnContext();
    }

    /// <summary>
    /// Toggle Windows 11 immersive mode on the game window.
    /// </summary>
    /// <param name="enabled">Value.</param>
    internal unsafe void SetImmersiveMode(bool enabled)
    {
        if (this.GameWindowHandle == 0)
            throw new InvalidOperationException("Game window is not yet ready.");
        var value = enabled ? 1u : 0u;
        Win32.DwmSetWindowAttribute(
                    this.GameWindowHandle,
                    (uint)DWMWINDOWATTRIBUTE.DWMWA_USE_IMMERSIVE_DARK_MODE,
                    &value,
                    sizeof(int)).ThrowOnError();
    }

    private static InterfaceManager WhenFontsReady()
    {
        var im = Service<InterfaceManager>.GetNullable();
        if (im?.dalamudAtlas is not { } atlas)
            throw new InvalidOperationException($"Tried to access fonts before {nameof(ContinueConstruction)} call.");

        if (!atlas.HasBuiltAtlas)
            atlas.BuildTask.GetAwaiter().GetResult();
        return im;
    }

    private unsafe void InitScene(IDXGISwapChain* swapChain)
    {
        IWin32Scene newWin32Scene;
        using (Timings.Start("IM Scene Init"))
        {
            try
            {
                newWin32Scene = this.dalamudConfiguration.UseDx12Preview
                                    ? new Dx12OnDx11Win32Scene(swapChain)
                                    : new Dx11Win32Scene(swapChain);
            }
            catch (DllNotFoundException ex)
            {
                Service<InterfaceManagerWithScene>.ProvideException(ex);
                Log.Error(ex, "Could not load ImGui dependencies.");

                int res;
                fixed (char* msg = "Dalamud plugins require the Microsoft Visual C++ Redistributable to be installed.\nPlease install the runtime from the official Microsoft website or disable Dalamud.\n\nDo you want to download the redistributable now?")
                {
                    fixed (char* title = "Dalamud Error")
                    {
                        res = Win32.MessageBoxW(
                            default,
                            (ushort*)msg,
                            (ushort*)title,
                            MB.MB_YESNO | MB.MB_TOPMOST | MB.MB_ICONERROR);
                    }
                }

                if (res == Win32.IDYES)
                {
                    var psi = new ProcessStartInfo
                    {
                        FileName = "https://aka.ms/vs/16/release/vc_redist.x64.exe",
                        UseShellExecute = true,
                    };
                    Process.Start(psi);
                }

                Environment.Exit(-1);

                // Doesn't reach here, but to make the compiler not complain
                return;
            }

            var startInfo = Service<Dalamud>.Get().StartInfo;
            var configuration = this.dalamudConfiguration;

            var iniFileInfo = new FileInfo(Path.Combine(Path.GetDirectoryName(startInfo.ConfigurationPath)!, "dalamudUI.ini"));

            try
            {
                if (iniFileInfo.Length > 1200000)
                {
                    Log.Warning("dalamudUI.ini was over 1mb, deleting");
                    iniFileInfo.CopyTo(Path.Combine(iniFileInfo.DirectoryName!, $"dalamudUI-{DateTimeOffset.Now.ToUnixTimeSeconds()}.ini"));
                    iniFileInfo.Delete();
                }
            }
            catch (Exception ex)
            {
                Log.Error(ex, "Could not delete dalamudUI.ini");
            }

            newWin32Scene.UpdateCursor = this.isOverrideGameCursor;
            newWin32Scene.IniPath = iniFileInfo.FullName;
            newWin32Scene.BuildUi += this.Display;
            newWin32Scene.NewInputFrame += this.OnNewInputFrame;

            StyleModel.TransferOldModels();

            if (configuration.SavedStyles == null || configuration.SavedStyles.All(x => x.Name != StyleModelV1.DalamudStandard.Name))
            {
                configuration.SavedStyles = new List<StyleModel> { StyleModelV1.DalamudStandard, StyleModelV1.DalamudClassic };
                configuration.ChosenStyle = StyleModelV1.DalamudStandard.Name;
            }
            else if (configuration.SavedStyles.Count == 1)
            {
                configuration.SavedStyles.Add(StyleModelV1.DalamudClassic);
            }
            else if (configuration.SavedStyles[1].Name != StyleModelV1.DalamudClassic.Name)
            {
                configuration.SavedStyles.Insert(1, StyleModelV1.DalamudClassic);
            }

            configuration.SavedStyles[0] = StyleModelV1.DalamudStandard;
            configuration.SavedStyles[1] = StyleModelV1.DalamudClassic;

            var style = configuration.SavedStyles.FirstOrDefault(x => x.Name == configuration.ChosenStyle);
            if (style == null)
            {
                style = StyleModelV1.DalamudStandard;
                configuration.ChosenStyle = style.Name;
                configuration.QueueSave();
            }

            style.Apply();

            ImGui.GetIO().FontGlobalScale = configuration.GlobalUiScale;

            if (!configuration.IsDocking)
            {
                ImGui.GetIO().ConfigFlags &= ~ImGuiConfigFlags.DockingEnable;
            }
            else
            {
                ImGui.GetIO().ConfigFlags |= ImGuiConfigFlags.DockingEnable;
            }

            // NOTE (Chiv) Toggle gamepad navigation via setting
            if (!configuration.IsGamepadNavigationEnabled)
            {
                ImGui.GetIO().BackendFlags &= ~ImGuiBackendFlags.HasGamepad;
                ImGui.GetIO().ConfigFlags &= ~ImGuiConfigFlags.NavEnableSetMousePos;
            }
            else
            {
                ImGui.GetIO().BackendFlags |= ImGuiBackendFlags.HasGamepad;
                ImGui.GetIO().ConfigFlags |= ImGuiConfigFlags.NavEnableSetMousePos;
            }

            // NOTE (Chiv) Explicitly deactivate on dalamud boot
            ImGui.GetIO().ConfigFlags &= ~ImGuiConfigFlags.NavEnableGamepad;

            ImGuiHelpers.MainViewport = ImGui.GetMainViewport();

            Log.Information("[IM] Scene & ImGui setup OK!");
        }

        this.scene = newWin32Scene;
        Service<InterfaceManagerWithScene>.Provide(new(this));

        this.wndProcHookManager.PreWndProc += this.WndProcHookManagerOnPreWndProc;
    }

    private void WndProcHookManagerOnPreWndProc(WndProcEventArgs args)
    {
        var r = this.scene?.ProcessWndProcW(args.Hwnd, args.Message, args.WParam, args.LParam);
        if (r is not null)
            args.SuppressWithValue(r.Value);
    }

    /*
     * NOTE(goat): When hooking ReShade DXGISwapChain::runtime_present, this is missing the syncInterval arg.
     *             Seems to work fine regardless, I guess, so whatever.
     */
    private unsafe HRESULT PresentDetour(IDXGISwapChain* swapChain, uint syncInterval, uint presentFlags)
    {
        Debug.Assert(this.presentHook is not null, "How did PresentDetour get called when presentHook is null?");

        if (this.scene is null)
        {
            this.InitScene(swapChain);
            if (this.scene is null)
                throw new InvalidOperationException("InitScene did not set this.scene?");
        }

        if (!this.scene!.IsAttachedToPresentationTarget((nint)swapChain))
            return this.presentHook!.Original(swapChain, syncInterval, presentFlags);

        // Do not do anything yet if no font atlas has been built yet.
        if (this.dalamudAtlas?.HasBuiltAtlas is not true)
            return this.presentHook!.Original(swapChain, syncInterval, presentFlags);

        // Only count Present calls for the main viewport (game window).
        this.CumulativePresentCalls++;

        // Process information needed by ImGuiHelpers each frame.
        ImGuiHelpers.NewFrame();

        // Check if we can still enable viewports without any issues.
        if (this.dalamudConfiguration.IsDisableViewport
            || this.scene.IsMainViewportFullScreen()
            || ImGui.GetPlatformIO().Monitors.Size == 1)
        {
            ImGui.GetIO().ConfigFlags &= ~ImGuiConfigFlags.ViewportsEnable;
        }
        else
        {
            ImGui.GetIO().ConfigFlags |= ImGuiConfigFlags.ViewportsEnable;
        }

        this.scene.Render();

        // Clean up temporary resources allocated/locked from above. 
        this.CleanupPostImGuiRender();

        return this.presentHook.Original(swapChain, syncInterval, presentFlags);
    }
    
    private void CleanupPostImGuiRender()
    {
        if (!this.deferredDisposeTextures.IsEmpty)
        {
            var count = 0;
            while (this.deferredDisposeTextures.TryTake(out var d))
            {
                count++;
                d.RealDispose();
            }

            Log.Verbose("[IM] Disposing {Count} textures", count);
        }

        if (!this.deferredDisposeImFontLockeds.IsEmpty)
        {
            // Not logging; the main purpose of this is to keep resources used for rendering the frame to be kept
            // referenced until the resources are actually done being used, and it is expected that this will be
            // frequent.
            while (this.deferredDisposeImFontLockeds.TryTake(out var d))
                d.Dispose();
        }
    }

    [ServiceManager.CallWhenServicesReady(
        "InterfaceManager accepts event registration and stuff even when the game window is not ready.")]
    private unsafe void ContinueConstruction(
        TargetSigScanner sigScanner,
<<<<<<< HEAD
        DalamudConfiguration configuration,
=======
>>>>>>> b9ae3684
        FontAtlasFactory fontAtlasFactory)
    {
        this.dalamudAtlas = fontAtlasFactory
            .CreateFontAtlas(nameof(InterfaceManager), FontAtlasAutoRebuildMode.Disable);
        using (this.dalamudAtlas.SuppressAutoRebuild())
        {
            this.DefaultFontHandle = (FontHandle)this.dalamudAtlas.NewDelegateFontHandle(
                e => e.OnPreBuild(tk => tk.AddDalamudDefaultFont(-1)));
            this.IconFontHandle = (FontHandle)this.dalamudAtlas.NewDelegateFontHandle(
                e => e.OnPreBuild(
                    tk => tk.AddFontAwesomeIconFont(
                        new()
                        {
                            SizePx = Service<FontAtlasFactory>.Get().DefaultFontSpec.SizePx,
                            GlyphMinAdvanceX = DefaultFontSizePx,
                            GlyphMaxAdvanceX = DefaultFontSizePx,
                        })));
            this.MonoFontHandle = (FontHandle)this.dalamudAtlas.NewDelegateFontHandle(
                e => e.OnPreBuild(
                    tk => tk.AddDalamudAssetFont(
                        DalamudAsset.InconsolataRegular,
                        new()
                        {
                            SizePx = Service<FontAtlasFactory>.Get().DefaultFontSpec.SizePx,
                        })));
            this.dalamudAtlas.BuildStepChange += e => e.OnPostBuild(
                tk =>
                {
                    // Fill missing glyphs in MonoFont from DefaultFont.
                    tk.CopyGlyphsAcrossFonts(
                        tk.GetFont(this.DefaultFontHandle),
                        tk.GetFont(this.MonoFontHandle),
                        missingOnly: true);
                });
            this.DefaultFontHandle.ImFontChanged += (_, font) =>
            {
                var fontLocked = font.NewRef();
                this.framework.RunOnFrameworkThread(
                    () =>
                    {
                        // Update the ImGui default font.
                        ImGui.GetIO().NativePtr->FontDefault = fontLocked.ImFont;

                        // Update the reference to the resources of the default font.
                        this.defaultFontResourceLock?.Dispose();
                        this.defaultFontResourceLock = fontLocked;

                        // Broadcast to auto-rebuilding instances.
                        this.AfterBuildFonts?.Invoke();
                    });
            };
        }

        // This will wait for scene on its own. We just wait for this.dalamudAtlas.BuildTask in this.InitScene.
        _ = this.dalamudAtlas.BuildFontsAsync();

        this.address.Setup(sigScanner);

        try
        {
            if (Service<DalamudConfiguration>.Get().WindowIsImmersive)
                this.SetImmersiveMode(true);
        }
        catch (Exception ex)
        {
            Log.Error(ex, "Could not enable immersive mode");
        }

        this.setCursorHook = Hook<SetCursorDelegate>.FromImport(null, "user32.dll", "SetCursor", 0, this.SetCursorDetour);
        this.presentHook = Hook<PresentDelegate>.FromAddress(this.address.Present, this.PresentDetour);
        this.resizeBuffersHook = Hook<ResizeBuffersDelegate>.FromAddress(this.address.ResizeBuffers, this.ResizeBuffersDetour);

        Log.Verbose("===== S W A P C H A I N =====");
        Log.Verbose($"Present address 0x{this.presentHook!.Address.ToInt64():X}");
        Log.Verbose($"ResizeBuffers address 0x{this.resizeBuffersHook!.Address.ToInt64():X}");

        this.setCursorHook.Enable();
        this.presentHook.Enable();
        this.resizeBuffersHook.Enable();
    }

    private unsafe HRESULT ResizeBuffersDetour(IDXGISwapChain* swapChain, uint bufferCount, uint width, uint height, uint newFormat, uint swapChainFlags)
    {
#if DEBUG
        Log.Verbose($"Calling resizebuffers swap@{(nint)swapChain:X}{bufferCount} {width} {height} {newFormat} {swapChainFlags}");
#endif

        this.ResizeBuffers?.InvokeSafely();

        // We have to ensure we're working with the main swapchain, as other viewports might be resizing as well.
        if (this.scene?.IsAttachedToPresentationTarget((nint)swapChain) is not true)
            return this.resizeBuffersHook!.Original(swapChain, bufferCount, width, height, newFormat, swapChainFlags);

        this.scene?.OnPreResize();

        var ret = this.resizeBuffersHook!.Original(swapChain, bufferCount, width, height, newFormat, swapChainFlags);
        if (ret == DXGI.DXGI_ERROR_INVALID_CALL)
            Log.Error("invalid call to resizeBuffers");

        this.scene?.OnPostResize((int)width, (int)height);

        return ret;
    }

    private HCURSOR SetCursorDetour(HCURSOR hCursor)
    {
        if (this.lastWantCapture && (!this.scene?.IsImGuiCursor(hCursor) ?? false) && this.OverrideGameCursor)
            return default;

<<<<<<< HEAD
        return this.setCursorHook.IsDisposed ? Win32.SetCursor(hCursor) : this.setCursorHook.Original(hCursor);
=======
        return this.setCursorHook?.IsDisposed is not false
                   ? User32.SetCursor(new(hCursor, false)).DangerousGetHandle()
                   : this.setCursorHook.Original(hCursor);
>>>>>>> b9ae3684
    }

    private void OnNewInputFrame()
    {
        var io = ImGui.GetIO();
        var dalamudInterface = Service<DalamudInterface>.GetNullable();
        var gamepadState = Service<GamepadState>.GetNullable();
        var keyState = Service<KeyState>.GetNullable();

        if (dalamudInterface == null || gamepadState == null || keyState == null)
            return;

        // Prevent setting the footgun from ImGui Demo; the Space key isn't removing the flag at the moment.
        io.ConfigFlags &= ~ImGuiConfigFlags.NoMouse;

        // fix for keys in game getting stuck, if you were holding a game key (like run)
        // and then clicked on an imgui textbox - imgui would swallow the keyup event,
        // so the game would think the key remained pressed continuously until you left
        // imgui and pressed and released the key again
        if (io.WantTextInput)
        {
            keyState.ClearAll();
        }

        // TODO: mouse state?

        var gamepadEnabled = (io.BackendFlags & ImGuiBackendFlags.HasGamepad) > 0;

        // NOTE (Chiv) Activate ImGui navigation  via L1+L3 press
        // (mimicking how mouse navigation is activated via L1+R3 press in game).
        if (gamepadEnabled
            && gamepadState.Raw(GamepadButtons.L1) > 0
            && gamepadState.Pressed(GamepadButtons.L3) > 0)
        {
            io.ConfigFlags ^= ImGuiConfigFlags.NavEnableGamepad;
            gamepadState.NavEnableGamepad ^= true;
            dalamudInterface.ToggleGamepadModeNotifierWindow();
        }

        if (gamepadEnabled && (io.ConfigFlags & ImGuiConfigFlags.NavEnableGamepad) > 0)
        {
            var northButton = gamepadState.Raw(GamepadButtons.North) != 0;
            var eastButton = gamepadState.Raw(GamepadButtons.East) != 0;
            var southButton = gamepadState.Raw(GamepadButtons.South) != 0;
            var westButton = gamepadState.Raw(GamepadButtons.West) != 0;
            var dPadUp = gamepadState.Raw(GamepadButtons.DpadUp) != 0;
            var dPadRight = gamepadState.Raw(GamepadButtons.DpadRight) != 0;
            var dPadDown = gamepadState.Raw(GamepadButtons.DpadDown) != 0;
            var dPadLeft = gamepadState.Raw(GamepadButtons.DpadLeft) != 0;
            var leftStickUp = gamepadState.LeftStick.Y > 0 ? gamepadState.LeftStick.Y / 100f : 0;
            var leftStickRight = gamepadState.LeftStick.X > 0 ? gamepadState.LeftStick.X / 100f : 0;
            var leftStickDown = gamepadState.LeftStick.Y < 0 ? -gamepadState.LeftStick.Y / 100f : 0;
            var leftStickLeft = gamepadState.LeftStick.X < 0 ? -gamepadState.LeftStick.X / 100f : 0;
            var l1Button = gamepadState.Raw(GamepadButtons.L1) != 0;
            var l2Button = gamepadState.Raw(GamepadButtons.L2) != 0;
            var r1Button = gamepadState.Raw(GamepadButtons.R1) != 0;
            var r2Button = gamepadState.Raw(GamepadButtons.R2) != 0;

            io.AddKeyEvent(ImGuiKey.GamepadFaceUp, northButton);
            io.AddKeyEvent(ImGuiKey.GamepadFaceRight, eastButton);
            io.AddKeyEvent(ImGuiKey.GamepadFaceDown, southButton);
            io.AddKeyEvent(ImGuiKey.GamepadFaceLeft, westButton);

            io.AddKeyEvent(ImGuiKey.GamepadDpadUp, dPadUp);
            io.AddKeyEvent(ImGuiKey.GamepadDpadRight, dPadRight);
            io.AddKeyEvent(ImGuiKey.GamepadDpadDown, dPadDown);
            io.AddKeyEvent(ImGuiKey.GamepadDpadLeft, dPadLeft);

            io.AddKeyAnalogEvent(ImGuiKey.GamepadLStickUp, leftStickUp != 0, leftStickUp);
            io.AddKeyAnalogEvent(ImGuiKey.GamepadLStickRight, leftStickRight != 0, leftStickRight);
            io.AddKeyAnalogEvent(ImGuiKey.GamepadLStickDown, leftStickDown != 0, leftStickDown);
            io.AddKeyAnalogEvent(ImGuiKey.GamepadLStickLeft, leftStickLeft != 0, leftStickLeft);

            io.AddKeyEvent(ImGuiKey.GamepadL1, l1Button);
            io.AddKeyEvent(ImGuiKey.GamepadL2, l2Button);
            io.AddKeyEvent(ImGuiKey.GamepadR1, r1Button);
            io.AddKeyEvent(ImGuiKey.GamepadR2, r2Button);

            if (gamepadState.Pressed(GamepadButtons.R3) > 0)
            {
                var configuration = Service<DalamudConfiguration>.Get();
                dalamudInterface.TogglePluginInstallerWindowTo(configuration.PluginInstallerOpen);
            }
        }
    }

    private void Display()
    {
        // this is more or less part of what reshade/etc do to avoid having to manually
        // set the cursor inside the ui
        // This will just tell ImGui to draw its own software cursor instead of using the hardware cursor
        // The scene internally will handle hiding and showing the hardware (game) cursor
        // If the player has the game software cursor enabled, we can't really do anything about that and
        // they will see both cursors.
        // Doing this here because it's somewhat application-specific behavior
        // ImGui.GetIO().MouseDrawCursor = ImGui.GetIO().WantCaptureMouse;
        this.LastImGuiIoPtr = ImGui.GetIO();
        this.lastWantCapture = this.LastImGuiIoPtr.WantCaptureMouse;

        WindowSystem.HasAnyWindowSystemFocus = false;
        WindowSystem.FocusedWindowSystemNamespace = string.Empty;

        var snap = ImGuiManagedAsserts.GetSnapshot();

        if (this.IsDispatchingEvents)
        {
            this.Draw?.Invoke();
            Service<NotificationManager>.GetNullable()?.Draw();
        }

        ImGuiManagedAsserts.ReportProblems("Dalamud Core", snap);
    }

    /// <summary>
    /// Represents an instance of InstanceManager with scene ready for use.
    /// </summary>
    [ServiceManager.ProvidedService]
    public class InterfaceManagerWithScene : IServiceType
    {
        /// <summary>
        /// Initializes a new instance of the <see cref="InterfaceManagerWithScene"/> class.
        /// </summary>
        /// <param name="interfaceManager">An instance of <see cref="InterfaceManager"/>.</param>
        internal InterfaceManagerWithScene(InterfaceManager interfaceManager)
        {
            this.Manager = interfaceManager;
        }

        /// <summary>
        /// Gets the associated InterfaceManager.
        /// </summary>
        public InterfaceManager Manager { get; init; }
    }
}<|MERGE_RESOLUTION|>--- conflicted
+++ resolved
@@ -15,14 +15,10 @@
 using Dalamud.Game.Internal.DXGI;
 using Dalamud.Hooking;
 using Dalamud.Hooking.WndProcHook;
-<<<<<<< HEAD
 using Dalamud.ImGuiScene;
 using Dalamud.ImGuiScene.Implementations;
-=======
 using Dalamud.Interface.ImGuiNotification.Internal;
->>>>>>> b9ae3684
 using Dalamud.Interface.Internal.ManagedAsserts;
-using Dalamud.Interface.Internal.Notifications;
 using Dalamud.Interface.ManagedFontAtlas;
 using Dalamud.Interface.ManagedFontAtlas.Internals;
 using Dalamud.Interface.Style;
@@ -30,15 +26,12 @@
 using Dalamud.Interface.Windowing;
 using Dalamud.Utility;
 using Dalamud.Utility.Timing;
-
 using ImGuiNET;
-
 using Serilog;
-
 using TerraFX.Interop.DirectX;
 using TerraFX.Interop.Windows;
 
-using Win32 = TerraFX.Interop.Windows.Windows;
+using static TerraFX.Interop.Windows.Windows;
 
 // general dev notes, here because it's easiest
 
@@ -74,25 +67,17 @@
     private readonly ConcurrentBag<ILockedImFont> deferredDisposeImFontLockeds = new();
 
     [ServiceManager.ServiceDependency]
+    private readonly DalamudConfiguration dalamudConfiguration = Service<DalamudConfiguration>.Get();
+
+    [ServiceManager.ServiceDependency]
+    private readonly Framework framework = Service<Framework>.Get();
+
+    [ServiceManager.ServiceDependency]
     private readonly WndProcHookManager wndProcHookManager = Service<WndProcHookManager>.Get();
 
-    [ServiceManager.ServiceDependency]
-<<<<<<< HEAD
-    private readonly DalamudIme dalamudIme = Service<DalamudIme>.Get();
-    
-    [ServiceManager.ServiceDependency]
-    private readonly DalamudConfiguration dalamudConfiguration = Service<DalamudConfiguration>.Get();
-
     private readonly SwapChainVtableResolver address = new();
-    private readonly Hook<SetCursorDelegate> setCursorHook;
     private IWin32Scene? scene;
     // private Dx12OnDx11Win32Scene? scene;
-=======
-    private readonly Framework framework = Service<Framework>.Get();
-
-    private readonly SwapChainVtableResolver address = new();
-    private RawDX11Scene? scene;
->>>>>>> b9ae3684
 
     private Hook<SetCursorDelegate>? setCursorHook;
     private Hook<PresentDelegate>? presentHook;
@@ -227,11 +212,11 @@
                 var gwh = default(HWND);
                 fixed (char* pClass = "FFXIVGAME")
                 {
-                    while ((gwh = Win32.FindWindowExW(default, gwh, (ushort*)pClass, default)) != default)
+                    while ((gwh = FindWindowExW(default, gwh, (ushort*)pClass, default)) != default)
                     {
                         uint pid;
-                        _ = Win32.GetWindowThreadProcessId(gwh, &pid);
-                        if (pid == Environment.ProcessId && Win32.IsWindowVisible(gwh))
+                        _ = GetWindowThreadProcessId(gwh, &pid);
+                        if (pid == Environment.ProcessId && IsWindowVisible(gwh))
                         {
                             this.gameWindowHandle = gwh;
                             break;
@@ -407,7 +392,7 @@
         if (this.GameWindowHandle == 0)
             throw new InvalidOperationException("Game window is not yet ready.");
         var value = enabled ? 1u : 0u;
-        Win32.DwmSetWindowAttribute(
+        DwmSetWindowAttribute(
                     this.GameWindowHandle,
                     (uint)DWMWINDOWATTRIBUTE.DWMWA_USE_IMMERSIVE_DARK_MODE,
                     &value,
@@ -446,7 +431,7 @@
                 {
                     fixed (char* title = "Dalamud Error")
                     {
-                        res = Win32.MessageBoxW(
+                        res = MessageBoxW(
                             default,
                             (ushort*)msg,
                             (ushort*)title,
@@ -454,7 +439,7 @@
                     }
                 }
 
-                if (res == Win32.IDYES)
+                if (res == IDYES)
                 {
                     var psi = new ProcessStartInfo
                     {
@@ -643,10 +628,6 @@
         "InterfaceManager accepts event registration and stuff even when the game window is not ready.")]
     private unsafe void ContinueConstruction(
         TargetSigScanner sigScanner,
-<<<<<<< HEAD
-        DalamudConfiguration configuration,
-=======
->>>>>>> b9ae3684
         FontAtlasFactory fontAtlasFactory)
     {
         this.dalamudAtlas = fontAtlasFactory
@@ -756,13 +737,9 @@
         if (this.lastWantCapture && (!this.scene?.IsImGuiCursor(hCursor) ?? false) && this.OverrideGameCursor)
             return default;
 
-<<<<<<< HEAD
-        return this.setCursorHook.IsDisposed ? Win32.SetCursor(hCursor) : this.setCursorHook.Original(hCursor);
-=======
         return this.setCursorHook?.IsDisposed is not false
-                   ? User32.SetCursor(new(hCursor, false)).DangerousGetHandle()
+                   ? SetCursor(hCursor)
                    : this.setCursorHook.Original(hCursor);
->>>>>>> b9ae3684
     }
 
     private void OnNewInputFrame()
