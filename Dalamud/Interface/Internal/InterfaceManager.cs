using System.Collections.Concurrent;
using System.Collections.Generic;
using System.Diagnostics;
using System.IO;
using System.Linq;
using System.Runtime.InteropServices;
using System.Text;
using System.Threading;
using System.Threading.Tasks;

using CheapLoc;

using Dalamud.Configuration.Internal;
using Dalamud.Game;
using Dalamud.Game.ClientState.GamePad;
using Dalamud.Game.ClientState.Keys;
using Dalamud.Hooking;
using Dalamud.Hooking.Internal;
using Dalamud.Hooking.WndProcHook;
using Dalamud.Interface.ImGuiBackend;
using Dalamud.Interface.ImGuiNotification;
using Dalamud.Interface.ImGuiNotification.Internal;
using Dalamud.Interface.Internal.Asserts;
using Dalamud.Interface.Internal.DesignSystem;
using Dalamud.Interface.Internal.ReShadeHandling;
using Dalamud.Interface.ManagedFontAtlas;
using Dalamud.Interface.ManagedFontAtlas.Internals;
using Dalamud.Interface.Style;
using Dalamud.Interface.Utility;
using Dalamud.Interface.Windowing;
using Dalamud.Interface.Windowing.Persistence;
using Dalamud.IoC.Internal;
using Dalamud.Logging.Internal;
using Dalamud.Plugin.Services;
using Dalamud.Utility;
using Dalamud.Utility.Timing;

using FFXIVClientStructs.FFXIV.Client.Graphics.Environment;

using ImGuiNET;

using JetBrains.Annotations;

using TerraFX.Interop.DirectX;
using TerraFX.Interop.Windows;

using static TerraFX.Interop.Windows.Windows;

// general dev notes, here because it's easiest

/*
 * - Hooking ResizeBuffers seemed to be unnecessary, though I'm not sure why.  Left out for now since it seems to work without it.
 * - We may want to build our ImGui command list in a thread to keep it divorced from present.  We'd still have to block in present to
 *   synchronize on the list and render it, but ideally the overall delay we add to present would then be shorter.  This may cause minor
 *   timing issues with anything animated inside ImGui, but that is probably rare and may not even be noticeable.
 * - Our hook is too low level to really work well with debugging, as we only have access to the 'real' dx objects and not any
 *   that have been hooked/wrapped by tools.
 * - Might eventually want to render to a separate target and composite, especially with reshade etc in the mix.
 */

namespace Dalamud.Interface.Internal;

/// <summary>
/// This class manages interaction with the ImGui interface.
/// </summary>
[ServiceManager.EarlyLoadedService]
[InherentDependency<WindowSystemPersistence>] // Used by window system windows to restore state from the configuration
internal partial class InterfaceManager : IInternalDisposableService
{
    /// <summary>
    /// The default font size, in points.
    /// </summary>
    public const float DefaultFontSizePt = 12.0f;

    /// <summary>
    /// The default font size, in pixels.
    /// </summary>
    public const float DefaultFontSizePx = (DefaultFontSizePt * 4.0f) / 3.0f;

    private static readonly ModuleLog Log = new("INTERFACE");

    private readonly ConcurrentBag<IDeferredDisposable> deferredDisposeTextures = new();
    private readonly ConcurrentBag<IDisposable> deferredDisposeDisposables = new();

    [ServiceManager.ServiceDependency]
    private readonly DalamudConfiguration dalamudConfiguration = Service<DalamudConfiguration>.Get();

    [ServiceManager.ServiceDependency]
    private readonly Framework framework = Service<Framework>.Get();

    // ReShadeAddonInterface requires hooks to be alive to unregister itself.
    [ServiceManager.ServiceDependency]
    [UsedImplicitly]
    private readonly HookManager hookManager = Service<HookManager>.Get();

    [ServiceManager.ServiceDependency]
    private readonly WndProcHookManager wndProcHookManager = Service<WndProcHookManager>.Get();

    private readonly ConcurrentQueue<Action> runBeforeImGuiRender = new();
    private readonly ConcurrentQueue<Action> runAfterImGuiRender = new();

<<<<<<< HEAD
    private IWin32Backend? backend;
=======
    private readonly AssertHandler assertHandler = new();

    private RawDX11Scene? scene;
>>>>>>> 97b01d69

    private Hook<SetCursorDelegate>? setCursorHook;
    private Hook<ReShadeDxgiSwapChainPresentDelegate>? reShadeDxgiSwapChainPresentHook;
    private Hook<DxgiSwapChainPresentDelegate>? dxgiSwapChainPresentHook;
    private Hook<ResizeBuffersDelegate>? dxgiSwapChainResizeBuffersHook;
    private ObjectVTableHook<IDXGISwapChain4.Vtbl<IDXGISwapChain4>>? dxgiSwapChainHook;
    private ReShadeAddonInterface? reShadeAddonInterface;

    private IFontAtlas? dalamudAtlas;
    private ILockedImFont? defaultFontResourceLock;

    // can't access imgui IO before first present call
    private HWND gameWindowHandle;
    private bool lastWantCapture;
    private bool isOverrideGameCursor = true;

    [ServiceManager.ServiceConstructor]
    private InterfaceManager()
    {
        this.framework.Update += this.FrameworkOnUpdate;
    }

    [UnmanagedFunctionPointer(CallingConvention.StdCall)]
    private delegate nint SetCursorDelegate(nint hCursor);

    /// <summary>
    /// This event gets called each frame to facilitate ImGui drawing.
    /// </summary>
    public event IImGuiBackend.BuildUiDelegate? Draw;

    /// <summary>
    /// This event gets called when ResizeBuffers is called.
    /// </summary>
    public event Action? ResizeBuffers;

    /// <summary>
    /// Gets or sets an action that is executed right after fonts are rebuilt.
    /// </summary>
    public event Action? AfterBuildFonts;

    /// <summary>
    /// Gets the default ImGui font.<br />
    /// <strong>Accessing this static property outside of the main thread is dangerous and not supported.</strong>
    /// </summary>
    public static ImFontPtr DefaultFont =>
        WhenFontsReady().DefaultFontHandle!.LockUntilPostFrame().OrElse(ImGui.GetIO().FontDefault);

    /// <summary>
    /// Gets an included FontAwesome icon font.<br />
    /// <strong>Accessing this static property outside of the main thread is dangerous and not supported.</strong>
    /// </summary>
    public static ImFontPtr IconFont =>
        WhenFontsReady().IconFontHandle!.LockUntilPostFrame().OrElse(ImGui.GetIO().FontDefault);

    /// <summary>
    /// Gets an included FontAwesome icon font with fixed width.
    /// <strong>Accessing this static property outside of the main thread is dangerous and not supported.</strong>
    /// </summary>
    public static ImFontPtr IconFontFixedWidth =>
        WhenFontsReady().IconFontFixedWidthHandle!.LockUntilPostFrame().OrElse(ImGui.GetIO().FontDefault);

    /// <summary>
    /// Gets an included monospaced font.<br />
    /// <strong>Accessing this static property outside of the main thread is dangerous and not supported.</strong>
    /// </summary>
    public static ImFontPtr MonoFont =>
        WhenFontsReady().MonoFontHandle!.LockUntilPostFrame().OrElse(ImGui.GetIO().FontDefault);

    /// <summary>
    /// Gets the default font handle.
    /// </summary>
    public FontHandle? DefaultFontHandle { get; private set; }

    /// <summary>
    /// Gets the icon font handle.
    /// </summary>
    public FontHandle? IconFontHandle { get; private set; }

    /// <summary>
    /// Gets the icon font handle with fixed width.
    /// </summary>
    public FontHandle? IconFontFixedWidthHandle { get; private set; }

    /// <summary>
    /// Gets the mono font handle.
    /// </summary>
    public FontHandle? MonoFontHandle { get; private set; }

    /// <summary>
    /// Gets or sets the pointer to ImGui.IO(), when it was last used.
    /// </summary>
    public ImGuiIOPtr LastImGuiIoPtr { get; set; }

    /// <summary>
    /// Gets the DX11 scene.
    /// </summary>
    public IImGuiBackend? Backend => this.backend;

    /// <summary>
    /// Gets or sets a value indicating whether or not the game's cursor should be overridden with the ImGui cursor.
    /// </summary>
    public bool OverrideGameCursor
    {
        get => this.backend?.UpdateCursor ?? this.isOverrideGameCursor;
        set
        {
            this.isOverrideGameCursor = value;
            if (this.backend != null)
                this.backend.UpdateCursor = value;
        }
    }

    /// <summary>
    /// Gets a value indicating whether the Dalamud interface ready to use.
    /// </summary>
    public bool IsReady => this.backend != null;

    /// <summary>
    /// Gets or sets a value indicating whether or not Draw events should be dispatched.
    /// </summary>
    public bool IsDispatchingEvents { get; set; } = true;

    /// <summary>Gets a value indicating whether the main thread is executing <see cref="DxgiSwapChainPresentDetour"/>.</summary>
    /// <remarks>This still will be <c>true</c> even when queried off the main thread.</remarks>
    public bool IsMainThreadInPresent { get; private set; }

    /// <summary>
    /// Gets a value indicating the native handle of the game main window.
    /// </summary>
    public unsafe HWND GameWindowHandle
    {
        get
        {
            if (this.gameWindowHandle == 0)
            {
                var gwh = default(HWND);
                fixed (char* pClass = "FFXIVGAME")
                {
                    while ((gwh = FindWindowExW(default, gwh, (ushort*)pClass, default)) != default)
                    {
                        uint pid;
                        _ = GetWindowThreadProcessId(gwh, &pid);
                        if (pid == Environment.ProcessId && IsWindowVisible(gwh))
                        {
                            this.gameWindowHandle = gwh;
                            break;
                        }
                    }
                }
            }

            return this.gameWindowHandle;
        }
    }

    /// <summary>
    /// Gets the font build task.
    /// </summary>
    public Task FontBuildTask => WhenFontsReady().dalamudAtlas!.BuildTask;

    /// <summary>Gets the number of calls to <see cref="DxgiSwapChainPresentDetour"/> so far.</summary>
    /// <remarks>
    /// The value increases even when Dalamud is hidden via &quot;/xlui hide&quot;.
    /// <see cref="DalamudInterface.FrameCount"/> does not.
    /// </remarks>
    public long CumulativePresentCalls { get; private set; }

    /// <inheritdoc cref="AssertHandler.ShowAsserts"/>
    public bool ShowAsserts
    {
        get => this.assertHandler.ShowAsserts;
        set => this.assertHandler.ShowAsserts = value;
    }

    /// <inheritdoc cref="AssertHandler.EnableVerboseLogging"/>
    public bool EnableVerboseAssertLogging
    {
        get => this.assertHandler.EnableVerboseLogging;
        set => this.assertHandler.EnableVerboseLogging = value;
    }

    /// <summary>
    /// Dispose of managed and unmanaged resources.
    /// </summary>
    void IInternalDisposableService.DisposeService()
    {
        this.assertHandler.Dispose();

        // Unload hooks from the framework thread if possible.
        // We're currently off the framework thread, as this function can only be called from
        // ServiceManager.UnloadAllServices, which is called from EntryPoint.RunThread.
        // The functions being unhooked are mostly called from the main thread, so unhooking from the main thread when
        // possible would avoid any chance of unhooking a function that currently is being called.
        // If unloading is initiated from "Unload Dalamud" /xldev menu, then the framework would still be running, as
        // Framework.Destroy has never been called and thus Framework.IsFrameworkUnloading cannot be true, and this
        // function will actually run the destroy from the framework thread.
        // Otherwise, as Framework.IsFrameworkUnloading should have been set, this code should run immediately.
        this.framework.RunOnFrameworkThread(ClearHooks).Wait();

        // Below this point, hooks are guaranteed to be no longer called.

        // A font resource lock outlives the parent handle and the owner atlas. It should be disposed.
        Interlocked.Exchange(ref this.defaultFontResourceLock, null)?.Dispose();

        // Font handles become invalid after disposing the atlas, but just to be safe.
        this.DefaultFontHandle?.Dispose();
        this.DefaultFontHandle = null;

        this.MonoFontHandle?.Dispose();
        this.MonoFontHandle = null;

        this.IconFontHandle?.Dispose();
        this.IconFontHandle = null;

        Interlocked.Exchange(ref this.dalamudAtlas, null)?.Dispose();
        Interlocked.Exchange(ref this.backend, null)?.Dispose();

        return;

        void ClearHooks()
        {
            this.wndProcHookManager.PreWndProc -= this.WndProcHookManagerOnPreWndProc;
            Interlocked.Exchange(ref this.setCursorHook, null)?.Dispose();
            Interlocked.Exchange(ref this.dxgiSwapChainPresentHook, null)?.Dispose();
            Interlocked.Exchange(ref this.reShadeDxgiSwapChainPresentHook, null)?.Dispose();
            Interlocked.Exchange(ref this.dxgiSwapChainResizeBuffersHook, null)?.Dispose();
            Interlocked.Exchange(ref this.dxgiSwapChainHook, null)?.Dispose();
            Interlocked.Exchange(ref this.reShadeAddonInterface, null)?.Dispose();
        }
    }

    /// <summary>
    /// Sets up a deferred invocation of font rebuilding, before the next render frame.
    /// </summary>
    public void RebuildFonts()
    {
        Log.Verbose("[FONT] RebuildFonts() called");
        this.dalamudAtlas?.BuildFontsAsync();
    }

    /// <summary>
    /// Enqueue a texture to be disposed at the end of the frame.
    /// </summary>
    /// <param name="wrap">The texture.</param>
    public void EnqueueDeferredDispose(IDeferredDisposable wrap)
    {
        this.deferredDisposeTextures.Add(wrap);
    }

    /// <summary>
    /// Enqueue an <see cref="ILockedImFont"/> to be disposed at the end of the frame.
    /// </summary>
    /// <param name="locked">The disposable.</param>
    public void EnqueueDeferredDispose(IDisposable locked)
    {
        this.deferredDisposeDisposables.Add(locked);
    }

    /// <summary>Queues an action to be run before <see cref="ImGui.Render"/> call.</summary>
    /// <param name="action">The action.</param>
    /// <returns>A <see cref="Task"/> that resolves once <paramref name="action"/> is run.</returns>
    public Task RunBeforeImGuiRender(Action action)
    {
        var tcs = new TaskCompletionSource(TaskCreationOptions.RunContinuationsAsynchronously);
        this.runBeforeImGuiRender.Enqueue(
            () =>
            {
                try
                {
                    action();
                    tcs.SetResult();
                }
                catch (Exception e)
                {
                    tcs.SetException(e);
                }
            });
        return tcs.Task;
    }

    /// <summary>Queues a function to be run before <see cref="ImGui.Render"/> call.</summary>
    /// <typeparam name="T">The type of the return value.</typeparam>
    /// <param name="func">The function.</param>
    /// <returns>A <see cref="Task"/> that resolves once <paramref name="func"/> is run.</returns>
    public Task<T> RunBeforeImGuiRender<T>(Func<T> func)
    {
        var tcs = new TaskCompletionSource<T>(TaskCreationOptions.RunContinuationsAsynchronously);
        this.runBeforeImGuiRender.Enqueue(
            () =>
            {
                try
                {
                    tcs.SetResult(func());
                }
                catch (Exception e)
                {
                    tcs.SetException(e);
                }
            });
        return tcs.Task;
    }

    /// <summary>Queues an action to be run after <see cref="ImGui.Render"/> call.</summary>
    /// <param name="action">The action.</param>
    /// <returns>A <see cref="Task"/> that resolves once <paramref name="action"/> is run.</returns>
    public Task RunAfterImGuiRender(Action action)
    {
        var tcs = new TaskCompletionSource(TaskCreationOptions.RunContinuationsAsynchronously);
        this.runAfterImGuiRender.Enqueue(
            () =>
            {
                try
                {
                    action();
                    tcs.SetResult();
                }
                catch (Exception e)
                {
                    tcs.SetException(e);
                }
            });
        return tcs.Task;
    }

    /// <summary>Queues a function to be run after <see cref="ImGui.Render"/> call.</summary>
    /// <typeparam name="T">The type of the return value.</typeparam>
    /// <param name="func">The function.</param>
    /// <returns>A <see cref="Task"/> that resolves once <paramref name="func"/> is run.</returns>
    public Task<T> RunAfterImGuiRender<T>(Func<T> func)
    {
        var tcs = new TaskCompletionSource<T>(TaskCreationOptions.RunContinuationsAsynchronously);
        this.runAfterImGuiRender.Enqueue(
            () =>
            {
                try
                {
                    tcs.SetResult(func());
                }
                catch (Exception e)
                {
                    tcs.SetException(e);
                }
            });
        return tcs.Task;
    }

    /// <summary>
    /// Get video memory information.
    /// </summary>
    /// <returns>The currently used video memory, or null if not available.</returns>
    public unsafe (long Used, long Available)? GetD3dMemoryInfo()
    {
        if (this.backend?.DeviceHandle is 0 or null)
            return null;

        using var device = default(ComPtr<IDXGIDevice>);
        using var adapter = default(ComPtr<IDXGIAdapter>);
        using var adapter4 = default(ComPtr<IDXGIAdapter4>);

        if (new ComPtr<IUnknown>((IUnknown*)this.backend.DeviceHandle).As(&device).FAILED)
            return null;

        if (device.Get()->GetAdapter(adapter.GetAddressOf()).FAILED)
            return null;

        if (adapter.As(&adapter4).FAILED)
            return null;

        var vmi = default(DXGI_QUERY_VIDEO_MEMORY_INFO);
        adapter4.Get()->QueryVideoMemoryInfo(0, DXGI_MEMORY_SEGMENT_GROUP.DXGI_MEMORY_SEGMENT_GROUP_LOCAL, &vmi);
        return ((long)vmi.CurrentUsage, (long)vmi.CurrentReservation);
    }

    /// <summary>
    /// Clear font, style, and color stack. Dangerous, only use when you know
    /// no one else has something pushed they may try to pop.
    /// </summary>
    public void ClearStacks()
    {
        ImGuiHelpers.ClearStacksOnContext();
    }

    /// <summary>
    /// Toggle Windows 11 immersive mode on the game window.
    /// </summary>
    /// <param name="enabled">Value.</param>
    internal unsafe void SetImmersiveMode(bool enabled)
    {
        if (this.GameWindowHandle == 0)
            throw new InvalidOperationException("Game window is not yet ready.");
        var value = enabled ? 1u : 0u;
        DwmSetWindowAttribute(
            this.GameWindowHandle,
            (uint)DWMWINDOWATTRIBUTE.DWMWA_USE_IMMERSIVE_DARK_MODE,
            &value,
            sizeof(int)).ThrowOnError();
    }

    private static InterfaceManager WhenFontsReady()
    {
        var im = Service<InterfaceManager>.GetNullable();
        if (im?.dalamudAtlas is not { } atlas)
            throw new InvalidOperationException($"Tried to access fonts before {nameof(SetupHooks)} call.");

        if (!atlas.HasBuiltAtlas)
            atlas.BuildTask.GetAwaiter().GetResult();
        return im;
    }

    private unsafe void FrameworkOnUpdate(IFramework framework1)
    {
        // We now delay hooking until Framework is set up and has fired its first update.
        // Some graphics drivers seem to consider the game's shader cache as invalid if we hook too early.
        // The game loads shader packages on the file thread and then compiles them. It will show the logo once it is done.
        // This is a workaround, but it fixes an issue where the game would take a very long time to get to the title screen.
        if (EnvManager.Instance() == null)
            return;

        this.SetupHooks(Service<TargetSigScanner>.Get(), Service<FontAtlasFactory>.Get());
        this.framework.Update -= this.FrameworkOnUpdate;
    }

    /// <summary>Checks if the provided swap chain is the target that Dalamud should draw its interface onto,
    /// and initializes ImGui for drawing.</summary>
    /// <param name="swapChain">The swap chain to test and initialize ImGui with if conditions are met.</param>
    /// <param name="flags">Flags passed to <see cref="IDXGISwapChain.Present"/>.</param>
    /// <returns>An initialized instance of <see cref="IDXGISwapChain"/>, or <c>null</c> if <paramref name="swapChain"/>
    /// is not the main swap chain.</returns>
    private unsafe IImGuiBackend? RenderDalamudCheckAndInitialize(IDXGISwapChain* swapChain, uint flags)
    {
        // Quoting ReShade dxgi_swapchain.cpp DXGISwapChain::on_present:
        // > Some D3D11 games test presentation for timing and composition purposes
        // > These calls are not rendering related, but rather a status request for the D3D runtime and as such should be ignored
        if ((flags & DXGI.DXGI_PRESENT_TEST) != 0)
            return null;

        if (!SwapChainHelper.IsGameDeviceSwapChain(swapChain))
            return null;

        Debug.Assert(this.dalamudAtlas is not null, "dalamudAtlas should have been set already");

        var activeBackend = this.backend ?? this.InitBackend(swapChain);

        if (!this.dalamudAtlas!.HasBuiltAtlas)
        {
            if (this.dalamudAtlas.BuildTask.Exception != null)
            {
                // TODO: Can we do something more user-friendly here? Unload instead?
                Log.Error(this.dalamudAtlas.BuildTask.Exception, "Failed to initialize Dalamud base fonts");
                Util.Fatal("Failed to initialize Dalamud base fonts.\nPlease report this error.", "Dalamud");
            }

            return null;
        }

        return activeBackend;
    }

    /// <summary>Draws Dalamud to the given scene representing the ImGui context.</summary>
    /// <param name="activeBackend">The scene to draw to.</param>
    private void RenderDalamudDraw(IImGuiBackend activeBackend)
    {
        this.CumulativePresentCalls++;
        this.IsMainThreadInPresent = true;

        while (this.runBeforeImGuiRender.TryDequeue(out var action))
            action.InvokeSafely();

        // Process information needed by ImGuiHelpers each frame.
        ImGuiHelpers.NewFrame();

        // Enable viewports if there are no issues.
        var viewportsEnable = this.dalamudConfiguration.IsDisableViewport ||
                              activeBackend.IsMainViewportFullScreen() ||
                              ImGui.GetPlatformIO().Monitors.Size == 1;
        if (viewportsEnable)
            ImGui.GetIO().ConfigFlags &= ~ImGuiConfigFlags.ViewportsEnable;
        else
            ImGui.GetIO().ConfigFlags |= ImGuiConfigFlags.ViewportsEnable;

        // Call drawing functions, which in turn will call Draw event.
        activeBackend.Render();

        this.PostImGuiRender();
        this.IsMainThreadInPresent = false;
    }

    private unsafe IImGuiBackend InitBackend(IDXGISwapChain* swapChain)
    {
        IWin32Backend newBackend;
        using (Timings.Start("IM Scene Init"))
        {
            try
            {
<<<<<<< HEAD
                newBackend = new Dx11Win32Backend(swapChain);
=======
                this.assertHandler.Setup();
                newScene = new RawDX11Scene((nint)swapChain);
>>>>>>> 97b01d69
            }
            catch (DllNotFoundException ex)
            {
                Service<InterfaceManagerWithScene>.ProvideException(ex);
                Log.Error(ex, "Could not load ImGui dependencies.");

                fixed (void* lpText =
                           "Dalamud plugins require the Microsoft Visual C++ Redistributable to be installed.\nPlease install the runtime from the official Microsoft website or disable Dalamud.\n\nDo you want to download the redistributable now?")
                {
                    fixed (void* lpCaption = "Dalamud Error")
                    {
                        var res = MessageBoxW(
                            default,
                            (ushort*)lpText,
                            (ushort*)lpCaption,
                            MB.MB_YESNO | MB.MB_TOPMOST | MB.MB_ICONERROR);

                        if (res == IDYES)
                        {
                            var psi = new ProcessStartInfo
                            {
                                FileName = "https://aka.ms/vs/16/release/vc_redist.x64.exe",
                                UseShellExecute = true,
                            };
                            Process.Start(psi);
                        }
                    }
                }

                Environment.Exit(-1);

                // Doesn't reach here, but to make the compiler not complain
                throw new InvalidOperationException();
            }

            var startInfo = Service<Dalamud>.Get().StartInfo;
            var configuration = Service<DalamudConfiguration>.Get();

            var iniFileInfo = new FileInfo(
                Path.Combine(Path.GetDirectoryName(startInfo.ConfigurationPath)!, "dalamudUI.ini"));

            try
            {
                if (iniFileInfo.Length > 1200000)
                {
                    Log.Warning("dalamudUI.ini was over 1mb, deleting");
                    iniFileInfo.CopyTo(
                        Path.Combine(
                            iniFileInfo.DirectoryName!,
                            $"dalamudUI-{DateTimeOffset.Now.ToUnixTimeSeconds()}.ini"));
                    iniFileInfo.Delete();
                }
            }
            catch (FileNotFoundException)
            {
                Log.Warning("dalamudUI.ini did not exist, ImGUI will create a new one.");
            }
            catch (Exception ex)
            {
                Log.Error(ex, "Could not delete dalamudUI.ini");
            }

            newBackend.UpdateCursor = this.isOverrideGameCursor;
            newBackend.IniPath = iniFileInfo.FullName;
            newBackend.BuildUi += this.Display;
            newBackend.NewInputFrame += this.OnNewInputFrame;

            StyleModel.TransferOldModels();

            if (configuration.SavedStyles == null ||
                configuration.SavedStyles.All(x => x.Name != StyleModelV1.DalamudStandard.Name))
            {
                configuration.SavedStyles = new List<StyleModel>
                    { StyleModelV1.DalamudStandard, StyleModelV1.DalamudClassic };
                configuration.ChosenStyle = StyleModelV1.DalamudStandard.Name;
            }
            else if (configuration.SavedStyles.Count == 1)
            {
                configuration.SavedStyles.Add(StyleModelV1.DalamudClassic);
            }
            else if (configuration.SavedStyles[1].Name != StyleModelV1.DalamudClassic.Name)
            {
                configuration.SavedStyles.Insert(1, StyleModelV1.DalamudClassic);
            }

            configuration.SavedStyles[0] = StyleModelV1.DalamudStandard;
            configuration.SavedStyles[1] = StyleModelV1.DalamudClassic;

            var style = configuration.SavedStyles.FirstOrDefault(x => x.Name == configuration.ChosenStyle);
            if (style == null)
            {
                style = StyleModelV1.DalamudStandard;
                configuration.ChosenStyle = style.Name;
                configuration.QueueSave();
            }

            style.Apply();

            ImGui.GetIO().FontGlobalScale = configuration.GlobalUiScale;

            if (!configuration.IsDocking)
            {
                ImGui.GetIO().ConfigFlags &= ~ImGuiConfigFlags.DockingEnable;
            }
            else
            {
                ImGui.GetIO().ConfigFlags |= ImGuiConfigFlags.DockingEnable;
            }

            // NOTE (Chiv) Toggle gamepad navigation via setting
            if (!configuration.IsGamepadNavigationEnabled)
            {
                ImGui.GetIO().BackendFlags &= ~ImGuiBackendFlags.HasGamepad;
                ImGui.GetIO().ConfigFlags &= ~ImGuiConfigFlags.NavEnableSetMousePos;
            }
            else
            {
                ImGui.GetIO().BackendFlags |= ImGuiBackendFlags.HasGamepad;
                ImGui.GetIO().ConfigFlags |= ImGuiConfigFlags.NavEnableSetMousePos;
            }

            // NOTE (Chiv) Explicitly deactivate on dalamud boot
            ImGui.GetIO().ConfigFlags &= ~ImGuiConfigFlags.NavEnableGamepad;

            ImGuiHelpers.MainViewport = ImGui.GetMainViewport();

            Log.Information("[IM] Scene & ImGui setup OK!");
        }

        this.backend = newBackend;
        Service<InterfaceManagerWithScene>.Provide(new(this));

        this.wndProcHookManager.PreWndProc += this.WndProcHookManagerOnPreWndProc;
        return newBackend;
    }

    private void WndProcHookManagerOnPreWndProc(WndProcEventArgs args)
    {
        var r = this.backend?.ProcessWndProcW(args.Hwnd, args.Message, args.WParam, args.LParam);
        if (r is not null)
            args.SuppressWithValue(r.Value);
    }

    private void PostImGuiRender()
    {
        while (this.runAfterImGuiRender.TryDequeue(out var action))
            action.InvokeSafely();

        if (!this.deferredDisposeTextures.IsEmpty)
        {
            var count = 0;
            while (this.deferredDisposeTextures.TryTake(out var d))
            {
                count++;
                d.RealDispose();
            }

            Log.Verbose("[IM] Disposing {Count} textures", count);
        }

        if (!this.deferredDisposeDisposables.IsEmpty)
        {
            // Not logging; the main purpose of this is to keep resources used for rendering the frame to be kept
            // referenced until the resources are actually done being used, and it is expected that this will be
            // frequent.
            while (this.deferredDisposeDisposables.TryTake(out var d))
                d.Dispose();
        }
    }

    private unsafe void SetupHooks(
        TargetSigScanner sigScanner,
        FontAtlasFactory fontAtlasFactory)
    {
        this.dalamudAtlas = fontAtlasFactory
            .CreateFontAtlas(nameof(InterfaceManager), FontAtlasAutoRebuildMode.Disable);
        using (this.dalamudAtlas.SuppressAutoRebuild())
        {
            this.DefaultFontHandle = (FontHandle)this.dalamudAtlas.NewDelegateFontHandle(
                e => e.OnPreBuild(tk => tk.AddDalamudDefaultFont(-1)));
            this.IconFontHandle = (FontHandle)this.dalamudAtlas.NewDelegateFontHandle(
                e => e.OnPreBuild(
                    tk => tk.AddFontAwesomeIconFont(
                        new()
                        {
                            SizePx = Service<FontAtlasFactory>.Get().DefaultFontSpec.SizePx,
                            GlyphMinAdvanceX = DefaultFontSizePx,
                            GlyphMaxAdvanceX = DefaultFontSizePx,
                        })));
            this.IconFontFixedWidthHandle = (FontHandle)this.dalamudAtlas.NewDelegateFontHandle(
                e => e.OnPreBuild(tk => tk.AddDalamudAssetFont(
                    DalamudAsset.FontAwesomeFreeSolid,
                    new()
                    {
                        SizePx = Service<FontAtlasFactory>.Get().DefaultFontSpec.SizePx,
                        GlyphRanges = [0x20, 0x20, 0x00],
                    })));
            this.MonoFontHandle = (FontHandle)this.dalamudAtlas.NewDelegateFontHandle(
                e => e.OnPreBuild(
                    tk => tk.AddDalamudAssetFont(
                        DalamudAsset.InconsolataRegular,
                        new()
                        {
                            SizePx = Service<FontAtlasFactory>.Get().DefaultFontSpec.SizePx,
                        })));
            this.dalamudAtlas.BuildStepChange += e => e.OnPostBuild(
                tk =>
                {
                    // Fill missing glyphs in MonoFont from DefaultFont.
                    tk.CopyGlyphsAcrossFonts(
                        tk.GetFont(this.DefaultFontHandle),
                        tk.GetFont(this.MonoFontHandle),
                        missingOnly: true);

                    // Fill missing glyphs in IconFontFixedWidth with IconFont and fit ratio
                    tk.CopyGlyphsAcrossFonts(
                        tk.GetFont(this.IconFontHandle),
                        tk.GetFont(this.IconFontFixedWidthHandle),
                        missingOnly: true);
                    tk.FitRatio(tk.GetFont(this.IconFontFixedWidthHandle));
                });
            this.DefaultFontHandle.ImFontChanged += (_, font) =>
            {
                var fontLocked = font.NewRef();
                this.framework.RunOnFrameworkThread(
                    () =>
                    {
                        // Update the ImGui default font.
                        ImGui.GetIO().NativePtr->FontDefault = fontLocked.ImFont;

                        // Update the reference to the resources of the default font.
                        this.defaultFontResourceLock?.Dispose();
                        this.defaultFontResourceLock = fontLocked;

                        // Broadcast to auto-rebuilding instances.
                        this.AfterBuildFonts?.Invoke();
                    });
            };
        }

        // This will wait for scene on its own. We just wait for this.dalamudAtlas.BuildTask in this.InitScene.
        _ = this.dalamudAtlas.BuildFontsAsync();

        SwapChainHelper.BusyWaitForGameDeviceSwapChain();
        var swapChainDesc = default(DXGI_SWAP_CHAIN_DESC);
        if (SwapChainHelper.GameDeviceSwapChain->GetDesc(&swapChainDesc).SUCCEEDED)
            this.gameWindowHandle = swapChainDesc.OutputWindow;

        try
        {
            // Requires that game window to be there, which will be the case once game swap chain is initialized.
            if (Service<DalamudConfiguration>.Get().WindowIsImmersive)
                this.SetImmersiveMode(true);
        }
        catch (Exception ex)
        {
            Log.Error(ex, "Could not enable immersive mode");
        }

        this.setCursorHook = Hook<SetCursorDelegate>.FromImport(
            null,
            "user32.dll",
            "SetCursor",
            0,
            this.SetCursorDetour);

        if (ReShadeAddonInterface.ReShadeIsSignedByReShade &&
            this.dalamudConfiguration.ReShadeHandlingMode is ReShadeHandlingMode.ReShadeAddonPresent or ReShadeHandlingMode.ReShadeAddonReShadeOverlay)
        {
            Log.Warning("Signed ReShade binary detected");
            Service<NotificationManager>
                .GetAsync()
                .ContinueWith(
                    nmt => nmt.Result.AddNotification(
                        new()
                        {
                            MinimizedText = Loc.Localize(
                                "ReShadeNoAddonSupportNotificationMinimizedText",
                                "Wrong ReShade installation"),
                            Content = Loc.Localize(
                                "ReShadeNoAddonSupportNotificationContent",
                                "Your installation of ReShade does not have full addon support, and may not work with Dalamud and/or the game.\n" +
                                "Download and install ReShade with full addon-support."),
                            Type = NotificationType.Warning,
                            InitialDuration = TimeSpan.MaxValue,
                            ShowIndeterminateIfNoExpiry = false,
                        })).ContinueWith(
                    t =>
                    {
                        t.Result.DrawActions += _ =>
                        {
                            ImGuiHelpers.ScaledDummy(2);
                            if (DalamudComponents.PrimaryButton(Loc.Localize("LearnMore", "Learn more...")))
                            {
                                Util.OpenLink("https://dalamud.dev/news/2024/07/23/reshade/");
                            }
                        };
                    });
        }

        Log.Information("===== S W A P C H A I N =====");
        var sb = new StringBuilder();
        foreach (var m in ReShadeAddonInterface.AllReShadeModules)
        {
            sb.Clear();
            sb.Append("ReShade detected: ");
            sb.Append(m.FileName).Append('(');
            sb.Append(m.FileVersionInfo.OriginalFilename);
            sb.Append("; ").Append(m.FileVersionInfo.ProductName);
            sb.Append("; ").Append(m.FileVersionInfo.ProductVersion);
            sb.Append("; ").Append(m.FileVersionInfo.FileDescription);
            sb.Append("; ").Append(m.FileVersionInfo.FileVersion);
            sb.Append($"@ 0x{m.BaseAddress:X}");
            if (!ReferenceEquals(m, ReShadeAddonInterface.ReShadeModule))
                sb.Append(" [ignored by Dalamud]");
            Log.Information(sb.ToString());
        }

        if (ReShadeAddonInterface.AllReShadeModules.Length > 1)
            Log.Warning("Multiple ReShade dlls are detected.");

        ResizeBuffersDelegate dxgiSwapChainResizeBuffersDelegate;
        ReShadeDxgiSwapChainPresentDelegate? reShadeDxgiSwapChainPresentDelegate = null;
        DxgiSwapChainPresentDelegate? dxgiSwapChainPresentDelegate = null;
        nint pfnReShadeDxgiSwapChainPresent = 0;
        switch (this.dalamudConfiguration.ReShadeHandlingMode)
        {
            // If ReShade is not found, do no special handling.
            case var _ when ReShadeAddonInterface.ReShadeModule is null:
                goto default;

            // This is the only mode honored when SwapChainHookMode is set to VTable.
            case ReShadeHandlingMode.Default:
            case ReShadeHandlingMode.UnwrapReShade:
                if (SwapChainHelper.UnwrapReShade())
                    Log.Information("Unwrapped ReShade");
                else
                    Log.Warning("Could not unwrap ReShade");
                goto default;

            // Do no special ReShade handling.
            // If SwapChainHookMode is set to VTable, do no special handling.
            case ReShadeHandlingMode.None:
            case var _ when this.dalamudConfiguration.SwapChainHookMode == SwapChainHelper.HookMode.VTable:
            default:
                dxgiSwapChainResizeBuffersDelegate = this.AsHookDxgiSwapChainResizeBuffersDetour;
                dxgiSwapChainPresentDelegate = this.DxgiSwapChainPresentDetour;
                break;

            // Register Dalamud as a ReShade addon.
            case ReShadeHandlingMode.ReShadeAddonPresent:
            case ReShadeHandlingMode.ReShadeAddonReShadeOverlay:
                if (!ReShadeAddonInterface.TryRegisterAddon(out this.reShadeAddonInterface))
                {
                    Log.Warning("Could not register as ReShade addon");
                    goto default;
                }

                Log.Information("Registered as a ReShade addon");
                this.reShadeAddonInterface.InitSwapChain += this.ReShadeAddonInterfaceOnInitSwapChain;
                this.reShadeAddonInterface.DestroySwapChain += this.ReShadeAddonInterfaceOnDestroySwapChain;
                if (this.dalamudConfiguration.ReShadeHandlingMode == ReShadeHandlingMode.ReShadeAddonPresent)
                    this.reShadeAddonInterface.Present += this.ReShadeAddonInterfaceOnPresent;
                else
                    this.reShadeAddonInterface.ReShadeOverlay += this.ReShadeAddonInterfaceOnReShadeOverlay;

                dxgiSwapChainResizeBuffersDelegate = this.AsReShadeAddonDxgiSwapChainResizeBuffersDetour;
                break;

            // Hook ReShade's DXGISwapChain::on_present. This is the legacy and the default option.
            case ReShadeHandlingMode.HookReShadeDxgiSwapChainOnPresent:
                pfnReShadeDxgiSwapChainPresent = ReShadeAddonInterface.FindReShadeDxgiSwapChainOnPresent();

                if (pfnReShadeDxgiSwapChainPresent == 0)
                {
                    Log.Warning("ReShade::DXGISwapChain::on_present could not be found");
                    goto default;
                }

                Log.Information(
                    "Found ReShade::DXGISwapChain::on_present at {addr}",
                    Util.DescribeAddress(pfnReShadeDxgiSwapChainPresent));
                reShadeDxgiSwapChainPresentDelegate = this.ReShadeDxgiSwapChainOnPresentDetour;
                dxgiSwapChainResizeBuffersDelegate = this.AsHookDxgiSwapChainResizeBuffersDetour;
                break;
        }

        switch (this.dalamudConfiguration.SwapChainHookMode)
        {
            case SwapChainHelper.HookMode.ByteCode:
            default:
            {
                Log.Information("Hooking using bytecode...");
                this.dxgiSwapChainResizeBuffersHook = Hook<ResizeBuffersDelegate>.FromAddress(
                    (nint)SwapChainHelper.GameDeviceSwapChainVtbl->ResizeBuffers,
                    dxgiSwapChainResizeBuffersDelegate);
                Log.Information(
                    "Hooked IDXGISwapChain::ResizeBuffers using bytecode: {addr}",
                    Util.DescribeAddress(this.dxgiSwapChainResizeBuffersHook.Address));

                if (dxgiSwapChainPresentDelegate is not null)
                {
                    this.dxgiSwapChainPresentHook = Hook<DxgiSwapChainPresentDelegate>.FromAddress(
                        (nint)SwapChainHelper.GameDeviceSwapChainVtbl->Present,
                        dxgiSwapChainPresentDelegate);
                    Log.Information(
                        "Hooked IDXGISwapChain::Present using bytecode: {addr}",
                        Util.DescribeAddress(this.dxgiSwapChainPresentHook.Address));
                }

                if (reShadeDxgiSwapChainPresentDelegate is not null && pfnReShadeDxgiSwapChainPresent != 0)
                {
                    this.reShadeDxgiSwapChainPresentHook = Hook<ReShadeDxgiSwapChainPresentDelegate>.FromAddress(
                        pfnReShadeDxgiSwapChainPresent,
                        reShadeDxgiSwapChainPresentDelegate);
                    Log.Information(
                        "Hooked ReShade::DXGISwapChain::on_present using bytecode: {addr}",
                        Util.DescribeAddress(this.reShadeDxgiSwapChainPresentHook.Address));
                }

                break;
            }

            case SwapChainHelper.HookMode.VTable:
            {
                Log.Information("Hooking using VTable...");
                this.dxgiSwapChainHook = new(SwapChainHelper.GameDeviceSwapChain);
                this.dxgiSwapChainResizeBuffersHook = this.dxgiSwapChainHook.CreateHook(
                    nameof(IDXGISwapChain.ResizeBuffers),
                    dxgiSwapChainResizeBuffersDelegate);
                Log.Information(
                    "Hooked IDXGISwapChain::ResizeBuffers using VTable: {addr}",
                    Util.DescribeAddress(this.dxgiSwapChainResizeBuffersHook.Address));

                if (dxgiSwapChainPresentDelegate is not null)
                {
                    this.dxgiSwapChainPresentHook = this.dxgiSwapChainHook.CreateHook(
                        nameof(IDXGISwapChain.Present),
                        dxgiSwapChainPresentDelegate);
                    Log.Information(
                        "Hooked IDXGISwapChain::Present using VTable: {addr}",
                        Util.DescribeAddress(this.dxgiSwapChainPresentHook.Address));
                }

                Log.Information(
                    "Detouring vtable at {addr}: {prev} to {new}",
                    Util.DescribeAddress(this.dxgiSwapChainHook.Address),
                    Util.DescribeAddress(this.dxgiSwapChainHook.OriginalVTableAddress),
                    Util.DescribeAddress(this.dxgiSwapChainHook.OverridenVTableAddress));
                break;
            }
        }

        this.setCursorHook.Enable();
        this.reShadeDxgiSwapChainPresentHook?.Enable();
        this.dxgiSwapChainResizeBuffersHook.Enable();
        this.dxgiSwapChainPresentHook?.Enable();
        this.dxgiSwapChainHook?.Enable();
    }

    private nint SetCursorDetour(nint hCursor)
    {
        if (this.lastWantCapture && (!this.backend?.IsImGuiCursor(hCursor) ?? false) && this.OverrideGameCursor)
            return default;

        return this.setCursorHook?.IsDisposed is not false
                   ? SetCursor((HCURSOR)hCursor)
                   : this.setCursorHook.Original(hCursor);
    }

    private void OnNewInputFrame()
    {
        var io = ImGui.GetIO();
        var dalamudInterface = Service<DalamudInterface>.GetNullable();
        var gamepadState = Service<GamepadState>.GetNullable();
        var keyState = Service<KeyState>.GetNullable();

        if (dalamudInterface == null || gamepadState == null || keyState == null)
            return;

        // Prevent setting the footgun from ImGui Demo; the Space key isn't removing the flag at the moment.
        io.ConfigFlags &= ~ImGuiConfigFlags.NoMouse;

        // fix for keys in game getting stuck, if you were holding a game key (like run)
        // and then clicked on an imgui textbox - imgui would swallow the keyup event,
        // so the game would think the key remained pressed continuously until you left
        // imgui and pressed and released the key again
        if (io.WantTextInput)
        {
            keyState.ClearAll();
        }

        // TODO: mouse state?

        var gamepadEnabled = (io.BackendFlags & ImGuiBackendFlags.HasGamepad) > 0;

        // NOTE (Chiv) Activate ImGui navigation  via L1+L3 press
        // (mimicking how mouse navigation is activated via L1+R3 press in game).
        if (gamepadEnabled
            && gamepadState.Raw(GamepadButtons.L1) > 0
            && gamepadState.Pressed(GamepadButtons.L3) > 0)
        {
            io.ConfigFlags ^= ImGuiConfigFlags.NavEnableGamepad;
            gamepadState.NavEnableGamepad ^= true;
            dalamudInterface.ToggleGamepadModeNotifierWindow();
        }

        if (gamepadEnabled && (io.ConfigFlags & ImGuiConfigFlags.NavEnableGamepad) > 0)
        {
            var northButton = gamepadState.Raw(GamepadButtons.North) != 0;
            var eastButton = gamepadState.Raw(GamepadButtons.East) != 0;
            var southButton = gamepadState.Raw(GamepadButtons.South) != 0;
            var westButton = gamepadState.Raw(GamepadButtons.West) != 0;
            var dPadUp = gamepadState.Raw(GamepadButtons.DpadUp) != 0;
            var dPadRight = gamepadState.Raw(GamepadButtons.DpadRight) != 0;
            var dPadDown = gamepadState.Raw(GamepadButtons.DpadDown) != 0;
            var dPadLeft = gamepadState.Raw(GamepadButtons.DpadLeft) != 0;
            var leftStickUp = gamepadState.LeftStick.Y > 0 ? gamepadState.LeftStick.Y / 100f : 0;
            var leftStickRight = gamepadState.LeftStick.X > 0 ? gamepadState.LeftStick.X / 100f : 0;
            var leftStickDown = gamepadState.LeftStick.Y < 0 ? -gamepadState.LeftStick.Y / 100f : 0;
            var leftStickLeft = gamepadState.LeftStick.X < 0 ? -gamepadState.LeftStick.X / 100f : 0;
            var l1Button = gamepadState.Raw(GamepadButtons.L1) != 0;
            var l2Button = gamepadState.Raw(GamepadButtons.L2) != 0;
            var r1Button = gamepadState.Raw(GamepadButtons.R1) != 0;
            var r2Button = gamepadState.Raw(GamepadButtons.R2) != 0;

            io.AddKeyEvent(ImGuiKey.GamepadFaceUp, northButton);
            io.AddKeyEvent(ImGuiKey.GamepadFaceRight, eastButton);
            io.AddKeyEvent(ImGuiKey.GamepadFaceDown, southButton);
            io.AddKeyEvent(ImGuiKey.GamepadFaceLeft, westButton);

            io.AddKeyEvent(ImGuiKey.GamepadDpadUp, dPadUp);
            io.AddKeyEvent(ImGuiKey.GamepadDpadRight, dPadRight);
            io.AddKeyEvent(ImGuiKey.GamepadDpadDown, dPadDown);
            io.AddKeyEvent(ImGuiKey.GamepadDpadLeft, dPadLeft);

            io.AddKeyAnalogEvent(ImGuiKey.GamepadLStickUp, leftStickUp != 0, leftStickUp);
            io.AddKeyAnalogEvent(ImGuiKey.GamepadLStickRight, leftStickRight != 0, leftStickRight);
            io.AddKeyAnalogEvent(ImGuiKey.GamepadLStickDown, leftStickDown != 0, leftStickDown);
            io.AddKeyAnalogEvent(ImGuiKey.GamepadLStickLeft, leftStickLeft != 0, leftStickLeft);

            io.AddKeyEvent(ImGuiKey.GamepadL1, l1Button);
            io.AddKeyEvent(ImGuiKey.GamepadL2, l2Button);
            io.AddKeyEvent(ImGuiKey.GamepadR1, r1Button);
            io.AddKeyEvent(ImGuiKey.GamepadR2, r2Button);

            if (gamepadState.Pressed(GamepadButtons.R3) > 0)
            {
                var configuration = Service<DalamudConfiguration>.Get();
                dalamudInterface.TogglePluginInstallerWindowTo(configuration.PluginInstallerOpen);
            }
        }
    }

    private void Display()
    {
        // this is more or less part of what reshade/etc do to avoid having to manually
        // set the cursor inside the ui
        // This will just tell ImGui to draw its own software cursor instead of using the hardware cursor
        // The scene internally will handle hiding and showing the hardware (game) cursor
        // If the player has the game software cursor enabled, we can't really do anything about that and
        // they will see both cursors.
        // Doing this here because it's somewhat application-specific behavior
        // ImGui.GetIO().MouseDrawCursor = ImGui.GetIO().WantCaptureMouse;
        this.LastImGuiIoPtr = ImGui.GetIO();
        this.lastWantCapture = this.LastImGuiIoPtr.WantCaptureMouse;

        WindowSystem.HasAnyWindowSystemFocus = false;
        WindowSystem.FocusedWindowSystemNamespace = string.Empty;

        if (this.IsDispatchingEvents)
        {
            try
            {
                this.Draw?.Invoke();
            }
            catch (Exception ex)
            {
                Log.Error(ex, "Error when invoking global Draw");

                // We should always handle this in the callbacks.
                Util.Fatal("An internal error occurred while drawing the Dalamud UI and the game must close.\nPlease report this error.", "Dalamud");
            }

            Service<NotificationManager>.GetNullable()?.Draw();
        }
    }

    /// <summary>
    /// Represents an instance of InstanceManager with scene ready for use.
    /// </summary>
    [ServiceManager.ProvidedService]
    public class InterfaceManagerWithScene : IServiceType
    {
        /// <summary>
        /// Initializes a new instance of the <see cref="InterfaceManagerWithScene"/> class.
        /// </summary>
        /// <param name="interfaceManager">An instance of <see cref="InterfaceManager"/>.</param>
        internal InterfaceManagerWithScene(InterfaceManager interfaceManager)
        {
            this.Manager = interfaceManager;
        }

        /// <summary>
        /// Gets the associated InterfaceManager.
        /// </summary>
        public InterfaceManager Manager { get; init; }
    }
}<|MERGE_RESOLUTION|>--- conflicted
+++ resolved
@@ -99,13 +99,8 @@
     private readonly ConcurrentQueue<Action> runBeforeImGuiRender = new();
     private readonly ConcurrentQueue<Action> runAfterImGuiRender = new();
 
-<<<<<<< HEAD
     private IWin32Backend? backend;
-=======
     private readonly AssertHandler assertHandler = new();
-
-    private RawDX11Scene? scene;
->>>>>>> 97b01d69
 
     private Hook<SetCursorDelegate>? setCursorHook;
     private Hook<ReShadeDxgiSwapChainPresentDelegate>? reShadeDxgiSwapChainPresentHook;
@@ -600,12 +595,8 @@
         {
             try
             {
-<<<<<<< HEAD
                 newBackend = new Dx11Win32Backend(swapChain);
-=======
                 this.assertHandler.Setup();
-                newScene = new RawDX11Scene((nint)swapChain);
->>>>>>> 97b01d69
             }
             catch (DllNotFoundException ex)
             {
