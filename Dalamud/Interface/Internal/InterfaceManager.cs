--- conflicted
+++ resolved
@@ -30,11 +30,7 @@
 using ImGuiNET;
 
 using ImGuiScene;
-<<<<<<< HEAD
 using JetBrains.Annotations;
-=======
-
->>>>>>> 93adea0a
 using PInvoke;
 
 using SharpDX;
@@ -716,22 +712,8 @@
                 Log.Error(ex, "Could not enable immersive mode");
             }
 
-<<<<<<< HEAD
             this.setCursorHook = Hook<SetCursorDelegate>.FromImport(
                 null, "user32.dll", "SetCursor", 0, this.SetCursorDetour);
-=======
-        if (!this.dalamudAtlas!.HasBuiltAtlas)
-        {
-            if (this.dalamudAtlas.BuildTask.Exception != null)
-            {
-                // TODO: Can we do something more user-friendly here? Unload instead?
-                Log.Error(this.dalamudAtlas.BuildTask.Exception, "Failed to initialize Dalamud base fonts");
-                Util.Fatal("Failed to initialize Dalamud base fonts.\nPlease report this error.", "Dalamud");
-            }
-
-            return this.presentHook!.Original(swapChain, syncInterval, presentFlags);
-        }
->>>>>>> 93adea0a
 
             this.swapChainHook = new(dxgiSwapChain);
 
