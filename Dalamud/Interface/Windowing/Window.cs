using System.Collections.Generic;
using System.Diagnostics;
using System.Diagnostics.CodeAnalysis;
using System.Linq;
using System.Numerics;
using System.Runtime.InteropServices;
using System.Threading.Tasks;

using CheapLoc;

using Dalamud.Game.ClientState.Keys;
using Dalamud.Interface.Colors;
using Dalamud.Interface.Components;
using Dalamud.Interface.Internal;
using Dalamud.Interface.Textures.Internal;
using Dalamud.Interface.Textures.TextureWraps;
using Dalamud.Interface.Utility;
<<<<<<< HEAD
using Dalamud.Interface.Utility.Internal;
=======
using Dalamud.Interface.Windowing.Persistence;
>>>>>>> a12c63d6
using Dalamud.Logging.Internal;

using FFXIVClientStructs.FFXIV.Client.UI;

using ImGuiNET;

using PInvoke;

namespace Dalamud.Interface.Windowing;

/// <summary>
/// Base class you can use to implement an ImGui window for use with the built-in <see cref="WindowSystem"/>.
/// </summary>
public abstract class Window
{
    private static readonly ModuleLog Log = new("WindowSystem");

    private static bool wasEscPressedLastFrame = false;

    private bool internalLastIsOpen = false;
    private bool internalIsOpen = false;
    private bool internalIsPinned = false;
    private bool internalIsClickthrough = false;
    private bool didPushInternalAlpha = false;
    private float? internalAlpha = null;
    private bool nextFrameBringToFront = false;

    private bool hasInitializedFromPreset = false;
    private PresetModel.PresetWindow? presetWindow;
    private bool presetDirty = false;

    /// <summary>
    /// Initializes a new instance of the <see cref="Window"/> class.
    /// </summary>
    /// <param name="name">The name/ID of this window.
    /// If you have multiple windows with the same name, you will need to
    /// append a unique ID to it by specifying it after "###" behind the window title.
    /// </param>
    /// <param name="flags">The <see cref="ImGuiWindowFlags"/> of this window.</param>
    /// <param name="forceMainWindow">Whether this window should be limited to the main game window.</param>
    protected Window(string name, ImGuiWindowFlags flags = ImGuiWindowFlags.None, bool forceMainWindow = false)
    {
        this.WindowName = name;
        this.Flags = flags;
        this.ForceMainWindow = forceMainWindow;
    }

    /// <summary>
    /// Flags to control window behavior.
    /// </summary>
    [Flags]
    internal enum WindowDrawFlags
    {
        /// <summary>
        /// Nothing.
        /// </summary>
        None = 0,

        /// <summary>
        /// Enable window opening/closing sound effects.
        /// </summary>
        UseSoundEffects = 1 << 0,

        /// <summary>
        /// Hook into the game's focus management.
        /// </summary>
        UseFocusManagement = 1 << 1,

        /// <summary>
        /// Enable the built-in "additional options" menu on the title bar.
        /// </summary>
        UseAdditionalOptions = 1 << 2,
    }

    /// <summary>
    /// Gets or sets the namespace of the window.
    /// </summary>
    public string? Namespace { get; set; }

    /// <summary>
    /// Gets or sets the name of the window.
    /// If you have multiple windows with the same name, you will need to
    /// append an unique ID to it by specifying it after "###" behind the window title.
    /// </summary>
    public string WindowName { get; set; }

    /// <summary>
    /// Gets a value indicating whether the window is focused.
    /// </summary>
    public bool IsFocused { get; private set; }

    /// <summary>
    /// Gets or sets a value indicating whether this window is to be closed with a hotkey, like Escape, and keep game addons open in turn if it is closed.
    /// </summary>
    public bool RespectCloseHotkey { get; set; } = true;

    /// <summary>
    /// Gets or sets a value indicating whether this window should not generate sound effects when opening and closing.
    /// </summary>
    public bool DisableWindowSounds { get; set; } = false;

    /// <summary>
    /// Gets or sets a value representing the sound effect id to be played when the window is opened.
    /// </summary>
    public uint OnOpenSfxId { get; set; } = 23u;

    /// <summary>
    /// Gets or sets a value representing the sound effect id to be played when the window is closed.
    /// </summary>
    public uint OnCloseSfxId { get; set; } = 24u;

    /// <summary>
    /// Gets or sets the position of this window.
    /// </summary>
    public Vector2? Position { get; set; }

    /// <summary>
    /// Gets or sets the condition that defines when the position of this window is set.
    /// </summary>
    public ImGuiCond PositionCondition { get; set; }

    /// <summary>
    /// Gets or sets the size of the window. The size provided will be scaled by the global scale.
    /// </summary>
    public Vector2? Size { get; set; }

    /// <summary>
    /// Gets or sets the condition that defines when the size of this window is set.
    /// </summary>
    public ImGuiCond SizeCondition { get; set; }

    /// <summary>
    /// Gets or sets the size constraints of the window. The size constraints provided will be scaled by the global scale.
    /// </summary>
    public WindowSizeConstraints? SizeConstraints { get; set; }

    /// <summary>
    /// Gets or sets a value indicating whether this window is collapsed.
    /// </summary>
    public bool? Collapsed { get; set; }

    /// <summary>
    /// Gets or sets the condition that defines when the collapsed state of this window is set.
    /// </summary>
    public ImGuiCond CollapsedCondition { get; set; }

    /// <summary>
    /// Gets or sets the window flags.
    /// </summary>
    public ImGuiWindowFlags Flags { get; set; }

    /// <summary>
    /// Gets or sets a value indicating whether this ImGui window will be forced to stay inside the main game window.
    /// </summary>
    public bool ForceMainWindow { get; set; }

    /// <summary>
    /// Gets or sets this window's background alpha value.
    /// </summary>
    public float? BgAlpha { get; set; }

    /// <summary>
    /// Gets or sets a value indicating whether this ImGui window should display a close button in the title bar.
    /// </summary>
    public bool ShowCloseButton { get; set; } = true;

    /// <summary>
    /// Gets or sets a value indicating whether this window should offer to be pinned via the window's titlebar context menu.
    /// </summary>
    public bool AllowPinning { get; set; } = true;

    /// <summary>
    /// Gets or sets a value indicating whether this window should offer to be made click-through via the window's titlebar context menu.
    /// </summary>
    public bool AllowClickthrough { get; set; } = true;

    /// <summary>
    /// Gets or sets a list of available title bar buttons.
    ///
    /// If <see cref="AllowPinning"/> or <see cref="AllowClickthrough"/> are set to true, and this features is not
    /// disabled globally by the user, an internal title bar button to manage these is added when drawing, but it will
    /// not appear in this collection. If you wish to remove this button, set both of these values to false.
    /// </summary>
    public List<TitleBarButton> TitleBarButtons { get; set; } = new();

    /// <summary>
    /// Gets or sets a value indicating whether this window will stay open.
    /// </summary>
    public bool IsOpen
    {
        get => this.internalIsOpen;
        set => this.internalIsOpen = value;
    }

    private bool CanShowCloseButton => this.ShowCloseButton && !this.internalIsClickthrough;

    /// <summary>
    /// Toggle window is open state.
    /// </summary>
    public void Toggle()
    {
        this.IsOpen ^= true;
    }

    /// <summary>
    /// Bring this window to the front.
    /// </summary>
    public void BringToFront()
    {
        if (!this.IsOpen)
            return;

        this.nextFrameBringToFront = true;
    }

    /// <summary>
    /// Code to always be executed before the open-state of the window is checked.
    /// </summary>
    public virtual void PreOpenCheck()
    {
    }

    /// <summary>
    /// Additional conditions for the window to be drawn, regardless of its open-state.
    /// </summary>
    /// <returns>
    /// True if the window should be drawn, false otherwise.
    /// </returns>
    /// <remarks>
    /// Not being drawn due to failing this condition will not change focus or trigger OnClose.
    /// This is checked before PreDraw, but after Update.
    /// </remarks>
    public virtual bool DrawConditions()
    {
        return true;
    }

    /// <summary>
    /// Code to be executed before conditionals are applied and the window is drawn.
    /// </summary>
    public virtual void PreDraw()
    {
        if (this.internalAlpha.HasValue)
        {
            ImGui.PushStyleVar(ImGuiStyleVar.Alpha, this.internalAlpha.Value);
            this.didPushInternalAlpha = true;
        }
    }

    /// <summary>
    /// Code to be executed after the window is drawn.
    /// </summary>
    public virtual void PostDraw()
    {
        if (this.didPushInternalAlpha)
        {
            ImGui.PopStyleVar();
            this.didPushInternalAlpha = false;
        }
    }

    /// <summary>
    /// Code to be executed every time the window renders.
    /// </summary>
    /// <remarks>
    /// In this method, implement your drawing code.
    /// You do NOT need to ImGui.Begin your window.
    /// </remarks>
    public abstract void Draw();

    /// <summary>
    /// Code to be executed when the window is opened.
    /// </summary>
    public virtual void OnOpen()
    {
    }

    /// <summary>
    /// Code to be executed when the window is closed.
    /// </summary>
    public virtual void OnClose()
    {
    }

    /// <summary>
    /// Code to be executed every frame, even when the window is collapsed.
    /// </summary>
    public virtual void Update()
    {
    }

    /// <summary>
    /// Draw the window via ImGui.
    /// </summary>
    /// <param name="internalDrawFlags">Flags controlling window behavior.</param>
    /// <param name="persistence">Handler for window persistence data.</param>
    internal void DrawInternal(WindowDrawFlags internalDrawFlags, WindowSystemPersistence? persistence)
    {
        this.PreOpenCheck();

        if (!this.IsOpen)
        {
            if (this.internalIsOpen != this.internalLastIsOpen)
            {
                this.internalLastIsOpen = this.internalIsOpen;
                this.OnClose();

                this.IsFocused = false;

                if (internalDrawFlags.HasFlag(WindowDrawFlags.UseSoundEffects) && !this.DisableWindowSounds)
                    UIGlobals.PlaySoundEffect(this.OnCloseSfxId);
            }

            return;
        }

        this.Update();
        if (!this.DrawConditions())
            return;

        var hasNamespace = !string.IsNullOrEmpty(this.Namespace);

        if (hasNamespace)
            ImGui.PushID(this.Namespace);

        this.PreHandlePreset(persistence);

        if (this.internalLastIsOpen != this.internalIsOpen && this.internalIsOpen)
        {
            this.internalLastIsOpen = this.internalIsOpen;
            this.OnOpen();

            if (internalDrawFlags.HasFlag(WindowDrawFlags.UseSoundEffects) && !this.DisableWindowSounds)
                UIGlobals.PlaySoundEffect(this.OnOpenSfxId);
        }

        this.PreDraw();
        this.ApplyConditionals();

        if (this.ForceMainWindow)
            ImGuiHelpers.ForceNextWindowMainViewport();

        var wasFocused = this.IsFocused;
        if (wasFocused)
        {
            var style = ImGui.GetStyle();
            var focusedHeaderColor = style.Colors[(int)ImGuiCol.TitleBgActive];
            ImGui.PushStyleColor(ImGuiCol.TitleBgCollapsed, focusedHeaderColor);
        }

        if (this.nextFrameBringToFront)
        {
            ImGui.SetNextWindowFocus();
            this.nextFrameBringToFront = false;
        }

        var flags = this.Flags;

        if (this.internalIsPinned || this.internalIsClickthrough)
            flags |= ImGuiWindowFlags.NoMove | ImGuiWindowFlags.NoResize;

        if (this.internalIsClickthrough)
            flags |= ImGuiWindowFlags.NoInputs | ImGuiWindowFlags.NoNav | ImGuiWindowFlags.NoCollapse | ImGuiWindowFlags.NoScrollWithMouse | ImGuiWindowFlags.NoMouseInputs;

        if (this.CanShowCloseButton ? ImGui.Begin(this.WindowName, ref this.internalIsOpen, flags) : ImGui.Begin(this.WindowName, flags))
        {
            ImGuiNativeAdditions.igCustom_WindowSetInheritNoInputs(this.internalIsClickthrough);

            // Not supported yet on non-main viewports
            if ((this.internalIsPinned || this.internalIsClickthrough || this.internalAlpha.HasValue) &&
                ImGui.GetWindowViewport().ID != ImGui.GetMainViewport().ID)
            {
                this.internalAlpha = null;
                this.internalIsPinned = false;
                this.internalIsClickthrough = false;
                this.presetDirty = true;
            }

            // Draw the actual window contents
            try
            {
                this.Draw();
            }
            catch (Exception ex)
            {
                Log.Error(ex, "Error during Draw(): {WindowName}", this.WindowName);
            }
        }

        const string additionsPopupName = "WindowSystemContextActions";
        var flagsApplicableForTitleBarIcons = !flags.HasFlag(ImGuiWindowFlags.NoDecoration) &&
                                              !flags.HasFlag(ImGuiWindowFlags.NoTitleBar);
        var showAdditions = (this.AllowPinning || this.AllowClickthrough) &&
                            internalDrawFlags.HasFlag(WindowDrawFlags.UseAdditionalOptions) &&
                            flagsApplicableForTitleBarIcons;
        var printWindow = false;
        if (showAdditions)
        {
            ImGui.PushStyleVar(ImGuiStyleVar.Alpha, 1f);

            if (ImGui.BeginPopup(additionsPopupName, ImGuiWindowFlags.NoMove))
            {
                var isAvailable = ImGuiHelpers.CheckIsWindowOnMainViewport();

                if (!isAvailable)
                    ImGui.BeginDisabled();

                if (this.internalIsClickthrough)
                    ImGui.BeginDisabled();

                if (this.AllowPinning)
                {
                    var showAsPinned = this.internalIsPinned || this.internalIsClickthrough;
                    if (ImGui.Checkbox(Loc.Localize("WindowSystemContextActionPin", "Pin Window"), ref showAsPinned))
                    {
                        this.internalIsPinned = showAsPinned;
                        this.presetDirty = true;
                    }

                    ImGuiComponents.HelpMarker(
                        Loc.Localize("WindowSystemContextActionPinHint", "Pinned windows will not move or resize when you click and drag them, nor will they close when escape is pressed."));
                }

                if (this.internalIsClickthrough)
                    ImGui.EndDisabled();

                if (this.AllowClickthrough)
                {
                    if (ImGui.Checkbox(
                            Loc.Localize("WindowSystemContextActionClickthrough", "Make clickthrough"),
                            ref this.internalIsClickthrough))
                    {
                        this.presetDirty = true;
                    }

                    ImGuiComponents.HelpMarker(
                        Loc.Localize("WindowSystemContextActionClickthroughHint", "Clickthrough windows will not receive mouse input, move or resize. They are completely inert."));
                }

                var alpha = (this.internalAlpha ?? ImGui.GetStyle().Alpha) * 100f;
                if (ImGui.SliderFloat(Loc.Localize("WindowSystemContextActionAlpha", "Opacity"), ref alpha, 20f,
                                      100f))
                {
                    this.internalAlpha = alpha / 100f;
                    this.presetDirty = true;
                }

                ImGui.SameLine();
                if (ImGui.Button(Loc.Localize("WindowSystemContextActionReset", "Reset")))
                {
                    this.internalAlpha = null;
                    this.presetDirty = true;
                }

                if (isAvailable)
                {
                    ImGui.TextColored(ImGuiColors.DalamudGrey,
                                      Loc.Localize("WindowSystemContextActionClickthroughDisclaimer",
                                                   "Open this menu again by clicking the three dashes to disable clickthrough."));
                }
                else
                {
                    ImGui.TextColored(ImGuiColors.DalamudGrey,
                                      Loc.Localize("WindowSystemContextActionViewportDisclaimer",
                                                   "These features are only available if this window is inside the game window."));
                }

                if (!isAvailable)
                    ImGui.EndDisabled();

<<<<<<< HEAD
                if (ImGui.Button(Loc.Localize("WindowSystemContextActionPrintWindow", "Print window")))
                    printWindow = true;

=======
>>>>>>> a12c63d6
                ImGui.EndPopup();
            }

            ImGui.PopStyleVar();
        }

        var titleBarRect = Vector4.Zero;
        unsafe
        {
            var window = ImGuiNativeAdditions.igGetCurrentWindow();
            ImGuiNativeAdditions.ImGuiWindow_TitleBarRect(&titleBarRect, window);

            var additionsButton = new TitleBarButton
            {
                Icon = FontAwesomeIcon.Bars,
                IconOffset = new Vector2(2.5f, 1),
                Click = _ =>
                {
                    this.internalIsClickthrough = false;
                    this.presetDirty = false;
                    ImGui.OpenPopup(additionsPopupName);
                },
                Priority = int.MinValue,
                AvailableClickthrough = true,
            };

            if (flagsApplicableForTitleBarIcons)
            {
                this.DrawTitleBarButtons(window, flags, titleBarRect,
                                         showAdditions
                                             ? this.TitleBarButtons.Append(additionsButton)
                                             : this.TitleBarButtons);
            }
        }

        if (wasFocused)
        {
            ImGui.PopStyleColor();
        }

        this.IsFocused = ImGui.IsWindowFocused(ImGuiFocusedFlags.RootAndChildWindows);

        if (internalDrawFlags.HasFlag(WindowDrawFlags.UseFocusManagement) && !this.internalIsPinned)
        {
            var escapeDown = Service<KeyState>.Get()[VirtualKey.ESCAPE];
            if (escapeDown && this.IsFocused && !wasEscPressedLastFrame && this.RespectCloseHotkey)
            {
                this.IsOpen = false;
                wasEscPressedLastFrame = true;
            }
            else if (!escapeDown && wasEscPressedLastFrame)
            {
                wasEscPressedLastFrame = false;
            }
        }

        ImGui.End();

        if (printWindow)
        {
            var tex = Service<TextureManager>.Get().CreateDrawListTexture(
                Loc.Localize("WindowSystemContextActionPrintWindow", "Print window"));
            tex.ResizeAndDrawWindow(this.WindowName, Vector2.One);
            _ = Service<DevTextureSaveMenu>.Get().ShowTextureSaveMenuAsync(
                this.WindowName,
                this.WindowName,
                Task.FromResult<IDalamudTextureWrap>(tex));
        }

        this.PostDraw();

        this.PostHandlePreset(persistence);

        if (hasNamespace)
            ImGui.PopID();
    }

    private void ApplyConditionals()
    {
        if (this.Position.HasValue)
        {
            var pos = this.Position.Value;

            if (this.ForceMainWindow)
                pos += ImGuiHelpers.MainViewport.Pos;

            ImGui.SetNextWindowPos(pos, this.PositionCondition);
        }

        if (this.Size.HasValue)
        {
            ImGui.SetNextWindowSize(this.Size.Value * ImGuiHelpers.GlobalScale, this.SizeCondition);
        }

        if (this.Collapsed.HasValue)
        {
            ImGui.SetNextWindowCollapsed(this.Collapsed.Value, this.CollapsedCondition);
        }

        if (this.SizeConstraints.HasValue)
        {
            ImGui.SetNextWindowSizeConstraints(this.SizeConstraints.Value.MinimumSize * ImGuiHelpers.GlobalScale, this.SizeConstraints.Value.MaximumSize * ImGuiHelpers.GlobalScale);
        }

        if (this.BgAlpha.HasValue)
        {
            ImGui.SetNextWindowBgAlpha(this.BgAlpha.Value);
        }

        // Manually set alpha takes precedence, if devs don't want that, they should turn it off
        if (this.internalAlpha.HasValue)
        {
            ImGui.SetNextWindowBgAlpha(this.internalAlpha.Value);
        }
    }

    private void PreHandlePreset(WindowSystemPersistence? persistence)
    {
        if (persistence == null || this.hasInitializedFromPreset)
            return;

        var id = ImGui.GetID(this.WindowName);
        this.presetWindow = persistence.GetWindow(id);

        this.hasInitializedFromPreset = true;

        // Fresh preset - don't apply anything
        if (this.presetWindow == null)
        {
            this.presetWindow = new PresetModel.PresetWindow();
            this.presetDirty = true;
            return;
        }

        this.internalIsPinned = this.presetWindow.IsPinned;
        this.internalIsClickthrough = this.presetWindow.IsClickThrough;
        this.internalAlpha = this.presetWindow.Alpha;
    }

    private void PostHandlePreset(WindowSystemPersistence? persistence)
    {
        if (persistence == null)
            return;

        Debug.Assert(this.presetWindow != null, "this.presetWindow != null");

        if (this.presetDirty)
        {
            this.presetWindow.IsPinned = this.internalIsPinned;
            this.presetWindow.IsClickThrough = this.internalIsClickthrough;
            this.presetWindow.Alpha = this.internalAlpha;

            var id = ImGui.GetID(this.WindowName);
            persistence.SaveWindow(id, this.presetWindow!);
            this.presetDirty = false;

            Log.Verbose("Saved preset for {WindowName}", this.WindowName);
        }
    }

    private unsafe void DrawTitleBarButtons(void* window, ImGuiWindowFlags flags, Vector4 titleBarRect, IEnumerable<TitleBarButton> buttons)
    {
        ImGui.PushClipRect(ImGui.GetWindowPos(), ImGui.GetWindowPos() + ImGui.GetWindowSize(), false);

        var style = ImGui.GetStyle();
        var fontSize = ImGui.GetFontSize();
        var drawList = ImGui.GetWindowDrawList();

        var padR = 0f;
        var buttonSize = ImGui.GetFontSize();

        var numNativeButtons = 0;
        if (this.CanShowCloseButton)
            numNativeButtons++;

        if (!flags.HasFlag(ImGuiWindowFlags.NoCollapse) && style.WindowMenuButtonPosition == ImGuiDir.Right)
            numNativeButtons++;

        // If there are no native buttons, pad from the right to make some space
        if (numNativeButtons == 0)
            padR += style.FramePadding.X;

        // Pad to the left, to get out of the way of the native buttons
        padR += numNativeButtons * (buttonSize + style.ItemInnerSpacing.X);

        Vector2 GetCenter(Vector4 rect) => new((rect.X + rect.Z) * 0.5f, (rect.Y + rect.W) * 0.5f);

        var numButtons = 0;
        bool DrawButton(TitleBarButton button, Vector2 pos)
        {
            var id = ImGui.GetID($"###CustomTbButton{numButtons}");
            numButtons++;

            var min = pos;
            var max = pos + new Vector2(fontSize, fontSize);
            Vector4 bb = new(min.X, min.Y, max.X, max.Y);
            var isClipped = !ImGuiNativeAdditions.igItemAdd(bb, id, null, 0);
            bool hovered, held;
            var pressed = false;

            if (this.internalIsClickthrough)
            {
                hovered = false;
                held = false;

                // ButtonBehavior does not function if the window is clickthrough, so we have to do it ourselves
                if (ImGui.IsMouseHoveringRect(min, max))
                {
                    hovered = true;

                    // We can't use ImGui native functions here, because they don't work with clickthrough
                    if ((User32.GetKeyState((int)VirtualKey.LBUTTON) & 0x8000) != 0)
                    {
                        held = true;
                        pressed = true;
                    }
                }
            }
            else
            {
                pressed = ImGuiNativeAdditions.igButtonBehavior(bb, id, &hovered, &held, ImGuiButtonFlags.None);
            }

            if (isClipped)
                return pressed;

            // Render
            var bgCol = ImGui.GetColorU32((held && hovered) ? ImGuiCol.ButtonActive : hovered ? ImGuiCol.ButtonHovered : ImGuiCol.Button);
            var textCol = ImGui.GetColorU32(ImGuiCol.Text);
            if (hovered || held)
                drawList.AddCircleFilled(GetCenter(bb) + new Vector2(0.0f, -0.5f), (fontSize * 0.5f) + 1.0f, bgCol);

            var offset = button.IconOffset * ImGuiHelpers.GlobalScale;
            drawList.AddText(InterfaceManager.IconFont, (float)(fontSize * 0.8), new Vector2(bb.X + offset.X, bb.Y + offset.Y), textCol, button.Icon.ToIconString());

            if (hovered)
                button.ShowTooltip?.Invoke();

            // Switch to moving the window after mouse is moved beyond the initial drag threshold
            if (ImGui.IsItemActive() && ImGui.IsMouseDragging(ImGuiMouseButton.Left) && !this.internalIsClickthrough)
                ImGuiNativeAdditions.igStartMouseMovingWindow(window);

            return pressed;
        }

        foreach (var button in buttons.OrderBy(x => x.Priority))
        {
            if (this.internalIsClickthrough && !button.AvailableClickthrough)
                return;

            Vector2 position = new(titleBarRect.Z - padR - buttonSize, titleBarRect.Y + style.FramePadding.Y);
            padR += buttonSize + style.ItemInnerSpacing.X;

            if (DrawButton(button, position))
                button.Click?.Invoke(ImGuiMouseButton.Left);
        }

        ImGui.PopClipRect();
    }

    /// <summary>
    /// Structure detailing the size constraints of a window.
    /// </summary>
    public struct WindowSizeConstraints
    {
        private Vector2 internalMaxSize = new(float.MaxValue);

        /// <summary>
        /// Initializes a new instance of the <see cref="WindowSizeConstraints"/> struct.
        /// </summary>
        public WindowSizeConstraints()
        {
        }

        /// <summary>
        /// Gets or sets the minimum size of the window.
        /// </summary>
        public Vector2 MinimumSize { get; set; } = new(0);

        /// <summary>
        /// Gets or sets the maximum size of the window.
        /// </summary>
        public Vector2 MaximumSize
        {
            get => this.GetSafeMaxSize();
            set => this.internalMaxSize = value;
        }

        private Vector2 GetSafeMaxSize()
        {
            var currentMin = this.MinimumSize;

            if (this.internalMaxSize.X < currentMin.X || this.internalMaxSize.Y < currentMin.Y)
                return new Vector2(float.MaxValue);

            return this.internalMaxSize;
        }
    }

    /// <summary>
    /// Structure describing a title bar button.
    /// </summary>
    public class TitleBarButton
    {
        /// <summary>
        /// Gets or sets the icon of the button.
        /// </summary>
        public FontAwesomeIcon Icon { get; set; }

        /// <summary>
        /// Gets or sets a vector by which the position of the icon within the button shall be offset.
        /// Automatically scaled by the global font scale for you.
        /// </summary>
        public Vector2 IconOffset { get; set; }

        /// <summary>
        /// Gets or sets an action that is called when a tooltip shall be drawn.
        /// May be null if no tooltip shall be drawn.
        /// </summary>
        public Action? ShowTooltip { get; set; }

        /// <summary>
        /// Gets or sets an action that is called when the button is clicked.
        /// </summary>
        public Action<ImGuiMouseButton> Click { get; set; }

        /// <summary>
        /// Gets or sets the priority the button shall be shown in.
        /// Lower = closer to ImGui default buttons.
        /// </summary>
        public int Priority { get; set; }

        /// <summary>
        /// Gets or sets a value indicating whether the button shall be clickable
        /// when the respective window is set to clickthrough.
        /// </summary>
        public bool AvailableClickthrough { get; set; }
    }

    [SuppressMessage("StyleCop.CSharp.NamingRules", "SA1300:Element should begin with upper-case letter", Justification = "imports")]
    private static unsafe class ImGuiNativeAdditions
    {
        [DllImport("cimgui", CallingConvention = CallingConvention.Cdecl)]
        public static extern bool igItemAdd(Vector4 bb, uint id, Vector4* navBb, uint flags);

        [DllImport("cimgui", CallingConvention = CallingConvention.Cdecl)]
        public static extern bool igButtonBehavior(Vector4 bb, uint id, bool* outHovered, bool* outHeld, ImGuiButtonFlags flags);

        [DllImport("cimgui", CallingConvention = CallingConvention.Cdecl)]
        public static extern void* igGetCurrentWindow();

        [DllImport("cimgui", CallingConvention = CallingConvention.Cdecl)]
        public static extern void igStartMouseMovingWindow(void* window);

        [DllImport("cimgui", CallingConvention = CallingConvention.Cdecl)]
        public static extern void ImGuiWindow_TitleBarRect(Vector4* pOut, void* window);

        [DllImport("cimgui", CallingConvention = CallingConvention.Cdecl)]
        public static extern void igCustom_WindowSetInheritNoInputs(bool inherit);
    }
}<|MERGE_RESOLUTION|>--- conflicted
+++ resolved
@@ -15,11 +15,8 @@
 using Dalamud.Interface.Textures.Internal;
 using Dalamud.Interface.Textures.TextureWraps;
 using Dalamud.Interface.Utility;
-<<<<<<< HEAD
 using Dalamud.Interface.Utility.Internal;
-=======
 using Dalamud.Interface.Windowing.Persistence;
->>>>>>> a12c63d6
 using Dalamud.Logging.Internal;
 
 using FFXIVClientStructs.FFXIV.Client.UI;
@@ -490,12 +487,9 @@
                 if (!isAvailable)
                     ImGui.EndDisabled();
 
-<<<<<<< HEAD
                 if (ImGui.Button(Loc.Localize("WindowSystemContextActionPrintWindow", "Print window")))
                     printWindow = true;
 
-=======
->>>>>>> a12c63d6
                 ImGui.EndPopup();
             }
 
