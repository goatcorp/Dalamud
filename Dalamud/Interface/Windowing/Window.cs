using System.Collections.Generic;
using System.Diagnostics;
using System.Numerics;
using System.Threading.Tasks;

using CheapLoc;
using Dalamud.Bindings.ImGui;
using Dalamud.Game.ClientState.Keys;
using Dalamud.Interface.Colors;
using Dalamud.Interface.Components;
using Dalamud.Interface.Internal;
using Dalamud.Interface.Textures.Internal;
using Dalamud.Interface.Textures.TextureWraps;
using Dalamud.Interface.Utility;
using Dalamud.Interface.Utility.Internal;
using Dalamud.Interface.Utility.Raii;
using Dalamud.Interface.Windowing.Persistence;
using Dalamud.Logging.Internal;

using FFXIVClientStructs.FFXIV.Client.UI;

using TerraFX.Interop.Windows;

using static TerraFX.Interop.Windows.Windows;

namespace Dalamud.Interface.Windowing;

/// <summary>
/// Base class you can use to implement an ImGui window for use with the built-in <see cref="WindowSystem"/>.
/// </summary>
public abstract class Window
{
    private const float FadeInOutTime = 0.072f;
    private const string AdditionsPopupName = "WindowSystemContextActions";

    private static readonly ModuleLog Log = new("WindowSystem");

    private static bool wasEscPressedLastFrame = false;

    private readonly TitleBarButton additionsButton;
    private readonly List<TitleBarButton> allButtons = [];

    private bool internalLastIsOpen = false;
    private bool internalIsOpen = false;
    private bool internalIsPinned = false;
    private bool internalIsClickthrough = false;
    private bool didPushInternalAlpha = false;
    private float? internalAlpha = null;
    private bool nextFrameBringToFront = false;

    private bool hasInitializedFromPreset = false;
    private PresetModel.PresetWindow? presetWindow;
    private bool presetDirty = false;

    private bool pushedFadeInAlpha = false;
    private float fadeInTimer = 0f;
    private float fadeOutTimer = 0f;
    private IDrawListTextureWrap? fadeOutTexture = null;
    private Vector2 fadeOutSize = Vector2.Zero;
    private Vector2 fadeOutOrigin = Vector2.Zero;

    private bool hasError = false;
    private Exception? lastError;

    /// <summary>
    /// Initializes a new instance of the <see cref="Window"/> class.
    /// </summary>
    /// <param name="name">The name/ID of this window.
    /// If you have multiple windows with the same name, you will need to
    /// append a unique ID to it by specifying it after "###" behind the window title.
    /// </param>
    /// <param name="flags">The <see cref="ImGuiWindowFlags"/> of this window.</param>
    /// <param name="forceMainWindow">Whether this window should be limited to the main game window.</param>
    protected Window(string name, ImGuiWindowFlags flags = ImGuiWindowFlags.None, bool forceMainWindow = false)
    {
        this.WindowName = name;
        this.Flags = flags;
        this.ForceMainWindow = forceMainWindow;

        this.additionsButton = new()
        {
            Icon = FontAwesomeIcon.Bars,
            IconOffset = new Vector2(2.5f, 1),
            Click = _ =>
            {
                this.internalIsClickthrough = false;
                this.presetDirty = false;
                ImGui.OpenPopup(AdditionsPopupName);
            },
            Priority = int.MinValue,
            AvailableClickthrough = true,
        };
    }

    /// <summary>
    /// Initializes a new instance of the <see cref="Window"/> class.
    /// </summary>
    /// <param name="name">The name/ID of this window.
    /// If you have multiple windows with the same name, you will need to
    /// append a unique ID to it by specifying it after "###" behind the window title.
    /// </param>
    protected Window(string name)
        : this(name, ImGuiWindowFlags.None)
    {
    }

    /// <summary>
    /// Flags to control window behavior.
    /// </summary>
    [Flags]
    internal enum WindowDrawFlags
    {
        /// <summary>
        /// Nothing.
        /// </summary>
        None = 0,

        /// <summary>
        /// Enable window opening/closing sound effects.
        /// </summary>
        UseSoundEffects = 1 << 0,

        /// <summary>
        /// Hook into the game's focus management.
        /// </summary>
        UseFocusManagement = 1 << 1,

        /// <summary>
        /// Enable the built-in "additional options" menu on the title bar.
        /// </summary>
        UseAdditionalOptions = 1 << 2,

        /// <summary>
        /// Do not draw non-critical animations.
        /// </summary>
        IsReducedMotion = 1 << 3,
    }

    /// <summary>
    /// Gets or sets the namespace of the window.
    /// </summary>
    public string? Namespace { get; set; }

    /// <summary>
    /// Gets or sets the name of the window.
    /// If you have multiple windows with the same name, you will need to
    /// append an unique ID to it by specifying it after "###" behind the window title.
    /// </summary>
    public string WindowName { get; set; }

    /// <summary>
    /// Gets a value indicating whether the window is focused.
    /// </summary>
    public bool IsFocused { get; private set; }

    /// <summary>
    /// Gets or sets a value indicating whether this window is to be closed with a hotkey, like Escape, and keep game addons open in turn if it is closed.
    /// </summary>
    public bool RespectCloseHotkey { get; set; } = true;

    /// <summary>
    /// Gets or sets a value indicating whether this window should not generate sound effects when opening and closing.
    /// </summary>
    public bool DisableWindowSounds { get; set; } = false;

    /// <summary>
    /// Gets or sets a value representing the sound effect id to be played when the window is opened.
    /// </summary>
    public uint OnOpenSfxId { get; set; } = 23u;

    /// <summary>
    /// Gets or sets a value representing the sound effect id to be played when the window is closed.
    /// </summary>
    public uint OnCloseSfxId { get; set; } = 24u;

    /// <summary>
    /// Gets or sets a value indicating whether this window should not fade in and out, regardless of the users'
    /// preference.
    /// </summary>
    public bool DisableFadeInFadeOut { get; set; } = false;

    /// <summary>
    /// Gets or sets the position of this window.
    /// </summary>
    public Vector2? Position { get; set; }

    /// <summary>
    /// Gets or sets the condition that defines when the position of this window is set.
    /// </summary>
    public ImGuiCond PositionCondition { get; set; }

    /// <summary>
    /// Gets or sets the size of the window. The size provided will be scaled by the global scale.
    /// </summary>
    public Vector2? Size { get; set; }

    /// <summary>
    /// Gets or sets the condition that defines when the size of this window is set.
    /// </summary>
    public ImGuiCond SizeCondition { get; set; }

    /// <summary>
    /// Gets or sets the size constraints of the window. The size constraints provided will be scaled by the global scale.
    /// </summary>
    public WindowSizeConstraints? SizeConstraints { get; set; }

    /// <summary>
    /// Gets or sets a value indicating whether this window is collapsed.
    /// </summary>
    public bool? Collapsed { get; set; }

    /// <summary>
    /// Gets or sets the condition that defines when the collapsed state of this window is set.
    /// </summary>
    public ImGuiCond CollapsedCondition { get; set; }

    /// <summary>
    /// Gets or sets the window flags.
    /// </summary>
    public ImGuiWindowFlags Flags { get; set; }

    /// <summary>
    /// Gets or sets a value indicating whether this ImGui window will be forced to stay inside the main game window.
    /// </summary>
    public bool ForceMainWindow { get; set; }

    /// <summary>
    /// Gets or sets this window's background alpha value.
    /// </summary>
    public float? BgAlpha { get; set; }

    /// <summary>
    /// Gets or sets a value indicating whether this ImGui window should display a close button in the title bar.
    /// </summary>
    public bool ShowCloseButton { get; set; } = true;

    /// <summary>
    /// Gets or sets a value indicating whether this window should offer to be pinned via the window's titlebar context menu.
    /// </summary>
    public bool AllowPinning { get; set; } = true;

    /// <summary>
    /// Gets or sets a value indicating whether this window should offer to be made click-through via the window's titlebar context menu.
    /// </summary>
    public bool AllowClickthrough { get; set; } = true;

    /// <summary>
    /// Gets a value indicating whether this window is pinned.
    /// </summary>
    public bool IsPinned => this.internalIsPinned;

    /// <summary>
    /// Gets a value indicating whether this window is click-through.
    /// </summary>
    public bool IsClickthrough => this.internalIsClickthrough;

    /// <summary>
    /// Gets or sets a list of available title bar buttons.
    ///
    /// If <see cref="AllowPinning"/> or <see cref="AllowClickthrough"/> are set to true, and this features is not
    /// disabled globally by the user, an internal title bar button to manage these is added when drawing, but it will
    /// not appear in this collection. If you wish to remove this button, set both of these values to false.
    /// </summary>
    public List<TitleBarButton> TitleBarButtons { get; set; } = new();

    /// <summary>
    /// Gets or sets a value indicating whether this window will stay open.
    /// </summary>
    public bool IsOpen
    {
        get => this.internalIsOpen;
        set => this.internalIsOpen = value;
    }

    private bool CanShowCloseButton => this.ShowCloseButton && !this.internalIsClickthrough;

    /// <summary>
    /// Toggle window is open state.
    /// </summary>
    public void Toggle()
    {
        this.IsOpen ^= true;
    }

    /// <summary>
    /// Bring this window to the front.
    /// </summary>
    public void BringToFront()
    {
        if (!this.IsOpen)
            return;

        this.nextFrameBringToFront = true;
    }

    /// <summary>
    /// Code to always be executed before the open-state of the window is checked.
    /// </summary>
    public virtual void PreOpenCheck()
    {
    }

    /// <summary>
    /// Additional conditions for the window to be drawn, regardless of its open-state.
    /// </summary>
    /// <returns>
    /// True if the window should be drawn, false otherwise.
    /// </returns>
    /// <remarks>
    /// Not being drawn due to failing this condition will not change focus or trigger OnClose.
    /// This is checked before PreDraw, but after Update.
    /// </remarks>
    public virtual bool DrawConditions()
    {
        return true;
    }

    /// <summary>
    /// Code to be executed before conditionals are applied and the window is drawn.
    /// </summary>
    public virtual void PreDraw()
    {
        if (this.internalAlpha.HasValue)
        {
            ImGui.PushStyleVar(ImGuiStyleVar.Alpha, this.internalAlpha.Value);
            this.didPushInternalAlpha = true;
        }
    }

    /// <summary>
    /// Code to be executed after the window is drawn.
    /// </summary>
    public virtual void PostDraw()
    {
        if (this.didPushInternalAlpha)
        {
            ImGui.PopStyleVar();
            this.didPushInternalAlpha = false;
        }
    }

    /// <summary>
    /// Code to be executed every time the window renders.
    /// </summary>
    /// <remarks>
    /// In this method, implement your drawing code.
    /// You do NOT need to ImGui.Begin your window.
    /// </remarks>
    public abstract void Draw();

    /// <summary>
    /// Code to be executed when the window is opened.
    /// </summary>
    public virtual void OnOpen()
    {
    }

    /// <summary>
    /// Code to be executed when the window is closed.
    /// </summary>
    public virtual void OnClose()
    {
    }

    /// <summary>
    /// Code to be executed when the window is safe to be disposed or removed from the window system.
    /// Doing so in <see cref="OnClose"/> may result in animations not playing correctly.
    /// </summary>
    public virtual void OnSafeToRemove()
    {
    }

    /// <summary>
    /// Code to be executed every frame, even when the window is collapsed.
    /// </summary>
    public virtual void Update()
    {
    }

    /// <summary>
    /// Draw the window via ImGui.
    /// </summary>
    /// <param name="internalDrawFlags">Flags controlling window behavior.</param>
    /// <param name="persistence">Handler for window persistence data.</param>
    internal void DrawInternal(WindowDrawFlags internalDrawFlags, WindowSystemPersistence? persistence)
    {
        this.PreOpenCheck();
        var doFades = !internalDrawFlags.HasFlag(WindowDrawFlags.IsReducedMotion) && !this.DisableFadeInFadeOut;

        if (!this.IsOpen)
        {
            if (this.internalIsOpen != this.internalLastIsOpen)
            {
                this.internalLastIsOpen = this.internalIsOpen;
                this.OnClose();

                this.IsFocused = false;

                if (internalDrawFlags.HasFlag(WindowDrawFlags.UseSoundEffects) && !this.DisableWindowSounds)
                    UIGlobals.PlaySoundEffect(this.OnCloseSfxId);
            }

            if (this.fadeOutTexture != null)
            {
                this.fadeOutTimer -= ImGui.GetIO().DeltaTime;
                if (this.fadeOutTimer <= 0f)
                {
                    this.fadeOutTexture.Dispose();
                    this.fadeOutTexture = null;
                    this.OnSafeToRemove();
                }
                else
                {
                    this.DrawFakeFadeOutWindow();
                }
            }

            this.fadeInTimer = doFades ? 0f : FadeInOutTime;
            return;
        }

        this.fadeInTimer += ImGui.GetIO().DeltaTime;
        if (this.fadeInTimer > FadeInOutTime)
            this.fadeInTimer = FadeInOutTime;

        this.Update();
        if (!this.DrawConditions())
            return;

        var hasNamespace = !string.IsNullOrEmpty(this.Namespace);

        if (hasNamespace)
            ImGui.PushID(this.Namespace);

        this.PreHandlePreset(persistence);

        if (this.internalLastIsOpen != this.internalIsOpen && this.internalIsOpen)
        {
            this.internalLastIsOpen = this.internalIsOpen;
            this.OnOpen();

            if (internalDrawFlags.HasFlag(WindowDrawFlags.UseSoundEffects) && !this.DisableWindowSounds)
                UIGlobals.PlaySoundEffect(this.OnOpenSfxId);
        }

        var isErrorStylePushed = false;
        if (!this.hasError)
        {
            this.PreDraw();
            this.ApplyConditionals();
        }
        else
        {
            Style.StyleModelV1.DalamudStandard.Push();
            isErrorStylePushed = true;
        }

        if (this.ForceMainWindow)
            ImGuiHelpers.ForceNextWindowMainViewport();

        var wasFocused = this.IsFocused;
        if (wasFocused)
        {
            var style = ImGui.GetStyle();
            var focusedHeaderColor = style.Colors[(int)ImGuiCol.TitleBgActive];
            ImGui.PushStyleColor(ImGuiCol.TitleBgCollapsed, focusedHeaderColor);
        }

        if (this.nextFrameBringToFront)
        {
            ImGui.SetNextWindowFocus();
            this.nextFrameBringToFront = false;
        }

        var flags = this.Flags;

        if (this.internalIsPinned || this.internalIsClickthrough)
        {
            flags |= ImGuiWindowFlags.NoMove | ImGuiWindowFlags.NoResize;
        }

        if (this.internalIsClickthrough)
        {
            flags |= ImGuiWindowFlags.NoInputs | ImGuiWindowFlags.NoNav | ImGuiWindowFlags.NoCollapse | ImGuiWindowFlags.NoScrollWithMouse | ImGuiWindowFlags.NoMouseInputs;
        }

        // If we have an error, reset all flags to default, and unlock window size.
        if (this.hasError)
        {
            flags = ImGuiWindowFlags.None;
            ImGui.SetNextWindowCollapsed(false, ImGuiCond.Once);
            ImGui.SetNextWindowSizeConstraints(Vector2.Zero, Vector2.PositiveInfinity);
        }

        if (this.CanShowCloseButton ? ImGui.Begin(this.WindowName, ref this.internalIsOpen, flags) : ImGui.Begin(this.WindowName, flags))
        {
            var context = ImGui.GetCurrentContext();
            if (!context.IsNull)
            {
                ImGuiP.GetCurrentWindow().InheritNoInputs = this.internalIsClickthrough;
            }

            if (ImGui.GetWindowViewport().ID != ImGui.GetMainViewport().ID)
            {
                if ((flags & ImGuiWindowFlags.NoInputs) == ImGuiWindowFlags.NoInputs)
                    ImGui.GetWindowViewport().Flags |= ImGuiViewportFlags.NoInputs;
                else
                    ImGui.GetWindowViewport().Flags &= ~ImGuiViewportFlags.NoInputs;
            }

            if (this.hasError)
            {
                this.DrawErrorMessage();
            }
            else
            {
                // Draw the actual window contents
                try
                {
                    this.Draw();
                }
                catch (Exception ex)
                {
                    Log.Error(ex, "Error during Draw(): {WindowName}", this.WindowName);

                    this.hasError = true;
                    this.lastError = ex;
                }
            }
        }

        var flagsApplicableForTitleBarIcons = !flags.HasFlag(ImGuiWindowFlags.NoDecoration) &&
                                              !flags.HasFlag(ImGuiWindowFlags.NoTitleBar);
        var showAdditions = (this.AllowPinning || this.AllowClickthrough) &&
                            internalDrawFlags.HasFlag(WindowDrawFlags.UseAdditionalOptions) &&
                            flagsApplicableForTitleBarIcons;
        var printWindow = false;
        if (showAdditions)
        {
            ImGui.PushStyleVar(ImGuiStyleVar.Alpha, 1f);

            if (ImGui.BeginPopup(AdditionsPopupName, ImGuiWindowFlags.NoMove))
            {
                if (this.internalIsClickthrough)
                    ImGui.BeginDisabled();

                if (this.AllowPinning)
                {
                    var showAsPinned = this.internalIsPinned || this.internalIsClickthrough;
                    if (ImGui.Checkbox(Loc.Localize("WindowSystemContextActionPin", "Pin Window"), ref showAsPinned))
                    {
                        this.internalIsPinned = showAsPinned;
                        this.presetDirty = true;
                    }

                    ImGuiComponents.HelpMarker(
                        Loc.Localize("WindowSystemContextActionPinHint", "Pinned windows will not move or resize when you click and drag them, nor will they close when escape is pressed."));
                }

                if (this.internalIsClickthrough)
                    ImGui.EndDisabled();

                if (this.AllowClickthrough)
                {
                    if (ImGui.Checkbox(
                            Loc.Localize("WindowSystemContextActionClickthrough", "Make clickthrough"),
                            ref this.internalIsClickthrough))
                    {
                        this.presetDirty = true;
                    }

                    ImGuiComponents.HelpMarker(
                        Loc.Localize("WindowSystemContextActionClickthroughHint", "Clickthrough windows will not receive mouse input, move or resize. They are completely inert."));
                }

                var alpha = (this.internalAlpha ?? ImGui.GetStyle().Alpha) * 100f;
                if (ImGui.SliderFloat(Loc.Localize("WindowSystemContextActionAlpha", "Opacity"), ref alpha, 20f,
                                      100f))
                {
                    this.internalAlpha = Math.Clamp(alpha / 100f, 0.2f, 1f);
                    this.presetDirty = true;
                }

                ImGui.SameLine();
                if (ImGui.Button(Loc.Localize("WindowSystemContextActionReset", "Reset")))
                {
                    this.internalAlpha = null;
                    this.presetDirty = true;
                }

                ImGui.TextColored(
                    ImGuiColors.DalamudGrey,
                    Loc.Localize(
                        "WindowSystemContextActionClickthroughDisclaimer",
                        "Open this menu again by clicking the three dashes to disable clickthrough."));

                if (ImGui.Button(Loc.Localize("WindowSystemContextActionPrintWindow", "Print window")))
                    printWindow = true;

                ImGui.EndPopup();
            }

            ImGui.PopStyleVar();
        }

        if (flagsApplicableForTitleBarIcons)
        {
            this.allButtons.Clear();
            this.allButtons.EnsureCapacity(this.TitleBarButtons.Count + 1);
            this.allButtons.AddRange(this.TitleBarButtons);
            if (showAdditions)
                this.allButtons.Add(this.additionsButton);
            this.allButtons.Sort(static (a, b) => b.Priority - a.Priority);
            this.DrawTitleBarButtons();
        }

        if (wasFocused)
        {
            ImGui.PopStyleColor();
        }

        this.IsFocused = ImGui.IsWindowFocused(ImGuiFocusedFlags.RootAndChildWindows);

        if (internalDrawFlags.HasFlag(WindowDrawFlags.UseFocusManagement) && !this.internalIsPinned)
        {
            var escapeDown = Service<KeyState>.Get()[VirtualKey.ESCAPE];
            if (escapeDown && this.IsFocused && !wasEscPressedLastFrame && this.RespectCloseHotkey)
            {
                this.IsOpen = false;
                wasEscPressedLastFrame = true;
            }
            else if (!escapeDown && wasEscPressedLastFrame)
            {
                wasEscPressedLastFrame = false;
            }
        }

        this.fadeOutSize = ImGui.GetWindowSize();
        this.fadeOutOrigin = ImGui.GetWindowPos();
        var isCollapsed = ImGui.IsWindowCollapsed();
        var isDocked = ImGui.IsWindowDocked();

        ImGui.End();

        if (this.pushedFadeInAlpha)
        {
            ImGui.PopStyleVar();
            this.pushedFadeInAlpha = false;
        }

        // TODO: No fade-out if the window is collapsed. We could do this if we knew the "FullSize" of the window
        // from the internal ImGuiWindow, but I don't want to mess with that here for now. We can do this a lot
        // easier with the new bindings.
        // TODO: No fade-out if docking is enabled and the window is docked, since this makes them "unsnap".
        // Ideally we should get rid of this "fake window" thing and just insert a new drawlist at the correct spot.
        if (!this.internalIsOpen && this.fadeOutTexture == null && doFades && !isCollapsed && !isDocked)
        {
            this.fadeOutTexture = Service<TextureManager>.Get().CreateDrawListTexture(
                "WindowFadeOutTexture");
            this.fadeOutTexture.ResizeAndDrawWindow(this.WindowName, Vector2.One);
            this.fadeOutTimer = FadeInOutTime;
        }

        if (printWindow)
        {
            var tex = Service<TextureManager>.Get().CreateDrawListTexture(
                Loc.Localize("WindowSystemContextActionPrintWindow", "Print window"));
            tex.ResizeAndDrawWindow(this.WindowName, Vector2.One);
            _ = Service<DevTextureSaveMenu>.Get().ShowTextureSaveMenuAsync(
                this.WindowName,
                this.WindowName,
                Task.FromResult<IDalamudTextureWrap>(tex));
        }

        if (!this.hasError)
        {
            this.PostDraw();
        }
        else
        {
            if (isErrorStylePushed)
            {
                Style.StyleModelV1.DalamudStandard.Pop();
            }
        }

        this.PostHandlePreset(persistence);

        if (hasNamespace)
            ImGui.PopID();
    }

    private unsafe void ApplyConditionals()
    {
        if (this.Position.HasValue)
        {
            var pos = this.Position.Value;

            if (this.ForceMainWindow)
                pos += ImGuiHelpers.MainViewport.Pos;

            ImGui.SetNextWindowPos(pos, this.PositionCondition);
        }

        if (this.Size.HasValue)
        {
            ImGui.SetNextWindowSize(this.Size.Value * ImGuiHelpers.GlobalScale, this.SizeCondition);
        }

        if (this.Collapsed.HasValue)
        {
            ImGui.SetNextWindowCollapsed(this.Collapsed.Value, this.CollapsedCondition);
        }

        if (this.SizeConstraints.HasValue)
        {
            ImGui.SetNextWindowSizeConstraints(this.SizeConstraints.Value.MinimumSize * ImGuiHelpers.GlobalScale, this.SizeConstraints.Value.MaximumSize * ImGuiHelpers.GlobalScale);
        }

        var maxBgAlpha = this.internalAlpha ?? this.BgAlpha;
        var fadeInAlpha = this.fadeInTimer / FadeInOutTime;
        if (fadeInAlpha < 1f)
        {
            maxBgAlpha = maxBgAlpha.HasValue ?
                             Math.Clamp(maxBgAlpha.Value * fadeInAlpha, 0f, 1f) :
                             (*ImGui.GetStyleColorVec4(ImGuiCol.WindowBg)).W * fadeInAlpha;
            ImGui.PushStyleVar(ImGuiStyleVar.Alpha, ImGui.GetStyle().Alpha * fadeInAlpha);
            this.pushedFadeInAlpha = true;
        }

        if (maxBgAlpha.HasValue)
        {
            ImGui.SetNextWindowBgAlpha(maxBgAlpha.Value);
        }
    }

    private void PreHandlePreset(WindowSystemPersistence? persistence)
    {
        if (persistence == null || this.hasInitializedFromPreset)
            return;

        var id = ImGui.GetID(this.WindowName);
        this.presetWindow = persistence.GetWindow(id);

        this.hasInitializedFromPreset = true;

        // Fresh preset - don't apply anything
        if (this.presetWindow == null)
        {
            this.presetWindow = new PresetModel.PresetWindow();
            this.presetDirty = true;
            return;
        }

        this.internalIsPinned = this.presetWindow.IsPinned;
        this.internalIsClickthrough = this.presetWindow.IsClickThrough;
        this.internalAlpha = this.presetWindow.Alpha;
    }

    private void PostHandlePreset(WindowSystemPersistence? persistence)
    {
        if (persistence == null)
            return;

        Debug.Assert(this.presetWindow != null, "this.presetWindow != null");

        if (this.presetDirty)
        {
            this.presetWindow.IsPinned = this.internalIsPinned;
            this.presetWindow.IsClickThrough = this.internalIsClickthrough;
            this.presetWindow.Alpha = this.internalAlpha;

            var id = ImGui.GetID(this.WindowName);
            persistence.SaveWindow(id, this.presetWindow!);
            this.presetDirty = false;

            Log.Verbose("Saved preset for {WindowName}", this.WindowName);
        }
    }

    private unsafe void DrawTitleBarButtons()
    {
        var window = ImGuiP.GetCurrentWindow();
        var flags = window.Flags;
        var titleBarRect = window.TitleBarRect();
        ImGui.PushClipRect(ImGui.GetWindowPos(), ImGui.GetWindowPos() + ImGui.GetWindowSize(), false);

        var style = ImGui.GetStyle();
        var fontSize = ImGui.GetFontSize();
        var drawList = ImGui.GetWindowDrawList();

        var padR = 0f;
        var buttonSize = ImGui.GetFontSize();

        var numNativeButtons = 0;
        if (this.CanShowCloseButton)
            numNativeButtons++;

        if (!flags.HasFlag(ImGuiWindowFlags.NoCollapse) && style.WindowMenuButtonPosition == ImGuiDir.Right)
            numNativeButtons++;

        // If there are no native buttons, pad from the right to make some space
        if (numNativeButtons == 0)
            padR += style.FramePadding.X;

        // Pad to the left, to get out of the way of the native buttons
        padR += numNativeButtons * (buttonSize + style.ItemInnerSpacing.X);

        Vector2 GetCenter(ImRect rect) => new((rect.Min.X + rect.Max.X) * 0.5f, (rect.Min.Y + rect.Max.Y) * 0.5f);

        var numButtons = 0;
        bool DrawButton(TitleBarButton button, Vector2 pos)
        {
            var id = ImGui.GetID($"###CustomTbButton{numButtons}");
            numButtons++;

            var max = pos + new Vector2(fontSize, fontSize);
            ImRect bb = new(pos, max);
            var isClipped = !ImGuiP.ItemAdd(bb, id, null, 0);
            bool hovered, held, pressed;

            if (this.internalIsClickthrough)
            {
                // ButtonBehavior does not function if the window is clickthrough, so we have to do it ourselves
                var pad = ImGui.GetStyle().TouchExtraPadding;
                var rect = new ImRect(pos - pad, max + pad);
                hovered = rect.Contains(ImGui.GetMousePos());

<<<<<<< HEAD
                    // We can't use ImGui native functions here, because they don't work with clickthrough
                    if ((Windows.Win32.PInvoke.GetKeyState((int)VirtualKey.LBUTTON) & 0x8000) != 0)
                    {
                        held = true;
                        pressed = true;
                    }
                }
=======
                // Temporarily enable inputs
                // This will be reset on next frame, and then enabled again if it is still being hovered
                if (hovered && ImGui.GetWindowViewport().ID != ImGui.GetMainViewport().ID)
                    ImGui.GetWindowViewport().Flags &= ~ImGuiViewportFlags.NoInputs;

                // We can't use ImGui native functions here, because they don't work with clickthrough
                pressed = held = hovered && (GetKeyState(VK.VK_LBUTTON) & 0x8000) != 0;
>>>>>>> 544f8b28
            }
            else
            {
                pressed = ImGuiP.ButtonBehavior(bb, id, &hovered, &held, ImGuiButtonFlags.None);
            }

            if (isClipped)
                return pressed;

            // Render
            var bgCol = ImGui.GetColorU32((held && hovered) ? ImGuiCol.ButtonActive : hovered ? ImGuiCol.ButtonHovered : ImGuiCol.Button);
            var textCol = ImGui.GetColorU32(ImGuiCol.Text);
            if (hovered || held)
                drawList.AddCircleFilled(GetCenter(bb) + new Vector2(0.0f, -0.5f), (fontSize * 0.5f) + 1.0f, bgCol);

            var offset = button.IconOffset * ImGuiHelpers.GlobalScale;
            drawList.AddText(InterfaceManager.IconFont, (float)(fontSize * 0.8), new Vector2(bb.Min.X + offset.X, bb.Min.Y + offset.Y), textCol, button.Icon.ToIconString());

            if (hovered)
                button.ShowTooltip?.Invoke();

            // Switch to moving the window after mouse is moved beyond the initial drag threshold
            if (ImGui.IsItemActive() && ImGui.IsMouseDragging(ImGuiMouseButton.Left) && !this.internalIsClickthrough)
                ImGuiP.StartMouseMovingWindow(window);

            return pressed;
        }

        foreach (var button in this.allButtons)
        {
            if (this.internalIsClickthrough && !button.AvailableClickthrough)
                return;

            Vector2 position = new(titleBarRect.Max.X - padR - buttonSize, titleBarRect.Min.Y + style.FramePadding.Y);
            padR += buttonSize + style.ItemInnerSpacing.X;

            if (DrawButton(button, position))
                button.Click?.Invoke(ImGuiMouseButton.Left);
        }

        ImGui.PopClipRect();
    }

    private void DrawFakeFadeOutWindow()
    {
        // Draw a fake window to fade out, so that the fade out texture stays in the right place in the
        // focus order
        ImGui.SetNextWindowPos(this.fadeOutOrigin);
        ImGui.SetNextWindowSize(this.fadeOutSize);

        using var style = ImRaii.PushStyle(ImGuiStyleVar.WindowPadding, Vector2.Zero);
        style.Push(ImGuiStyleVar.WindowBorderSize, 0);
        style.Push(ImGuiStyleVar.FrameBorderSize, 0);

        const ImGuiWindowFlags flags = ImGuiWindowFlags.NoInputs | ImGuiWindowFlags.NoNav |
                                           ImGuiWindowFlags.NoScrollWithMouse | ImGuiWindowFlags.NoMouseInputs |
                                           ImGuiWindowFlags.NoDecoration | ImGuiWindowFlags.NoBackground;
        if (ImGui.Begin(this.WindowName, flags))
        {
            var dl = ImGui.GetWindowDrawList();
            dl.AddImage(
                this.fadeOutTexture!.Handle,
                this.fadeOutOrigin,
                this.fadeOutOrigin + this.fadeOutSize,
                Vector2.Zero,
                Vector2.One,
                ImGui.ColorConvertFloat4ToU32(new(1f, 1f, 1f, Math.Clamp(this.fadeOutTimer / FadeInOutTime, 0f, 1f))));
        }

        ImGui.End();
    }

    private void DrawErrorMessage()
    {
        // TODO: Once window systems are services, offer to reload the plugin
        ImGui.TextColoredWrapped(ImGuiColors.DalamudRed,Loc.Localize("WindowSystemErrorOccurred", "An error occurred while rendering this window. Please contact the developer for details."));

        ImGuiHelpers.ScaledDummy(5);

        if (ImGui.Button(Loc.Localize("WindowSystemErrorRecoverButton", "Attempt to retry")))
        {
            this.hasError = false;
            this.lastError = null;
        }

        ImGui.SameLine();

        if (ImGui.Button(Loc.Localize("WindowSystemErrorClose", "Close Window")))
        {
            this.IsOpen = false;
            this.hasError = false;
            this.lastError = null;
        }

        ImGuiHelpers.ScaledDummy(10);

        if (this.lastError != null)
        {
            using var child = ImRaii.Child("##ErrorDetails", new Vector2(0, 200 * ImGuiHelpers.GlobalScale), true);
            using (ImRaii.PushColor(ImGuiCol.Text, ImGuiColors.DalamudGrey))
            {
                ImGui.TextWrapped(Loc.Localize("WindowSystemErrorDetails", "Error Details:"));
                ImGui.Separator();
                ImGui.TextWrapped(this.lastError.ToString());
            }

            var childWindowSize = ImGui.GetWindowSize();
            var copyText = Loc.Localize("WindowSystemErrorCopy", "Copy");
            var buttonWidth = ImGuiComponents.GetIconButtonWithTextWidth(FontAwesomeIcon.Copy, copyText);
            ImGui.SetCursorPos(new Vector2(childWindowSize.X - buttonWidth - ImGui.GetStyle().FramePadding.X,
                                           ImGui.GetStyle().FramePadding.Y));
            if (ImGuiComponents.IconButtonWithText(FontAwesomeIcon.Copy, copyText))
            {
                ImGui.SetClipboardText(this.lastError.ToString());
            }
        }
    }

    /// <summary>
    /// Structure detailing the size constraints of a window.
    /// </summary>
    public struct WindowSizeConstraints
    {
        private Vector2 internalMaxSize = new(float.MaxValue);

        /// <summary>
        /// Initializes a new instance of the <see cref="WindowSizeConstraints"/> struct.
        /// </summary>
        public WindowSizeConstraints()
        {
        }

        /// <summary>
        /// Gets or sets the minimum size of the window.
        /// </summary>
        public Vector2 MinimumSize { get; set; } = new(0);

        /// <summary>
        /// Gets or sets the maximum size of the window.
        /// </summary>
        public Vector2 MaximumSize
        {
            get => this.GetSafeMaxSize();
            set => this.internalMaxSize = value;
        }

        private Vector2 GetSafeMaxSize()
        {
            var currentMin = this.MinimumSize;

            if (this.internalMaxSize.X < currentMin.X || this.internalMaxSize.Y < currentMin.Y)
                return new Vector2(float.MaxValue);

            return this.internalMaxSize;
        }
    }

    /// <summary>
    /// Structure describing a title bar button.
    /// </summary>
    public class TitleBarButton
    {
        /// <summary>
        /// Gets or sets the icon of the button.
        /// </summary>
        public FontAwesomeIcon Icon { get; set; }

        /// <summary>
        /// Gets or sets a vector by which the position of the icon within the button shall be offset.
        /// Automatically scaled by the global font scale for you.
        /// </summary>
        public Vector2 IconOffset { get; set; }

        /// <summary>
        /// Gets or sets an action that is called when a tooltip shall be drawn.
        /// May be null if no tooltip shall be drawn.
        /// </summary>
        public Action? ShowTooltip { get; set; }

        /// <summary>
        /// Gets or sets an action that is called when the button is clicked.
        /// </summary>
        public Action<ImGuiMouseButton>? Click { get; set; }

        /// <summary>
        /// Gets or sets the priority the button shall be shown in.
        /// Lower = closer to ImGui default buttons.
        /// </summary>
        public int Priority { get; set; }

        /// <summary>
        /// Gets or sets a value indicating whether the button shall be clickable
        /// when the respective window is set to clickthrough.
        /// </summary>
        public bool AvailableClickthrough { get; set; }
    }
}<|MERGE_RESOLUTION|>--- conflicted
+++ resolved
@@ -826,15 +826,6 @@
                 var rect = new ImRect(pos - pad, max + pad);
                 hovered = rect.Contains(ImGui.GetMousePos());
 
-<<<<<<< HEAD
-                    // We can't use ImGui native functions here, because they don't work with clickthrough
-                    if ((Windows.Win32.PInvoke.GetKeyState((int)VirtualKey.LBUTTON) & 0x8000) != 0)
-                    {
-                        held = true;
-                        pressed = true;
-                    }
-                }
-=======
                 // Temporarily enable inputs
                 // This will be reset on next frame, and then enabled again if it is still being hovered
                 if (hovered && ImGui.GetWindowViewport().ID != ImGui.GetMainViewport().ID)
@@ -842,7 +833,6 @@
 
                 // We can't use ImGui native functions here, because they don't work with clickthrough
                 pressed = held = hovered && (GetKeyState(VK.VK_LBUTTON) & 0x8000) != 0;
->>>>>>> 544f8b28
             }
             else
             {
