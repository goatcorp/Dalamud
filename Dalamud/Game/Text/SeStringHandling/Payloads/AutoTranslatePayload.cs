using System.Collections.Generic;
using System.IO;
using System.Linq;

using Lumina.Excel.GeneratedSheets;
using Newtonsoft.Json;
using Serilog;

namespace Dalamud.Game.Text.SeStringHandling.Payloads;

/// <summary>
/// An SeString Payload containing an auto-translation/completion chat message.
/// </summary>
public class AutoTranslatePayload : Payload, ITextProvider
{
    private string text;

    [JsonProperty("group")]
    public uint Group { get; private set; }

    [JsonProperty("key")]
    public uint Key { get; private set; }

    /// <summary>
    /// Initializes a new instance of the <see cref="AutoTranslatePayload"/> class.
    /// Creates a new auto-translate payload.
    /// </summary>
    /// <param name="group">The group id for this message.</param>
    /// <param name="key">The key/row id for this message.  Which table this is in depends on the group id and details the Completion table.</param>
    /// <remarks>
    /// This table is somewhat complicated in structure, and so using this constructor may not be very nice.
    /// There is probably little use to create one of these, however.
    /// </remarks>
    public AutoTranslatePayload(uint group, uint key)
    {
        // TODO: friendlier ctor? not sure how to handle that given how weird the tables are
        this.Group = group;
        this.Key = key;
    }

    /// <summary>
    /// Initializes a new instance of the <see cref="AutoTranslatePayload"/> class.
    /// </summary>
    internal AutoTranslatePayload()
    {
    }

    /// <inheritdoc/>
    public override PayloadType Type => PayloadType.AutoTranslateText;

    /// <summary>
    /// Gets the actual text displayed in-game for this payload.
    /// </summary>
    /// <remarks>
    /// Value is evaluated lazily and cached.
    /// </remarks>
    public string Text
    {
        get
        {
            // wrap the text in the colored brackets that is uses in-game, since those are not actually part of any of the payloads
            return this.text ??= $"{(char)SeIconChar.AutoTranslateOpen} {this.Resolve()} {(char)SeIconChar.AutoTranslateClose}";
        }
    }

    /// <summary>
    /// Returns a string that represents the current object.
    /// </summary>
    /// <returns>A string that represents the current object.</returns>
    public override string ToString()
    {
        return $"{this.Type} - Group: {this.Group}, Key: {this.Key}, Text: {this.Text}";
    }

    /// <inheritdoc/>
    protected override byte[] EncodeImpl()
    {
        var keyBytes = MakeInteger(this.Key);

        var chunkLen = keyBytes.Length + 2;
        var bytes = new List<byte>()
        {
            START_BYTE,
            (byte)SeStringChunkType.AutoTranslateKey, (byte)chunkLen,
            (byte)this.Group,
        };
        bytes.AddRange(keyBytes);
        bytes.Add(END_BYTE);

        return bytes.ToArray();
    }

    /// <inheritdoc/>
    protected override void DecodeImpl(BinaryReader reader, long endOfStream)
    {
        // this seems to always be a bare byte, and not following normal integer encoding
        // the values in the table are all <70 so this is presumably ok
        this.Group = reader.ReadByte();

        this.Key = GetInteger(reader);
    }

    private string Resolve()
    {
        string value = null;

        var sheet = this.DataResolver.GetExcelSheet<Completion>();

        Completion row = null;
        try
        {
            // try to get the row in the Completion table itself, because this is 'easiest'
            // The row may not exist at all (if the Key is for another table), or it could be the wrong row
            // (again, if it's meant for another table)
            row = sheet.GetRow(this.Key);
        }
        catch
        {
        } // don't care, row will be null

        if (row?.Group == this.Group)
        {
            // if the row exists in this table and the group matches, this is actually the correct data
            value = row.Text;
        }
        else
        {
            try
            {
                // we need to get the linked table and do the lookup there instead
                // in this case, there will only be one entry for this group id
                row = sheet.First(r => r.Group == this.Group);
                // many of the names contain valid id ranges after the table name, but we don't need those
                var actualTableName = row.LookupTable.RawString.Split('[')[0];

                var name = actualTableName switch
                {
<<<<<<< HEAD
                    "Action" => this.DataResolver.GetExcelSheet<Lumina.Excel.GeneratedSheets.Action>().GetRow(this.Key).Name,
                    "ActionComboRoute" => this.DataResolver.GetExcelSheet<ActionComboRoute>().GetRow(this.Key).Name,
                    "BuddyAction" => this.DataResolver.GetExcelSheet<BuddyAction>().GetRow(this.Key).Name,
                    "ClassJob" => this.DataResolver.GetExcelSheet<ClassJob>().GetRow(this.Key).Name,
                    "Companion" => this.DataResolver.GetExcelSheet<Companion>().GetRow(this.Key).Singular,
                    "CraftAction" => this.DataResolver.GetExcelSheet<CraftAction>().GetRow(this.Key).Name,
                    "GeneralAction" => this.DataResolver.GetExcelSheet<GeneralAction>().GetRow(this.Key).Name,
                    "GuardianDeity" => this.DataResolver.GetExcelSheet<GuardianDeity>().GetRow(this.Key).Name,
                    "MainCommand" => this.DataResolver.GetExcelSheet<MainCommand>().GetRow(this.Key).Name,
                    "Mount" => this.DataResolver.GetExcelSheet<Mount>().GetRow(this.Key).Singular,
                    "Pet" => this.DataResolver.GetExcelSheet<Pet>().GetRow(this.Key).Name,
                    "PetAction" => this.DataResolver.GetExcelSheet<PetAction>().GetRow(this.Key).Name,
                    "PetMirage" => this.DataResolver.GetExcelSheet<PetMirage>().GetRow(this.Key).Name,
                    "PlaceName" => this.DataResolver.GetExcelSheet<PlaceName>().GetRow(this.Key).Name,
                    "Race" => this.DataResolver.GetExcelSheet<Race>().GetRow(this.Key).Masculine,
                    "TextCommand" => this.DataResolver.GetExcelSheet<TextCommand>().GetRow(this.Key).Command,
                    "Tribe" => this.DataResolver.GetExcelSheet<Tribe>().GetRow(this.Key).Masculine,
                    "Weather" => this.DataResolver.GetExcelSheet<Weather>().GetRow(this.Key).Name,
=======
                    "Action" => this.DataResolver.GetExcelSheet<Lumina.Excel.GeneratedSheets.Action>().GetRow(this.key).Name,
                    "ActionComboRoute" => this.DataResolver.GetExcelSheet<ActionComboRoute>().GetRow(this.key).Name,
                    "BuddyAction" => this.DataResolver.GetExcelSheet<BuddyAction>().GetRow(this.key).Name,
                    "ClassJob" => this.DataResolver.GetExcelSheet<ClassJob>().GetRow(this.key).Name,
                    "Companion" => this.DataResolver.GetExcelSheet<Companion>().GetRow(this.key).Singular,
                    "CraftAction" => this.DataResolver.GetExcelSheet<CraftAction>().GetRow(this.key).Name,
                    "GeneralAction" => this.DataResolver.GetExcelSheet<GeneralAction>().GetRow(this.key).Name,
                    "GuardianDeity" => this.DataResolver.GetExcelSheet<GuardianDeity>().GetRow(this.key).Name,
                    "MainCommand" => this.DataResolver.GetExcelSheet<MainCommand>().GetRow(this.key).Name,
                    "Mount" => this.DataResolver.GetExcelSheet<Mount>().GetRow(this.key).Singular,
                    "Pet" => this.DataResolver.GetExcelSheet<Pet>().GetRow(this.key).Name,
                    "PetAction" => this.DataResolver.GetExcelSheet<PetAction>().GetRow(this.key).Name,
                    "PetMirage" => this.DataResolver.GetExcelSheet<PetMirage>().GetRow(this.key).Name,
                    "PlaceName" => this.DataResolver.GetExcelSheet<PlaceName>().GetRow(this.key).Name,
                    "Race" => this.DataResolver.GetExcelSheet<Race>().GetRow(this.key).Masculine,
                    "TextCommand" => this.ResolveTextCommand(),
                    "Tribe" => this.DataResolver.GetExcelSheet<Tribe>().GetRow(this.key).Masculine,
                    "Weather" => this.DataResolver.GetExcelSheet<Weather>().GetRow(this.key).Name,
>>>>>>> 9fcb890d
                    _ => throw new Exception(actualTableName),
                };

                value = name;
            }
            catch (Exception e)
            {
                Log.Error(e, $"AutoTranslatePayload - failed to resolve: {this.Type} - Group: {this.Group}, Key: {this.Key}");
            }
        }

        return value;
    }

    private Lumina.Text.SeString ResolveTextCommand()
    {
        // TextCommands prioritize the `Alias` field, if it not empty
        // Example for this is /rangerpose2l which becomes /blackrangerposeb in chat
        var result = this.DataResolver.GetExcelSheet<TextCommand>().GetRow(this.key);
        return result.Alias.Payloads.Count > 0 ? result.Alias : result.Command;
    }
}<|MERGE_RESOLUTION|>--- conflicted
+++ resolved
@@ -135,7 +135,6 @@
 
                 var name = actualTableName switch
                 {
-<<<<<<< HEAD
                     "Action" => this.DataResolver.GetExcelSheet<Lumina.Excel.GeneratedSheets.Action>().GetRow(this.Key).Name,
                     "ActionComboRoute" => this.DataResolver.GetExcelSheet<ActionComboRoute>().GetRow(this.Key).Name,
                     "BuddyAction" => this.DataResolver.GetExcelSheet<BuddyAction>().GetRow(this.Key).Name,
@@ -151,29 +150,9 @@
                     "PetMirage" => this.DataResolver.GetExcelSheet<PetMirage>().GetRow(this.Key).Name,
                     "PlaceName" => this.DataResolver.GetExcelSheet<PlaceName>().GetRow(this.Key).Name,
                     "Race" => this.DataResolver.GetExcelSheet<Race>().GetRow(this.Key).Masculine,
-                    "TextCommand" => this.DataResolver.GetExcelSheet<TextCommand>().GetRow(this.Key).Command,
+                    "TextCommand" => this.ResolveTextCommand(),
                     "Tribe" => this.DataResolver.GetExcelSheet<Tribe>().GetRow(this.Key).Masculine,
                     "Weather" => this.DataResolver.GetExcelSheet<Weather>().GetRow(this.Key).Name,
-=======
-                    "Action" => this.DataResolver.GetExcelSheet<Lumina.Excel.GeneratedSheets.Action>().GetRow(this.key).Name,
-                    "ActionComboRoute" => this.DataResolver.GetExcelSheet<ActionComboRoute>().GetRow(this.key).Name,
-                    "BuddyAction" => this.DataResolver.GetExcelSheet<BuddyAction>().GetRow(this.key).Name,
-                    "ClassJob" => this.DataResolver.GetExcelSheet<ClassJob>().GetRow(this.key).Name,
-                    "Companion" => this.DataResolver.GetExcelSheet<Companion>().GetRow(this.key).Singular,
-                    "CraftAction" => this.DataResolver.GetExcelSheet<CraftAction>().GetRow(this.key).Name,
-                    "GeneralAction" => this.DataResolver.GetExcelSheet<GeneralAction>().GetRow(this.key).Name,
-                    "GuardianDeity" => this.DataResolver.GetExcelSheet<GuardianDeity>().GetRow(this.key).Name,
-                    "MainCommand" => this.DataResolver.GetExcelSheet<MainCommand>().GetRow(this.key).Name,
-                    "Mount" => this.DataResolver.GetExcelSheet<Mount>().GetRow(this.key).Singular,
-                    "Pet" => this.DataResolver.GetExcelSheet<Pet>().GetRow(this.key).Name,
-                    "PetAction" => this.DataResolver.GetExcelSheet<PetAction>().GetRow(this.key).Name,
-                    "PetMirage" => this.DataResolver.GetExcelSheet<PetMirage>().GetRow(this.key).Name,
-                    "PlaceName" => this.DataResolver.GetExcelSheet<PlaceName>().GetRow(this.key).Name,
-                    "Race" => this.DataResolver.GetExcelSheet<Race>().GetRow(this.key).Masculine,
-                    "TextCommand" => this.ResolveTextCommand(),
-                    "Tribe" => this.DataResolver.GetExcelSheet<Tribe>().GetRow(this.key).Masculine,
-                    "Weather" => this.DataResolver.GetExcelSheet<Weather>().GetRow(this.key).Name,
->>>>>>> 9fcb890d
                     _ => throw new Exception(actualTableName),
                 };
 
@@ -192,7 +171,7 @@
     {
         // TextCommands prioritize the `Alias` field, if it not empty
         // Example for this is /rangerpose2l which becomes /blackrangerposeb in chat
-        var result = this.DataResolver.GetExcelSheet<TextCommand>().GetRow(this.key);
+        var result = this.DataResolver.GetExcelSheet<TextCommand>().GetRow(this.Key);
         return result.Alias.Payloads.Count > 0 ? result.Alias : result.Command;
     }
 }