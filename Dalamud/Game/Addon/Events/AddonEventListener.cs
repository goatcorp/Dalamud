--- conflicted
+++ resolved
@@ -35,15 +35,9 @@
     /// <param name="self">Pointer to the event listener.</param>
     /// <param name="eventType">Event type.</param>
     /// <param name="eventParam">Unique Id for this event.</param>
-<<<<<<< HEAD
-    /// <param name="eventPtr">Pointer to an AtkEvent.</param>
-    /// <param name="eventData">Pointer to the event's data.</param>
-    public delegate void ReceiveEventDelegate(AtkEventListener* self, AtkEventType eventType, uint eventParam, AtkEvent* eventPtr, AtkEventData* eventData);
-=======
     /// <param name="eventPtr">Pointer to the AtkEvent.</param>
     /// <param name="eventDataPtr">Pointer to the AtkEventData.</param>
     public delegate void ReceiveEventDelegate(AtkEventListener* self, AtkEventType eventType, uint eventParam, AtkEvent* eventPtr, AtkEventData* eventDataPtr);
->>>>>>> 34abd19f
   
     /// <summary>
     /// Gets the address of this listener.
