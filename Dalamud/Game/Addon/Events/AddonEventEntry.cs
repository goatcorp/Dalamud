﻿using Dalamud.Memory;
using Dalamud.Plugin.Services;
using FFXIVClientStructs.FFXIV.Component.GUI;

namespace Dalamud.Game.Addon.Events;

/// <summary>
/// This class represents a registered event that a plugin registers with a native ui node.
/// Contains all necessary information to track and clean up events automatically.
/// </summary>
internal unsafe class AddonEventEntry
{
    /// <summary>
    /// Name of an invalid addon.
    /// </summary>
    public const string InvalidAddonName = "NullAddon";
    
    private string? addonName;
    
    /// <summary>
    /// Gets the pointer to the addons AtkUnitBase.
    /// </summary>
<<<<<<< HEAD
    required public nint Addon { get; init; }

=======
    public required nint Addon { get; init; }
    
>>>>>>> 1d939e25
    /// <summary>
    /// Gets the name of the addon this args referrers to.
    /// </summary>
    public string AddonName => this.Addon == nint.Zero ? InvalidAddonName : this.addonName ??= ((AtkUnitBase*)this.Addon)->NameString;

    /// <summary>
    /// Gets the pointer to the event source.
    /// </summary>
    public required nint Node { get; init; }

    /// <summary>
    /// Gets the handler that gets called when this event is triggered.
    /// </summary>
    public required IAddonEventManager.AddonEventHandler Handler { get; init; }
    
    /// <summary>
    /// Gets the unique id for this event.
    /// </summary>
    public required uint ParamKey { get; init; }
    
    /// <summary>
    /// Gets the event type for this event.
    /// </summary>
    public required AddonEventType EventType { get; init; }
    
    /// <summary>
    /// Gets the event handle for this event.
    /// </summary>
    internal required IAddonEventHandle Handle { get; init; }

    /// <summary>
    /// Gets the formatted log string for this AddonEventEntry.
    /// </summary>
    internal string LogString => $"ParamKey: {this.ParamKey}, Addon: {this.AddonName}, Event: {this.EventType}, GUID: {this.Handle.EventGuid}";
}<|MERGE_RESOLUTION|>--- conflicted
+++ resolved
@@ -20,13 +20,8 @@
     /// <summary>
     /// Gets the pointer to the addons AtkUnitBase.
     /// </summary>
-<<<<<<< HEAD
     required public nint Addon { get; init; }
 
-=======
-    public required nint Addon { get; init; }
-    
->>>>>>> 1d939e25
     /// <summary>
     /// Gets the name of the addon this args referrers to.
     /// </summary>
