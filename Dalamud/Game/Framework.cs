--- conflicted
+++ resolved
@@ -32,13 +32,8 @@
     private readonly Stopwatch updateStopwatch = new();
     private readonly HitchDetector hitchDetector;
 
-<<<<<<< HEAD
-    private readonly Hook<OnUpdateDetour>? updateHook;
-    private readonly Hook<OnRealDestroyDelegate>? destroyHook;
-=======
-    private readonly Hook<CSFramework.Delegates.Tick> updateHook;
-    private readonly Hook<CSFramework.Delegates.Destroy> destroyHook;
->>>>>>> f94f03e1
+    private readonly Hook<CSFramework.Delegates.Tick>? updateHook;
+    private readonly Hook<CSFramework.Delegates.Destroy>? destroyHook;
 
     [ServiceManager.ServiceDependency]
     private readonly GameLifecycle lifecycle = Service<GameLifecycle>.Get();
@@ -70,8 +65,8 @@
         this.updateHook = Hook<CSFramework.Delegates.Tick>.FromAddress((nint)CSFramework.StaticVirtualTablePointer->Tick, this.HandleFrameworkUpdate);
         this.destroyHook = Hook<CSFramework.Delegates.Destroy>.FromAddress((nint)CSFramework.StaticVirtualTablePointer->Destroy, this.HandleFrameworkDestroy);
 
-        this.updateHook.Enable();
-        this.destroyHook.Enable();
+        this.updateHook?.Enable();
+        this.destroyHook?.Enable();
     }
 
     /// <inheritdoc/>
@@ -336,10 +331,6 @@
     /// <param name="ms">Runtime.</param>
     internal static void AddToStats(string key, double ms)
     {
-<<<<<<< HEAD
-        this.updateHook!.Enable();
-        this.destroyHook!.Enable();
-=======
         if (!StatsHistory.ContainsKey(key))
             StatsHistory.Add(key, new List<double>());
 
@@ -349,7 +340,6 @@
         {
             StatsHistory[key].RemoveRange(0, StatsHistory[key].Count - 1000);
         }
->>>>>>> f94f03e1
     }
 
     /// <summary>
@@ -476,15 +466,10 @@
             }
         }
 
-<<<<<<< HEAD
-        original:
-        return this.updateHook?.OriginalDisposeSafe(framework) ?? false;
-=======
         this.hitchDetector.Stop();
 
     original:
-        return this.updateHook.OriginalDisposeSafe(thisPtr);
->>>>>>> f94f03e1
+        return this.updateHook?.OriginalDisposeSafe(thisPtr) ?? false;
     }
 
     private unsafe bool HandleFrameworkDestroy(CSFramework* thisPtr)
