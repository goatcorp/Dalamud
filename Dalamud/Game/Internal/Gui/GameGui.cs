using System;
using System.Runtime.InteropServices;

using Dalamud.Game.Text.SeStringHandling.Payloads;
using Dalamud.Hooking;
using Dalamud.Interface;
using Serilog;
using SharpDX;

namespace Dalamud.Game.Internal.Gui
{
    /// <summary>
    /// A class handling many aspects of the in-game UI.
    /// </summary>
    public sealed class GameGui : IDisposable
    {
        /// <summary>
        /// The delegate of the native method that gets the Client::UI::UIModule address.
        /// </summary>
        /// <returns>The Client::UI::UIModule address.</returns>
        public readonly GetBaseUIObjectDelegate GetBaseUIObject;

        private readonly Dalamud dalamud;
        private readonly GameGuiAddressResolver address;

        private readonly GetMatrixSingletonDelegate getMatrixSingleton;
        private readonly GetUIObjectDelegate getUIObject;
        private readonly ScreenToWorldNativeDelegate screenToWorldNative;
        private readonly GetUIObjectByNameDelegate getUIObjectByName;
        private readonly GetUiModuleDelegate getUiModule;
        private readonly GetAgentModuleDelegate getAgentModule;

        private readonly Hook<SetGlobalBgmDelegate> setGlobalBgmHook;
        private readonly Hook<HandleItemHoverDelegate> handleItemHoverHook;
        private readonly Hook<HandleItemOutDelegate> handleItemOutHook;
        private readonly Hook<HandleActionHoverDelegate> handleActionHoverHook;
<<<<<<< HEAD

        [UnmanagedFunctionPointer(CallingConvention.ThisCall)]
        private delegate IntPtr HandleActionOutDelegate(IntPtr agentActionDetail, IntPtr a2, IntPtr a3, int a4);
        private Hook<HandleActionOutDelegate> handleActionOutHook;

        [UnmanagedFunctionPointer(CallingConvention.ThisCall)]
        private delegate char HandleImmDelegate(Int64 a1, char a2, byte a3);
        private Hook<HandleImmDelegate> handleImmHook;

        [UnmanagedFunctionPointer(CallingConvention.Cdecl)]
        private delegate IntPtr GetUIObjectDelegate();
        private readonly GetUIObjectDelegate getUIObject;
=======
        private readonly Hook<HandleActionOutDelegate> handleActionOutHook;
        private readonly Hook<ToggleUiHideDelegate> toggleUiHideHook;
>>>>>>> 8161fafc

        private GetUIMapObjectDelegate getUIMapObject;
        private OpenMapWithFlagDelegate openMapWithFlag;

        /// <summary>
        /// Initializes a new instance of the <see cref="GameGui"/> class.
        /// This class is responsible for many aspects of interacting with the native game UI.
        /// </summary>
        /// <param name="baseAddress">The base address of the native GuiManager class.</param>
        /// <param name="scanner">The SigScanner instance.</param>
        /// <param name="dalamud">The Dalamud instance.</param>
        public GameGui(IntPtr baseAddress, SigScanner scanner, Dalamud dalamud)
        {
            this.dalamud = dalamud;

            this.address = new GameGuiAddressResolver(baseAddress);
            this.address.Setup(scanner);

            Log.Verbose("===== G A M E G U I =====");

            Log.Verbose("GameGuiManager address {Address:X}", this.address.BaseAddress.ToInt64());
            Log.Verbose("SetGlobalBgm address {Address:X}", this.address.SetGlobalBgm.ToInt64());
            Log.Verbose("HandleItemHover address {Address:X}", this.address.HandleItemHover.ToInt64());
            Log.Verbose("HandleItemOut address {Address:X}", this.address.HandleItemOut.ToInt64());
            Log.Verbose("GetUIObject address {Address:X}", this.address.GetUIObject.ToInt64());
            Log.Verbose("GetAgentModule address {Address:X}", this.address.GetAgentModule.ToInt64());

            this.Chat = new ChatGui(this.address.ChatManager, scanner, dalamud);
            this.PartyFinder = new PartyFinderGui(scanner, dalamud);
            this.Toast = new ToastGui(scanner, dalamud);

            this.setGlobalBgmHook = new Hook<SetGlobalBgmDelegate>(this.address.SetGlobalBgm, this.HandleSetGlobalBgmDetour);
            this.handleItemHoverHook = new Hook<HandleItemHoverDelegate>(this.address.HandleItemHover, this.HandleItemHoverDetour);

            this.handleItemOutHook = new Hook<HandleItemOutDelegate>(this.address.HandleItemOut, this.HandleItemOutDetour);

            this.handleActionHoverHook = new Hook<HandleActionHoverDelegate>(this.address.HandleActionHover, this.HandleActionHoverDetour);
            this.handleActionOutHook = new Hook<HandleActionOutDelegate>(this.address.HandleActionOut, this.HandleActionOutDetour);

            this.getUIObject = Marshal.GetDelegateForFunctionPointer<GetUIObjectDelegate>(this.address.GetUIObject);

            this.getMatrixSingleton = Marshal.GetDelegateForFunctionPointer<GetMatrixSingletonDelegate>(this.address.GetMatrixSingleton);

            this.screenToWorldNative = Marshal.GetDelegateForFunctionPointer<ScreenToWorldNativeDelegate>(this.address.ScreenToWorld);

            this.toggleUiHideHook = new Hook<ToggleUiHideDelegate>(this.address.ToggleUiHide, this.ToggleUiHideDetour);

            this.GetBaseUIObject = Marshal.GetDelegateForFunctionPointer<GetBaseUIObjectDelegate>(this.address.GetBaseUIObject);
            this.getUIObjectByName = Marshal.GetDelegateForFunctionPointer<GetUIObjectByNameDelegate>(this.address.GetUIObjectByName);

            this.getUiModule = Marshal.GetDelegateForFunctionPointer<GetUiModuleDelegate>(this.address.GetUIModule);
            this.getAgentModule = Marshal.GetDelegateForFunctionPointer<GetAgentModuleDelegate>(this.address.GetAgentModule);
        }

        // Marshaled delegates

        /// <summary>
        /// The delegate type of the native method that gets the Client::UI::UIModule address.
        /// </summary>
        /// <returns>The Client::UI::UIModule address.</returns>
        [UnmanagedFunctionPointer(CallingConvention.Cdecl)]
        public delegate IntPtr GetBaseUIObjectDelegate();

        [UnmanagedFunctionPointer(CallingConvention.Cdecl)]
        private delegate IntPtr GetMatrixSingletonDelegate();

        [UnmanagedFunctionPointer(CallingConvention.Cdecl)]
        private delegate IntPtr GetUIObjectDelegate();

        [UnmanagedFunctionPointer(CallingConvention.ThisCall)]
        private unsafe delegate bool ScreenToWorldNativeDelegate(float* camPos, float* clipPos, float rayDistance, float* worldPos, int* unknown);

<<<<<<< HEAD
            Log.Verbose("GameGuiManager address {Address}", Address.BaseAddress);
            Log.Verbose("SetGlobalBgm address {Address}", Address.SetGlobalBgm);
            Log.Verbose("HandleItemHover address {Address}", Address.HandleItemHover);
            Log.Verbose("HandleItemOut address {Address}", Address.HandleItemOut);
            Log.Verbose("HandleImm address {Address}", Address.HandleImm);
            Log.Verbose("GetUIObject address {Address}", Address.GetUIObject);
            Log.Verbose("GetAgentModule address {Address}", Address.GetAgentModule);

            Chat = new ChatGui(Address.ChatManager, scanner, dalamud);
            PartyFinder = new PartyFinderGui(scanner, dalamud);
            Toast = new ToastGui(scanner, dalamud);

            this.setGlobalBgmHook =
                new Hook<SetGlobalBgmDelegate>(Address.SetGlobalBgm,
                                                   new SetGlobalBgmDelegate(HandleSetGlobalBgmDetour),
                                                   this);
            this.handleItemHoverHook =
                new Hook<HandleItemHoverDelegate>(Address.HandleItemHover,
                                               new HandleItemHoverDelegate(HandleItemHoverDetour),
                                               this);

            this.handleItemOutHook =
                new Hook<HandleItemOutDelegate>(Address.HandleItemOut,
                                                  new HandleItemOutDelegate(HandleItemOutDetour),
                                                  this);

            this.handleActionHoverHook =
                new Hook<HandleActionHoverDelegate>(Address.HandleActionHover,
                                                        new HandleActionHoverDelegate(HandleActionHoverDetour),
                                                        this);
            this.handleActionOutHook =
                new Hook<HandleActionOutDelegate>(Address.HandleActionOut,
                                                        new HandleActionOutDelegate(HandleActionOutDetour),
                                                        this);
            this.handleImmHook =
                new Hook<HandleImmDelegate>(Address.HandleImm,
                                                        new HandleImmDelegate(HandleImmDetour),
                                                        this);

            this.getUIObject = Marshal.GetDelegateForFunctionPointer<GetUIObjectDelegate>(Address.GetUIObject);

            this.getMatrixSingleton =
                Marshal.GetDelegateForFunctionPointer<GetMatrixSingletonDelegate>(Address.GetMatrixSingleton);

            this.screenToWorldNative =
                Marshal.GetDelegateForFunctionPointer<ScreenToWorldNativeDelegate>(Address.ScreenToWorld);

            this.toggleUiHideHook = new Hook<ToggleUiHideDelegate>(Address.ToggleUiHide, new ToggleUiHideDelegate(ToggleUiHideDetour), this);

            this.GetBaseUIObject = Marshal.GetDelegateForFunctionPointer<GetBaseUIObjectDelegate>(Address.GetBaseUIObject);
            this.getUIObjectByName = Marshal.GetDelegateForFunctionPointer<GetUIObjectByNameDelegate>(Address.GetUIObjectByName);

            this.getUiModule = Marshal.GetDelegateForFunctionPointer<GetUiModuleDelegate>(Address.GetUIModule);
            this.getAgentModule = Marshal.GetDelegateForFunctionPointer<GetAgentModuleDelegate>(Address.GetAgentModule);
        }
=======
        [UnmanagedFunctionPointer(CallingConvention.ThisCall, CharSet = CharSet.Ansi)]
        private delegate IntPtr GetUIObjectByNameDelegate(IntPtr thisPtr, string uiName, int index);
>>>>>>> 8161fafc

        private delegate IntPtr GetUiModuleDelegate(IntPtr basePtr);

        private delegate IntPtr GetAgentModuleDelegate(IntPtr uiModule);

        // Hooked delegates

        [UnmanagedFunctionPointer(CallingConvention.ThisCall)]
        private delegate IntPtr GetUIMapObjectDelegate(IntPtr uiObject);

        [UnmanagedFunctionPointer(CallingConvention.ThisCall, CharSet = CharSet.Ansi)]
        private delegate bool OpenMapWithFlagDelegate(IntPtr uiMapObject, string flag);

        [UnmanagedFunctionPointer(CallingConvention.ThisCall)]
        private delegate IntPtr SetGlobalBgmDelegate(ushort bgmKey, byte a2, uint a3, uint a4, uint a5, byte a6);

        [UnmanagedFunctionPointer(CallingConvention.ThisCall)]
        private delegate IntPtr HandleItemHoverDelegate(IntPtr hoverState, IntPtr a2, IntPtr a3, ulong a4);

        [UnmanagedFunctionPointer(CallingConvention.ThisCall)]
        private delegate IntPtr HandleItemOutDelegate(IntPtr hoverState, IntPtr a2, IntPtr a3, ulong a4);

        [UnmanagedFunctionPointer(CallingConvention.ThisCall)]
        private delegate void HandleActionHoverDelegate(IntPtr hoverState, HoverActionKind a2, uint a3, int a4, byte a5);

        [UnmanagedFunctionPointer(CallingConvention.ThisCall)]
        private delegate IntPtr HandleActionOutDelegate(IntPtr agentActionDetail, IntPtr a2, IntPtr a3, int a4);

        [UnmanagedFunctionPointer(CallingConvention.ThisCall)]
        private delegate IntPtr ToggleUiHideDelegate(IntPtr thisPtr, byte unknownByte);

        /// <summary>
        /// Event which is fired when the game UI hiding is toggled.
        /// </summary>
        public event EventHandler<bool> OnUiHideToggled;

        /// <summary>
        /// Gets the <see cref="Chat"/> instance.
        /// </summary>
        public ChatGui Chat { get; private set; }

        /// <summary>
        /// Gets the <see cref="PartyFinder"/> instance.
        /// </summary>
        public PartyFinderGui PartyFinder { get; private set; }

        /// <summary>
        /// Gets the <see cref="Toast"/> instance.
        /// </summary>
        public ToastGui Toast { get; private set; }

        /// <summary>
        /// Gets a value indicating whether the game UI is hidden.
        /// </summary>
        public bool GameUiHidden { get; private set; }

        /// <summary>
        /// Gets or sets the item ID that is currently hovered by the player. 0 when no item is hovered.
        /// If > 1.000.000, subtract 1.000.000 and treat it as HQ.
        /// </summary>
        public ulong HoveredItem { get; set; }

        /// <summary>
        /// Gets the action ID that is current hovered by the player. 0 when no action is hovered.
        /// </summary>
        public HoveredAction HoveredAction { get; } = new HoveredAction();

        private char HandleImmDetour(Int64 a1, char a2, byte a3)
        {
            char ret = this.handleImmHook.Original(a1, a2, a3);
            return (char)(ImGui.GetIO().WantTextInput ? 0 : ret);
        }

        /// <summary>
        /// Gets or sets the event that is fired when the currently hovered item changes.
        /// </summary>
        public EventHandler<ulong> HoveredItemChanged { get; set; }

        /// <summary>
        /// Gets or sets the event that is fired when the currently hovered action changes.
        /// </summary>
        public EventHandler<HoveredAction> HoveredActionChanged { get; set; }

        /// <summary>
        /// Opens the in-game map with a flag on the location of the parameter.
        /// </summary>
        /// <param name="mapLink">Link to the map to be opened.</param>
        /// <returns>True if there were no errors and it could open the map.</returns>
        public bool OpenMapWithMapLink(MapLinkPayload mapLink)
        {
            var uiObjectPtr = this.getUIObject();

            if (uiObjectPtr.Equals(IntPtr.Zero))
            {
                Log.Error("OpenMapWithMapLink: Null pointer returned from getUIObject()");
                return false;
            }

            this.getUIMapObject = this.address.GetVirtualFunction<GetUIMapObjectDelegate>(uiObjectPtr, 0, 8);

            var uiMapObjectPtr = this.getUIMapObject(uiObjectPtr);

            if (uiMapObjectPtr.Equals(IntPtr.Zero))
            {
                Log.Error("OpenMapWithMapLink: Null pointer returned from GetUIMapObject()");
                return false;
            }

            this.openMapWithFlag = this.address.GetVirtualFunction<OpenMapWithFlagDelegate>(uiMapObjectPtr, 0, 63);

            var mapLinkString = mapLink.DataString;

            Log.Debug($"OpenMapWithMapLink: Opening Map Link: {mapLinkString}");

            return this.openMapWithFlag(uiMapObjectPtr, mapLinkString);
        }

        /// <summary>
        /// Converts in-world coordinates to screen coordinates (upper left corner origin).
        /// </summary>
        /// <param name="worldPos">Coordinates in the world.</param>
        /// <param name="screenPos">Converted coordinates.</param>
        /// <returns>True if worldPos corresponds to a position in front of the camera.</returns>
        public bool WorldToScreen(Vector3 worldPos, out Vector2 screenPos)
        {
            // Get base object with matrices
            var matrixSingleton = this.getMatrixSingleton();

            // Read current ViewProjectionMatrix plus game window size
            var viewProjectionMatrix = default(Matrix);
            float width, height;
            var windowPos = ImGuiHelpers.MainViewport.Pos;

            unsafe
            {
                var rawMatrix = (float*)(matrixSingleton + 0x1b4).ToPointer();

                for (var i = 0; i < 16; i++, rawMatrix++)
                    viewProjectionMatrix[i] = *rawMatrix;

                width = *rawMatrix;
                height = *(rawMatrix + 1);
            }

            Vector3.Transform(ref worldPos, ref viewProjectionMatrix, out Vector3 pCoords);

            screenPos = new Vector2(pCoords.X / pCoords.Z, pCoords.Y / pCoords.Z);

            screenPos.X = (0.5f * width * (screenPos.X + 1f)) + windowPos.X;
            screenPos.Y = (0.5f * height * (1f - screenPos.Y)) + windowPos.Y;

            return pCoords.Z > 0 &&
                   screenPos.X > windowPos.X && screenPos.X < windowPos.X + width &&
                   screenPos.Y > windowPos.Y && screenPos.Y < windowPos.Y + height;
        }

        /// <summary>
        /// Converts screen coordinates to in-world coordinates via raycasting.
        /// </summary>
        /// <param name="screenPos">Screen coordinates.</param>
        /// <param name="worldPos">Converted coordinates.</param>
        /// <param name="rayDistance">How far to search for a collision.</param>
        /// <returns>True if successful. On false, worldPos's contents are undefined.</returns>
        public bool ScreenToWorld(Vector2 screenPos, out Vector3 worldPos, float rayDistance = 100000.0f)
        {
            // The game is only visible in the main viewport, so if the cursor is outside
            // of the game window, do not bother calculating anything
            var windowPos = ImGuiHelpers.MainViewport.Pos;
            var windowSize = ImGuiHelpers.MainViewport.Size;

            if (screenPos.X < windowPos.X || screenPos.X > windowPos.X + windowSize.X ||
                screenPos.Y < windowPos.Y || screenPos.Y > windowPos.Y + windowSize.Y)
            {
                worldPos = default;
                return false;
            }

            // Get base object with matrices
            var matrixSingleton = this.getMatrixSingleton();

            // Read current ViewProjectionMatrix plus game window size
            var viewProjectionMatrix = default(Matrix);
            float width, height;
            unsafe
            {
                var rawMatrix = (float*)(matrixSingleton + 0x1b4).ToPointer();

                for (var i = 0; i < 16; i++, rawMatrix++)
                    viewProjectionMatrix[i] = *rawMatrix;

                width = *rawMatrix;
                height = *(rawMatrix + 1);
            }

            viewProjectionMatrix.Invert();

            var localScreenPos = new Vector2(screenPos.X - windowPos.X, screenPos.Y - windowPos.Y);
            var screenPos3D = new Vector3
            {
                X = (localScreenPos.X / width * 2.0f) - 1.0f,
                Y = -((localScreenPos.Y / height * 2.0f) - 1.0f),
                Z = 0,
            };

            Vector3.TransformCoordinate(ref screenPos3D, ref viewProjectionMatrix, out var camPos);

            screenPos3D.Z = 1;
            Vector3.TransformCoordinate(ref screenPos3D, ref viewProjectionMatrix, out var camPosOne);

            var clipPos = camPosOne - camPos;
            clipPos.Normalize();

            bool isSuccess;
            unsafe
            {
                var camPosArray = camPos.ToArray();
                var clipPosArray = clipPos.ToArray();

                // This array is larger than necessary because it contains more info than we currently use
                var worldPosArray = stackalloc float[32];

                // Theory: this is some kind of flag on what type of things the ray collides with
                var unknown = stackalloc int[3]
                {
                    0x4000,
                    0x4000,
                    0x0,
                };

                fixed (float* pCamPos = camPosArray)
                {
                    fixed (float* pClipPos = clipPosArray)
                    {
                        isSuccess = this.screenToWorldNative(pCamPos, pClipPos, rayDistance, worldPosArray, unknown);
                    }
                }

                worldPos = new Vector3
                {
                    X = worldPosArray[0],
                    Y = worldPosArray[1],
                    Z = worldPosArray[2],
                };
            }

            return isSuccess;
        }

        /// <summary>
        /// Gets a pointer to the game's UI module.
        /// </summary>
        /// <returns>IntPtr pointing to UI module.</returns>
        public IntPtr GetUIModule() => this.getUiModule(this.dalamud.Framework.Address.BaseAddress);

        /// <summary>
        /// Gets the pointer to the UI Object with the given name and index.
        /// </summary>
        /// <param name="name">Name of UI to find.</param>
        /// <param name="index">Index of UI to find (1-indexed).</param>
        /// <returns>IntPtr.Zero if unable to find UI, otherwise IntPtr pointing to the start of the UI Object.</returns>
        public IntPtr GetUiObjectByName(string name, int index)
        {
            var baseUi = this.GetBaseUIObject();
            if (baseUi == IntPtr.Zero) return IntPtr.Zero;
            var baseUiProperties = Marshal.ReadIntPtr(baseUi, 0x20);
            if (baseUiProperties == IntPtr.Zero) return IntPtr.Zero;
            return this.getUIObjectByName(baseUiProperties, name, index);
        }

        /// <summary>
        /// Gets an Addon by it's internal name.
        /// </summary>
        /// <param name="name">The addon name.</param>
        /// <param name="index">The index of the addon, starting at 1.</param>
        /// <returns>The native memory representation of the addon, if it exists.</returns>
        public Addon.Addon GetAddonByName(string name, int index)
        {
            var addonMem = this.GetUiObjectByName(name, index);
            if (addonMem == IntPtr.Zero) return null;
            var addonStruct = Marshal.PtrToStructure<Structs.Addon>(addonMem);
            return new Addon.Addon(addonMem, addonStruct);
        }

        /// <summary>
        /// Find the agent associated with an addon, if possible.
        /// </summary>
        /// <param name="addonName">The addon name.</param>
        /// <returns>A pointer to the agent interface.</returns>
        public IntPtr FindAgentInterface(string addonName)
        {
            var addon = this.dalamud.Framework.Gui.GetUiObjectByName(addonName, 1);
            return this.FindAgentInterface(addon);
        }

        /// <summary>
        /// Find the agent associated with an addon, if possible.
        /// </summary>
        /// <param name="addon">The addon address.</param>
        /// <returns>A pointer to the agent interface.</returns>
        public IntPtr FindAgentInterface(IntPtr addon)
        {
            if (addon == IntPtr.Zero)
                return IntPtr.Zero;

            var uiModule = this.dalamud.Framework.Gui.GetUIModule();
            if (uiModule == IntPtr.Zero)
            {
                return IntPtr.Zero;
            }

            var agentModule = this.getAgentModule(uiModule);
            if (agentModule == IntPtr.Zero)
            {
                return IntPtr.Zero;
            }

            var id = Marshal.ReadInt16(addon, 0x1CE);
            if (id == 0)
                id = Marshal.ReadInt16(addon, 0x1CC);

            if (id == 0)
                return IntPtr.Zero;

            for (var i = 0; i < 380; i++)
            {
                var agent = Marshal.ReadIntPtr(agentModule, 0x20 + (i * 8));
                if (agent == IntPtr.Zero)
                    continue;
                if (Marshal.ReadInt32(agent, 0x20) == id)
                    return agent;
            }

            return IntPtr.Zero;
        }

        /// <summary>
        /// Set the current background music.
        /// </summary>
        /// <param name="bgmKey">The background music key.</param>
        public void SetBgm(ushort bgmKey) => this.setGlobalBgmHook.Original(bgmKey, 0, 0, 0, 0, 0);

        /// <summary>
        /// Enables the hooks and submodules of this module.
        /// </summary>
        public void Enable()
        {
            this.Chat.Enable();
            this.Toast.Enable();
            this.PartyFinder.Enable();
            this.setGlobalBgmHook.Enable();
            this.handleItemHoverHook.Enable();
            this.handleItemOutHook.Enable();
            this.toggleUiHideHook.Enable();
            this.handleActionHoverHook.Enable();
            this.handleActionOutHook.Enable();
            this.handleImmHook.Enable();
        }

        /// <summary>
        /// Disables the hooks and submodules of this module.
        /// </summary>
        public void Dispose()
        {
            this.Chat.Dispose();
            this.Toast.Dispose();
            this.PartyFinder.Dispose();
            this.setGlobalBgmHook.Dispose();
            this.handleItemHoverHook.Dispose();
            this.handleItemOutHook.Dispose();
            this.toggleUiHideHook.Dispose();
            this.handleActionHoverHook.Dispose();
            this.handleActionOutHook.Dispose();
            this.handleImmHook.Dispose();
        }

        private IntPtr HandleSetGlobalBgmDetour(ushort bgmKey, byte a2, uint a3, uint a4, uint a5, byte a6)
        {
            var retVal = this.setGlobalBgmHook.Original(bgmKey, a2, a3, a4, a5, a6);

            Log.Verbose("SetGlobalBgm: {0} {1} {2} {3} {4} {5} -> {6}", bgmKey, a2, a3, a4, a5, a6, retVal);

            return retVal;
        }

        private IntPtr HandleItemHoverDetour(IntPtr hoverState, IntPtr a2, IntPtr a3, ulong a4)
        {
            var retVal = this.handleItemHoverHook.Original(hoverState, a2, a3, a4);

            if (retVal.ToInt64() == 22)
            {
                var itemId = (ulong)Marshal.ReadInt32(hoverState, 0x138);
                this.HoveredItem = itemId;

                try
                {
                    this.HoveredItemChanged?.Invoke(this, itemId);
                }
                catch (Exception e)
                {
                    Log.Error(e, "Could not dispatch HoveredItemChanged event.");
                }

                Log.Verbose("HoverItemId:{0} this:{1}", itemId, hoverState.ToInt64().ToString("X"));
            }

            return retVal;
        }

        private IntPtr HandleItemOutDetour(IntPtr hoverState, IntPtr a2, IntPtr a3, ulong a4)
        {
            var retVal = this.handleItemOutHook.Original(hoverState, a2, a3, a4);

            if (a3 != IntPtr.Zero && a4 == 1)
            {
                var a3Val = Marshal.ReadByte(a3, 0x8);

                if (a3Val == 255)
                {
                    this.HoveredItem = 0ul;

                    try
                    {
                        this.HoveredItemChanged?.Invoke(this, 0ul);
                    }
                    catch (Exception e)
                    {
                        Log.Error(e, "Could not dispatch HoveredItemChanged event.");
                    }

                    Log.Verbose("HoverItemId: 0");
                }
            }

            return retVal;
        }

        private void HandleActionHoverDetour(IntPtr hoverState, HoverActionKind actionKind, uint actionId, int a4, byte a5)
        {
            this.handleActionHoverHook.Original(hoverState, actionKind, actionId, a4, a5);
            this.HoveredAction.ActionKind = actionKind;
            this.HoveredAction.BaseActionID = actionId;
            this.HoveredAction.ActionID = (uint)Marshal.ReadInt32(hoverState, 0x3C);
            try
            {
                this.HoveredActionChanged?.Invoke(this, this.HoveredAction);
            }
            catch (Exception e)
            {
                Log.Error(e, "Could not dispatch HoveredItemChanged event.");
            }

            Log.Verbose("HoverActionId: {0}/{1} this:{2}", actionKind, actionId, hoverState.ToInt64().ToString("X"));
        }

        private IntPtr HandleActionOutDetour(IntPtr agentActionDetail, IntPtr a2, IntPtr a3, int a4)
        {
            var retVal = this.handleActionOutHook.Original(agentActionDetail, a2, a3, a4);

            if (a3 != IntPtr.Zero && a4 == 1)
            {
                var a3Val = Marshal.ReadByte(a3, 0x8);

                if (a3Val == 255)
                {
                    this.HoveredAction.ActionKind = HoverActionKind.None;
                    this.HoveredAction.BaseActionID = 0;
                    this.HoveredAction.ActionID = 0;

                    try
                    {
                        this.HoveredActionChanged?.Invoke(this, this.HoveredAction);
                    }
                    catch (Exception e)
                    {
                        Log.Error(e, "Could not dispatch HoveredActionChanged event.");
                    }

                    Log.Verbose("HoverActionId: 0");
                }
            }

            return retVal;
        }

        private IntPtr ToggleUiHideDetour(IntPtr thisPtr, byte unknownByte)
        {
            this.GameUiHidden = !this.GameUiHidden;

            try
            {
                this.OnUiHideToggled?.Invoke(this, this.GameUiHidden);
            }
            catch (Exception ex)
            {
                Log.Error(ex, "Error on OnUiHideToggled event dispatch");
            }

            Log.Debug("UiHide toggled: {0}", this.GameUiHidden);

            return this.toggleUiHideHook.Original(thisPtr, unknownByte);
        }
    }
}<|MERGE_RESOLUTION|>--- conflicted
+++ resolved
@@ -34,23 +34,9 @@
         private readonly Hook<HandleItemHoverDelegate> handleItemHoverHook;
         private readonly Hook<HandleItemOutDelegate> handleItemOutHook;
         private readonly Hook<HandleActionHoverDelegate> handleActionHoverHook;
-<<<<<<< HEAD
-
-        [UnmanagedFunctionPointer(CallingConvention.ThisCall)]
-        private delegate IntPtr HandleActionOutDelegate(IntPtr agentActionDetail, IntPtr a2, IntPtr a3, int a4);
-        private Hook<HandleActionOutDelegate> handleActionOutHook;
-
-        [UnmanagedFunctionPointer(CallingConvention.ThisCall)]
-        private delegate char HandleImmDelegate(Int64 a1, char a2, byte a3);
-        private Hook<HandleImmDelegate> handleImmHook;
-
-        [UnmanagedFunctionPointer(CallingConvention.Cdecl)]
-        private delegate IntPtr GetUIObjectDelegate();
-        private readonly GetUIObjectDelegate getUIObject;
-=======
+        private readonly Hook<HandleImmDelegate> handleImmHook;
         private readonly Hook<HandleActionOutDelegate> handleActionOutHook;
         private readonly Hook<ToggleUiHideDelegate> toggleUiHideHook;
->>>>>>> 8161fafc
 
         private GetUIMapObjectDelegate getUIMapObject;
         private OpenMapWithFlagDelegate openMapWithFlag;
@@ -89,6 +75,8 @@
 
             this.handleActionHoverHook = new Hook<HandleActionHoverDelegate>(this.address.HandleActionHover, this.HandleActionHoverDetour);
             this.handleActionOutHook = new Hook<HandleActionOutDelegate>(this.address.HandleActionOut, this.HandleActionOutDetour);
+            
+            this.handleImmHook = new Hook<HandleImmDelegate>(this.address.HandleImm, this.HandleImmDetour);
 
             this.getUIObject = Marshal.GetDelegateForFunctionPointer<GetUIObjectDelegate>(this.address.GetUIObject);
 
@@ -123,66 +111,8 @@
         [UnmanagedFunctionPointer(CallingConvention.ThisCall)]
         private unsafe delegate bool ScreenToWorldNativeDelegate(float* camPos, float* clipPos, float rayDistance, float* worldPos, int* unknown);
 
-<<<<<<< HEAD
-            Log.Verbose("GameGuiManager address {Address}", Address.BaseAddress);
-            Log.Verbose("SetGlobalBgm address {Address}", Address.SetGlobalBgm);
-            Log.Verbose("HandleItemHover address {Address}", Address.HandleItemHover);
-            Log.Verbose("HandleItemOut address {Address}", Address.HandleItemOut);
-            Log.Verbose("HandleImm address {Address}", Address.HandleImm);
-            Log.Verbose("GetUIObject address {Address}", Address.GetUIObject);
-            Log.Verbose("GetAgentModule address {Address}", Address.GetAgentModule);
-
-            Chat = new ChatGui(Address.ChatManager, scanner, dalamud);
-            PartyFinder = new PartyFinderGui(scanner, dalamud);
-            Toast = new ToastGui(scanner, dalamud);
-
-            this.setGlobalBgmHook =
-                new Hook<SetGlobalBgmDelegate>(Address.SetGlobalBgm,
-                                                   new SetGlobalBgmDelegate(HandleSetGlobalBgmDetour),
-                                                   this);
-            this.handleItemHoverHook =
-                new Hook<HandleItemHoverDelegate>(Address.HandleItemHover,
-                                               new HandleItemHoverDelegate(HandleItemHoverDetour),
-                                               this);
-
-            this.handleItemOutHook =
-                new Hook<HandleItemOutDelegate>(Address.HandleItemOut,
-                                                  new HandleItemOutDelegate(HandleItemOutDetour),
-                                                  this);
-
-            this.handleActionHoverHook =
-                new Hook<HandleActionHoverDelegate>(Address.HandleActionHover,
-                                                        new HandleActionHoverDelegate(HandleActionHoverDetour),
-                                                        this);
-            this.handleActionOutHook =
-                new Hook<HandleActionOutDelegate>(Address.HandleActionOut,
-                                                        new HandleActionOutDelegate(HandleActionOutDetour),
-                                                        this);
-            this.handleImmHook =
-                new Hook<HandleImmDelegate>(Address.HandleImm,
-                                                        new HandleImmDelegate(HandleImmDetour),
-                                                        this);
-
-            this.getUIObject = Marshal.GetDelegateForFunctionPointer<GetUIObjectDelegate>(Address.GetUIObject);
-
-            this.getMatrixSingleton =
-                Marshal.GetDelegateForFunctionPointer<GetMatrixSingletonDelegate>(Address.GetMatrixSingleton);
-
-            this.screenToWorldNative =
-                Marshal.GetDelegateForFunctionPointer<ScreenToWorldNativeDelegate>(Address.ScreenToWorld);
-
-            this.toggleUiHideHook = new Hook<ToggleUiHideDelegate>(Address.ToggleUiHide, new ToggleUiHideDelegate(ToggleUiHideDetour), this);
-
-            this.GetBaseUIObject = Marshal.GetDelegateForFunctionPointer<GetBaseUIObjectDelegate>(Address.GetBaseUIObject);
-            this.getUIObjectByName = Marshal.GetDelegateForFunctionPointer<GetUIObjectByNameDelegate>(Address.GetUIObjectByName);
-
-            this.getUiModule = Marshal.GetDelegateForFunctionPointer<GetUiModuleDelegate>(Address.GetUIModule);
-            this.getAgentModule = Marshal.GetDelegateForFunctionPointer<GetAgentModuleDelegate>(Address.GetAgentModule);
-        }
-=======
         [UnmanagedFunctionPointer(CallingConvention.ThisCall, CharSet = CharSet.Ansi)]
         private delegate IntPtr GetUIObjectByNameDelegate(IntPtr thisPtr, string uiName, int index);
->>>>>>> 8161fafc
 
         private delegate IntPtr GetUiModuleDelegate(IntPtr basePtr);
 
@@ -210,6 +140,9 @@
 
         [UnmanagedFunctionPointer(CallingConvention.ThisCall)]
         private delegate IntPtr HandleActionOutDelegate(IntPtr agentActionDetail, IntPtr a2, IntPtr a3, int a4);
+        
+        [UnmanagedFunctionPointer(CallingConvention.ThisCall)]
+        private delegate char HandleImmDelegate(Int64 a1, char a2, byte a3);
 
         [UnmanagedFunctionPointer(CallingConvention.ThisCall)]
         private delegate IntPtr ToggleUiHideDelegate(IntPtr thisPtr, byte unknownByte);
@@ -249,12 +182,6 @@
         /// Gets the action ID that is current hovered by the player. 0 when no action is hovered.
         /// </summary>
         public HoveredAction HoveredAction { get; } = new HoveredAction();
-
-        private char HandleImmDetour(Int64 a1, char a2, byte a3)
-        {
-            char ret = this.handleImmHook.Original(a1, a2, a3);
-            return (char)(ImGui.GetIO().WantTextInput ? 0 : ret);
-        }
 
         /// <summary>
         /// Gets or sets the event that is fired when the currently hovered item changes.
@@ -684,5 +611,11 @@
 
             return this.toggleUiHideHook.Original(thisPtr, unknownByte);
         }
+
+        private char HandleImmDetour(Int64 a1, char a2, byte a3)
+        {
+            char ret = this.handleImmHook.Original(a1, a2, a3);
+            return (char)(ImGui.GetIO().WantTextInput ? 0 : ret);
+        }
     }
 }