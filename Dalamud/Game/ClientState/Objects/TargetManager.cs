--- conflicted
+++ resolved
@@ -27,14 +27,7 @@
     }
 
     /// <inheritdoc/>
-<<<<<<< HEAD
-    public IntPtr Address => this.address.TargetManager;
-
-    /// <inheritdoc/>
     public IGameObject? Target
-=======
-    public GameObject? Target
->>>>>>> 3994f528
     {
         get => this.objectTable.CreateObjectReference((IntPtr)Struct->Target);
         set => Struct->Target = (FFXIVClientStructs.FFXIV.Client.Game.Object.GameObject*)value?.Address;
