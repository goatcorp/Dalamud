--- conflicted
+++ resolved
@@ -14,14 +14,9 @@
     /// Will block game's gamepad input if <see cref="ImGuiConfigFlags.NavEnableGamepad"/> is set.
     /// </summary>
     [PluginInterface]
-<<<<<<< HEAD
     [InterfaceVersion("1.0")]
-    public unsafe class GamepadState : IDisposable
-=======
-    [InterfaceVersion("1.0.0")]
     [ServiceManager.BlockingEarlyLoadedService]
     public unsafe class GamepadState : IDisposable, IServiceType
->>>>>>> 1e40a930
     {
         private readonly Hook<ControllerPoll> gamepadPoll;
 
