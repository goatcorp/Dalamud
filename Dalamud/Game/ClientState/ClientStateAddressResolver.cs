--- conflicted
+++ resolved
@@ -15,17 +15,16 @@
         /// Gets the address of the actor table.
         /// </summary>
         public IntPtr ActorTable { get; private set; }
-<<<<<<< HEAD
+        // public IntPtr ViewportActorTable { get; private set; }
+
+        /// <summary>
+        /// Gets the address of the fate table.
+        /// </summary>
         public IntPtr FateTable { get; private set; }
-        //public IntPtr ViewportActorTable { get; private set; }
-=======
-
-        // public IntPtr ViewportActorTable { get; private set; }
 
         /// <summary>
         /// Gets the address of the local content id.
         /// </summary>
->>>>>>> bff8488a
         public IntPtr LocalContentId { get; private set; }
 
         /// <summary>
@@ -75,16 +74,11 @@
             // SomeActorTableAccess = sig.ScanText("E8 ?? ?? ?? ?? 48 8D 55 A0 48 8D 8E ?? ?? ?? ??");
             this.ActorTable = sig.GetStaticAddressFromSig("48 8D 0D ?? ?? ?? ?? E8 ?? ?? ?? ?? 44 0F B6 83");
 
-<<<<<<< HEAD
             // Fates table
-            FateTable = sig.ScanText("E8 ?? ?? ?? ?? 80 BF ?? ?? ?? ?? ?? 75 ?? 80 BF ?? ?? ?? ?? ?? 74 ?? 83 3D ?? ?? ?? ?? ??");
+            this.FateTable = sig.ScanText("E8 ?? ?? ?? ?? 80 BF ?? ?? ?? ?? ?? 75 ?? 80 BF ?? ?? ?? ?? ?? 74 ?? 83 3D ?? ?? ?? ?? ??");
 
-            LocalContentId = sig.GetStaticAddressFromSig("48 0F 44 05 ?? ?? ?? ?? 48 39 07");
-            JobGaugeData = sig.GetStaticAddressFromSig("E8 ?? ?? ?? ?? FF C6 48 8D 5B 0C", 0xB9) + 0x10;
-=======
             this.LocalContentId = sig.GetStaticAddressFromSig("48 0F 44 05 ?? ?? ?? ?? 48 39 07");
             this.JobGaugeData = sig.GetStaticAddressFromSig("E8 ?? ?? ?? ?? FF C6 48 8D 5B 0C", 0xB9) + 0x10;
->>>>>>> bff8488a
 
             this.SetupTerritoryType = sig.ScanText("48 89 5C 24 ?? 48 89 74 24 ?? 57 48 83 EC 20 48 8B F9 66 89 91 ?? ?? ?? ??");
 
