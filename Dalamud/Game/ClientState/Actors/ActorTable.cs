using System;
using System.Collections;
<<<<<<< HEAD
using System.Diagnostics;
using System.Runtime.CompilerServices;
=======
using System.Runtime.ExceptionServices;
>>>>>>> c45492ae
using System.Runtime.InteropServices;
using System.Security;
using System.Windows.Forms;
using Dalamud.Game.ClientState.Actors.Types;
using Dalamud.Game.ClientState.Actors.Types.NonPlayer;
using Dalamud.Hooking;
using Serilog;

namespace Dalamud.Game.ClientState.Actors {
    /// <summary>
    ///     This collection represents the currently spawned FFXIV actors.
    /// </summary>
    public class ActorTable : ICollection, IDisposable {

        #region temporary imports for crash workaround
        [DllImport("kernel32.dll", SetLastError = true)]
        static extern bool ReadProcessMemory(
            IntPtr hProcess,
            IntPtr lpBaseAddress,
            IntPtr lpBuffer,
            int dwSize,
            out IntPtr lpNumberOfBytesRead);
        #endregion

        private ClientStateAddressResolver Address { get; }
        private Dalamud dalamud;

        [UnmanagedFunctionPointer(CallingConvention.ThisCall)]
        private delegate IntPtr SomeActorTableAccessDelegate(IntPtr manager, IntPtr offset);

        private Hook<SomeActorTableAccessDelegate> someActorTableAccessHook;

        private bool isReady = false;
        private IntPtr realActorTablePtr;

        /// <summary>
        ///     Set up the actor table collection.
        /// </summary>
        /// <param name="addressResolver">Client state address resolver.</param>
        public ActorTable(Dalamud dalamud, ClientStateAddressResolver addressResolver) {
            Address = addressResolver;
            this.dalamud = dalamud;

            this.someActorTableAccessHook = new Hook<SomeActorTableAccessDelegate>(Address.SomeActorTableAccess, new SomeActorTableAccessDelegate(SomeActorTableAccessDetour), this);

            Log.Verbose("Actor table address {ActorTable}", Address.ViewportActorTable);
        }

        public void Enable() {
            this.someActorTableAccessHook.Enable();
        }

        public void Dispose() {
            if (!this.isReady)
                this.someActorTableAccessHook.Dispose();

            this.isReady = false;
        }

        private IntPtr SomeActorTableAccessDetour(IntPtr manager, IntPtr offset) {
            this.realActorTablePtr = offset;
            this.isReady = true;
            return this.someActorTableAccessHook.Original(manager, offset);
        }

        /// <summary>
        ///     Get an actor at the specified spawn index.
        /// </summary>
        /// <param name="index">Spawn index.</param>
        /// <returns><see cref="Actor" /> at the specified spawn index.</returns>
        public Actor this[int index] => At(index);

        [HandleProcessCorruptedStateExceptions]
        [SecurityCritical]
        private Actor At(int index) {
            try {
                if (!this.isReady)
                    return null;

                if (this.someActorTableAccessHook != null)
                {
                    this.someActorTableAccessHook.Dispose();
                    this.someActorTableAccessHook = null;
                }

                if (index >= Length)
                    return null;
                
                var tblIndex = this.realActorTablePtr + 8 + index * 8;

                var offset = Marshal.ReadIntPtr(tblIndex);

                Log.Verbose("Actor at {0} for {1}", offset.ToInt64().ToString("X"), index);

                if (offset == IntPtr.Zero)
                    return null;

<<<<<<< HEAD
                // FIXME: hack workaround for trying to access the player on logout, after the main object has been deleted
                var sz = Marshal.SizeOf(typeof(Structs.Actor));
                var actorMem = Marshal.AllocHGlobal(sz);        // we arguably could just reuse this
                if (!ReadProcessMemory(Process.GetCurrentProcess().Handle, offset, actorMem, sz, out _))
                {
                    Log.Debug("ActorTable - ReadProcessMemory failed: likely player deletion during logout");
                    return null;
                }
=======
                try
                {
                    var actorStruct = Marshal.PtrToStructure<Structs.Actor>(offset);
>>>>>>> c45492ae

                var actorStruct = Marshal.PtrToStructure<Structs.Actor>(actorMem);
                Marshal.FreeHGlobal(actorMem);

<<<<<<< HEAD
                //Log.Debug("ActorTable[{0}]: {1} - {2} - {3}", index, tblIndex.ToString("X"), offset.ToString("X"),
                //          actorStruct.ObjectKind.ToString());

                switch (actorStruct.ObjectKind)
                {
                    case ObjectKind.Player: return new PlayerCharacter(actorStruct, this.dalamud);
                    case ObjectKind.BattleNpc: return new BattleNpc(actorStruct, this.dalamud);
                    default: return new Actor(actorStruct, this.dalamud);
=======
                    switch (actorStruct.ObjectKind)
                    {
                        case ObjectKind.Player: return new PlayerCharacter(actorStruct, this.dalamud);
                        case ObjectKind.BattleNpc: return new BattleNpc(actorStruct, this.dalamud);
                        default: return new Actor(actorStruct, this.dalamud);
                    }
                }
                catch (AccessViolationException)
                {
                    return null;
>>>>>>> c45492ae
                }
            } catch (Exception e) {
                Log.Error(e, "Could not get Actor.");
                return null;
            }
        }

        private class ActorTableEnumerator : IEnumerator {
            private readonly ActorTable table;

            private int currentIndex;

            public ActorTableEnumerator(ActorTable table) {
                this.table = table;
            }

            public bool MoveNext() {
                this.currentIndex++;
                return this.currentIndex != this.table.Length;
            }

            public void Reset() {
                this.currentIndex = 0;
            }

            public object Current => this.table[this.currentIndex];
        }

        public IEnumerator GetEnumerator() {
            return new ActorTableEnumerator(this);
        }

        /// <summary>
        ///     The amount of currently spawned actors.
        /// </summary>
        public int Length => !this.isReady ? 0 : Marshal.ReadInt32(this.realActorTablePtr);

        int ICollection.Count => Length;

        bool ICollection.IsSynchronized => false;

        object ICollection.SyncRoot => this;

        void ICollection.CopyTo(Array array, int index) {
            for (var i = 0; i < Length; i++) {
                array.SetValue(this[i], index);
                index++;
            }
        }
    }
}<|MERGE_RESOLUTION|>--- conflicted
+++ resolved
@@ -1,14 +1,7 @@
 using System;
 using System.Collections;
-<<<<<<< HEAD
 using System.Diagnostics;
-using System.Runtime.CompilerServices;
-=======
-using System.Runtime.ExceptionServices;
->>>>>>> c45492ae
 using System.Runtime.InteropServices;
-using System.Security;
-using System.Windows.Forms;
 using Dalamud.Game.ClientState.Actors.Types;
 using Dalamud.Game.ClientState.Actors.Types.NonPlayer;
 using Dalamud.Hooking;
@@ -76,12 +69,8 @@
         /// </summary>
         /// <param name="index">Spawn index.</param>
         /// <returns><see cref="Actor" /> at the specified spawn index.</returns>
-        public Actor this[int index] => At(index);
-
-        [HandleProcessCorruptedStateExceptions]
-        [SecurityCritical]
-        private Actor At(int index) {
-            try {
+        public Actor this[int index] {
+            get {
                 if (!this.isReady)
                     return null;
 
@@ -103,7 +92,6 @@
                 if (offset == IntPtr.Zero)
                     return null;
 
-<<<<<<< HEAD
                 // FIXME: hack workaround for trying to access the player on logout, after the main object has been deleted
                 var sz = Marshal.SizeOf(typeof(Structs.Actor));
                 var actorMem = Marshal.AllocHGlobal(sz);        // we arguably could just reuse this
@@ -112,16 +100,10 @@
                     Log.Debug("ActorTable - ReadProcessMemory failed: likely player deletion during logout");
                     return null;
                 }
-=======
-                try
-                {
-                    var actorStruct = Marshal.PtrToStructure<Structs.Actor>(offset);
->>>>>>> c45492ae
 
                 var actorStruct = Marshal.PtrToStructure<Structs.Actor>(actorMem);
                 Marshal.FreeHGlobal(actorMem);
 
-<<<<<<< HEAD
                 //Log.Debug("ActorTable[{0}]: {1} - {2} - {3}", index, tblIndex.ToString("X"), offset.ToString("X"),
                 //          actorStruct.ObjectKind.ToString());
 
@@ -130,22 +112,7 @@
                     case ObjectKind.Player: return new PlayerCharacter(actorStruct, this.dalamud);
                     case ObjectKind.BattleNpc: return new BattleNpc(actorStruct, this.dalamud);
                     default: return new Actor(actorStruct, this.dalamud);
-=======
-                    switch (actorStruct.ObjectKind)
-                    {
-                        case ObjectKind.Player: return new PlayerCharacter(actorStruct, this.dalamud);
-                        case ObjectKind.BattleNpc: return new BattleNpc(actorStruct, this.dalamud);
-                        default: return new Actor(actorStruct, this.dalamud);
-                    }
                 }
-                catch (AccessViolationException)
-                {
-                    return null;
->>>>>>> c45492ae
-                }
-            } catch (Exception e) {
-                Log.Error(e, "Could not get Actor.");
-                return null;
             }
         }
 
