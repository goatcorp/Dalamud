using System.Collections;
using System.Collections.Generic;
using System.Runtime.CompilerServices;
using System.Runtime.InteropServices;

<<<<<<< HEAD
using CSStatus = FFXIVClientStructs.FFXIV.Client.Game.Status;
=======
using Dalamud.Game.Player;
>>>>>>> e65f4411

namespace Dalamud.Game.ClientState.Statuses;

/// <summary>
/// This collection represents the status effects an actor is afflicted by.
/// </summary>
public sealed unsafe partial class StatusList
{
    /// <summary>
    /// Initializes a new instance of the <see cref="StatusList"/> class.
    /// </summary>
    /// <param name="address">Address of the status list.</param>
    internal StatusList(nint address)
    {
        this.Address = address;
    }

    /// <summary>
    /// Initializes a new instance of the <see cref="StatusList"/> class.
    /// </summary>
    /// <param name="pointer">Pointer to the status list.</param>
    internal unsafe StatusList(void* pointer)
        : this((nint)pointer)
    {
    }

    /// <summary>
    /// Gets the address of the status list in memory.
    /// </summary>
    public nint Address { get; }

    /// <summary>
    /// Gets the amount of status effect slots the actor has.
    /// </summary>
    public int Length => Struct->NumValidStatuses;

    private static int StatusSize { get; } = Marshal.SizeOf<FFXIVClientStructs.FFXIV.Client.Game.Status>();

    private FFXIVClientStructs.FFXIV.Client.Game.StatusManager* Struct => (FFXIVClientStructs.FFXIV.Client.Game.StatusManager*)this.Address;

    /// <summary>
    /// Get a status effect at the specified index.
    /// </summary>
    /// <param name="index">Status Index.</param>
    /// <returns>The status at the specified index.</returns>
    public IStatus? this[int index]
    {
        get
        {
            if (index < 0 || index > this.Length)
                return null;

            var addr = this.GetStatusAddress(index);
            return CreateStatusReference(addr);
        }
    }

    /// <summary>
    /// Create a reference to an FFXIV actor status list.
    /// </summary>
    /// <param name="address">The address of the status list in memory.</param>
    /// <returns>The status object containing the requested data.</returns>
    public static StatusList? CreateStatusListReference(nint address)
    {
        if (address == IntPtr.Zero)
            return null;

        // The use case for CreateStatusListReference and CreateStatusReference to be static is so
        // fake status lists can be generated. Since they aren't exposed as services, it's either
        // here or somewhere else.
<<<<<<< HEAD
        var clientState = Service<ClientState>.Get();

        if (clientState.LocalContentId == 0)
            return null;

        if (address == 0)
=======
        var playerState = Service<PlayerState>.Get();
        if (!playerState.IsLoaded)
>>>>>>> e65f4411
            return null;

        return new StatusList(address);
    }

    /// <summary>
    /// Create a reference to an FFXIV actor status.
    /// </summary>
    /// <param name="address">The address of the status effect in memory.</param>
    /// <returns>The status object containing the requested data.</returns>
    public static IStatus? CreateStatusReference(nint address)
    {
        if (address == IntPtr.Zero)
            return null;

<<<<<<< HEAD
        if (address == 0)
=======
        var playerState = Service<PlayerState>.Get();
        if (!playerState.IsLoaded)
>>>>>>> e65f4411
            return null;

        return new Status((CSStatus*)address);
    }

    /// <summary>
    /// Gets the address of the status at the specific index in the status list.
    /// </summary>
    /// <param name="index">The index of the status.</param>
    /// <returns>The memory address of the status.</returns>
    public nint GetStatusAddress(int index)
    {
        if (index < 0 || index >= this.Length)
            return 0;

        return (nint)Unsafe.AsPointer(ref this.Struct->Status[index]);
    }
}

/// <summary>
/// This collection represents the status effects an actor is afflicted by.
/// </summary>
public sealed partial class StatusList : IReadOnlyCollection<IStatus>, ICollection
{
    /// <inheritdoc/>
    int IReadOnlyCollection<IStatus>.Count => this.Length;

    /// <inheritdoc/>
    int ICollection.Count => this.Length;

    /// <inheritdoc/>
    bool ICollection.IsSynchronized => false;

    /// <inheritdoc/>
    object ICollection.SyncRoot => this;

    /// <inheritdoc/>
    public IEnumerator<IStatus> GetEnumerator()
    {
        return new Enumerator(this);
    }

    /// <inheritdoc/>
    IEnumerator IEnumerable.GetEnumerator() => this.GetEnumerator();

    /// <inheritdoc/>
    void ICollection.CopyTo(Array array, int index)
    {
        for (var i = 0; i < this.Length; i++)
        {
            array.SetValue(this[i], index);
            index++;
        }
    }

    private struct Enumerator(StatusList statusList) : IEnumerator<IStatus>
    {
        private int index = 0;

        public IStatus Current { get; private set; }

        object IEnumerator.Current => this.Current;

        public bool MoveNext()
        {
            if (this.index == statusList.Length) return false;

            for (; this.index < statusList.Length; this.index++)
            {
                var status = statusList[this.index];
                if (status != null && status.StatusId != 0)
                {
                    this.Current = status;
                    return true;
                }
            }

            return false;
        }

        public void Reset()
        {
            this.index = 0;
        }

        public void Dispose()
        {
        }
    }
}<|MERGE_RESOLUTION|>--- conflicted
+++ resolved
@@ -3,11 +3,7 @@
 using System.Runtime.CompilerServices;
 using System.Runtime.InteropServices;
 
-<<<<<<< HEAD
 using CSStatus = FFXIVClientStructs.FFXIV.Client.Game.Status;
-=======
-using Dalamud.Game.Player;
->>>>>>> e65f4411
 
 namespace Dalamud.Game.ClientState.Statuses;
 
@@ -78,17 +74,12 @@
         // The use case for CreateStatusListReference and CreateStatusReference to be static is so
         // fake status lists can be generated. Since they aren't exposed as services, it's either
         // here or somewhere else.
-<<<<<<< HEAD
         var clientState = Service<ClientState>.Get();
 
         if (clientState.LocalContentId == 0)
             return null;
 
         if (address == 0)
-=======
-        var playerState = Service<PlayerState>.Get();
-        if (!playerState.IsLoaded)
->>>>>>> e65f4411
             return null;
 
         return new StatusList(address);
@@ -104,12 +95,7 @@
         if (address == IntPtr.Zero)
             return null;
 
-<<<<<<< HEAD
         if (address == 0)
-=======
-        var playerState = Service<PlayerState>.Get();
-        if (!playerState.IsLoaded)
->>>>>>> e65f4411
             return null;
 
         return new Status((CSStatus*)address);
