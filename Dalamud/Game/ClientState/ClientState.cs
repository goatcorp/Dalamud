--- conflicted
+++ resolved
@@ -24,16 +24,12 @@
         public readonly ActorTable Actors;
 
         /// <summary>
-<<<<<<< HEAD
         /// The table of all present fates.
         /// </summary>
         public readonly FateTable Fates;
 
         /// <summary>
-        /// The local player character, if one is present.
-=======
         /// Gets the language of the client.
->>>>>>> bff8488a
         /// </summary>
         public readonly ClientLanguage ClientLanguage;
 
@@ -102,13 +98,9 @@
 
             this.Actors = new ActorTable(dalamud, this.address);
 
-<<<<<<< HEAD
             this.Fates = new FateTable(dalamud, this, Address);
 
-            this.PartyList = new PartyList(dalamud, Address);
-=======
             this.PartyList = new PartyList(dalamud, this.address);
->>>>>>> bff8488a
 
             this.JobGauges = new JobGauges(this.address);
 
@@ -170,26 +162,22 @@
             }
         }
 
-<<<<<<< HEAD
-        public void Enable() {
+        /// <summary>
+        /// Gets the content ID of the local character.
+        /// </summary>
+        public ulong LocalContentId => (ulong)Marshal.ReadInt64(this.address.LocalContentId);
+
+        /// <summary>
+        /// Gets a value indicating whether a character is logged in.
+        /// </summary>
+        public bool IsLoggedIn { get; private set; }
+
+        /// <summary>
+        /// Enable this module.
+        /// </summary>
+        public void Enable()
+        {
             this.Fates.Enable();
-=======
-        /// <summary>
-        /// Gets the content ID of the local character.
-        /// </summary>
-        public ulong LocalContentId => (ulong)Marshal.ReadInt64(this.address.LocalContentId);
-
-        /// <summary>
-        /// Gets a value indicating whether a character is logged in.
-        /// </summary>
-        public bool IsLoggedIn { get; private set; }
-
-        /// <summary>
-        /// Enable this module.
-        /// </summary>
-        public void Enable()
-        {
->>>>>>> bff8488a
             this.GamepadState.Enable();
             this.PartyList.Enable();
             this.setupTerritoryTypeHook.Enable();
