using System.Collections;
using System.Collections.Generic;

using Dalamud.Game.Player;
using Dalamud.IoC;
using Dalamud.IoC.Internal;
using Dalamud.Plugin.Services;

using CSFateContext = FFXIVClientStructs.FFXIV.Client.Game.Fate.FateContext;
using CSFateManager = FFXIVClientStructs.FFXIV.Client.Game.Fate.FateManager;

namespace Dalamud.Game.ClientState.Fates;

/// <summary>
/// This collection represents the currently available Fate events.
/// </summary>
[PluginInterface]
[ServiceManager.EarlyLoadedService]
#pragma warning disable SA1015
[ResolveVia<IFateTable>]
#pragma warning restore SA1015
internal sealed partial class FateTable : IServiceType, IFateTable
{
    [ServiceManager.ServiceConstructor]
    private FateTable()
    {
    }

    /// <inheritdoc/>
    public unsafe nint Address => (nint)CSFateManager.Instance();

    /// <inheritdoc/>
    public unsafe int Length
    {
        get
        {
            var fateManager = CSFateManager.Instance();
            if (fateManager == null)
                return 0;

            // Sonar used this to check if the table was safe to read
            if (fateManager->FateDirector == null)
                return 0;

            if (fateManager->Fates.First == null || fateManager->Fates.Last == null)
                return 0;

            return fateManager->Fates.Count;
        }
    }

    /// <inheritdoc/>
    public IFate? this[int index]
    {
        get
        {
            var address = this.GetFateAddress(index);
            return this.CreateFateReference(address);
        }
    }

    /// <inheritdoc/>
    public bool IsValid(IFate fate)
    {
        if (fate == null)
            return false;

        var playerState = Service<PlayerState>.Get();
        return playerState.IsLoaded == true;
    }

    /// <inheritdoc/>
    public unsafe nint GetFateAddress(int index)
    {
        if (index >= this.Length)
            return 0;

        var fateManager = CSFateManager.Instance();
        if (fateManager == null)
            return 0;

        return (nint)fateManager->Fates[index].Value;
    }

    /// <inheritdoc/>
    public unsafe IFate? CreateFateReference(IntPtr address)
    {
<<<<<<< HEAD
        if (address == 0)
            return null;

        var clientState = Service<ClientState>.Get();
        if (clientState.LocalContentId == 0)
=======
        if (offset == IntPtr.Zero)
            return null;

        var playerState = Service<PlayerState>.Get();
        if (!playerState.IsLoaded)
>>>>>>> e65f4411
            return null;

        return new Fate((CSFateContext*)address);
    }
}

/// <summary>
/// This collection represents the currently available Fate events.
/// </summary>
internal sealed partial class FateTable
{
    /// <inheritdoc/>
    int IReadOnlyCollection<IFate>.Count => this.Length;

    /// <inheritdoc/>
    public IEnumerator<IFate> GetEnumerator()
    {
        return new Enumerator(this);
    }

    /// <inheritdoc/>
    IEnumerator IEnumerable.GetEnumerator() => this.GetEnumerator();

    private struct Enumerator(FateTable fateTable) : IEnumerator<IFate>
    {
        private int index = 0;

        public IFate Current { get; private set; }

        object IEnumerator.Current => this.Current;

        public bool MoveNext()
        {
            if (this.index == fateTable.Length) return false;
            this.Current = fateTable[this.index];
            this.index++;
            return true;
        }

        public void Reset()
        {
            this.index = 0;
        }

        public void Dispose()
        {
        }
    }
}<|MERGE_RESOLUTION|>--- conflicted
+++ resolved
@@ -85,19 +85,11 @@
     /// <inheritdoc/>
     public unsafe IFate? CreateFateReference(IntPtr address)
     {
-<<<<<<< HEAD
         if (address == 0)
             return null;
 
         var clientState = Service<ClientState>.Get();
         if (clientState.LocalContentId == 0)
-=======
-        if (offset == IntPtr.Zero)
-            return null;
-
-        var playerState = Service<PlayerState>.Get();
-        if (!playerState.IsLoaded)
->>>>>>> e65f4411
             return null;
 
         return new Fate((CSFateContext*)address);
