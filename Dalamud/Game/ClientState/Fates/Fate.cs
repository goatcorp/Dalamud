using System.Diagnostics.CodeAnalysis;
using System.Numerics;

using Dalamud.Data;
using Dalamud.Game.Player;
using Dalamud.Game.Text.SeStringHandling;
using Dalamud.Memory;

using Lumina.Excel;

using CSFateContext = FFXIVClientStructs.FFXIV.Client.Game.Fate.FateContext;

namespace Dalamud.Game.ClientState.Fates;

/// <summary>
/// Interface representing a fate entry that can be seen in the current area.
/// </summary>
public interface IFate : IEquatable<IFate>
{
    /// <summary>
    /// Gets the Fate ID of this <see cref="Fate" />.
    /// </summary>
    ushort FateId { get; }

    /// <summary>
    /// Gets game data linked to this Fate.
    /// </summary>
    RowRef<Lumina.Excel.Sheets.Fate> GameData { get; }

    /// <summary>
    /// Gets the time this <see cref="Fate"/> started.
    /// </summary>
    int StartTimeEpoch { get; }

    /// <summary>
    /// Gets how long this <see cref="Fate"/> will run.
    /// </summary>
    short Duration { get; }

    /// <summary>
    /// Gets the remaining time in seconds for this <see cref="Fate"/>.
    /// </summary>
    long TimeRemaining { get; }

    /// <summary>
    /// Gets the displayname of this <see cref="Fate" />.
    /// </summary>
    SeString Name { get; }

    /// <summary>
    /// Gets the description of this <see cref="Fate" />.
    /// </summary>
    SeString Description { get; }

    /// <summary>
    /// Gets the objective of this <see cref="Fate" />.
    /// </summary>
    SeString Objective { get; }

    /// <summary>
    /// Gets the state of this <see cref="Fate"/> (Running, Ended, Failed, Preparation, WaitingForEnd).
    /// </summary>
    FateState State { get; }

    /// <summary>
    /// Gets the hand in count of this <see cref="Fate"/>.
    /// </summary>
    byte HandInCount { get; }

    /// <summary>
    /// Gets the progress amount of this <see cref="Fate"/>.
    /// </summary>
    byte Progress { get; }

    /// <summary>
    /// Gets a value indicating whether this <see cref="Fate"/> has a bonus.
    /// </summary>
    bool HasBonus { get; }

    /// <summary>
    /// Gets the icon id of this <see cref="Fate"/>.
    /// </summary>
    uint IconId { get; }

    /// <summary>
    /// Gets the level of this <see cref="Fate"/>.
    /// </summary>
    byte Level { get; }

    /// <summary>
    /// Gets the max level level of this <see cref="Fate"/>.
    /// </summary>
    byte MaxLevel { get; }

    /// <summary>
    /// Gets the position of this <see cref="Fate"/>.
    /// </summary>
    Vector3 Position { get; }

    /// <summary>
    /// Gets the radius of this <see cref="Fate"/>.
    /// </summary>
    float Radius { get; }

    /// <summary>
    /// Gets the map icon id of this <see cref="Fate"/>.
    /// </summary>
    uint MapIconId { get; }

    /// <summary>
    /// Gets the territory this <see cref="Fate"/> is located in.
    /// </summary>
    RowRef<Lumina.Excel.Sheets.TerritoryType> TerritoryType { get; }

    /// <summary>
    /// Gets the address of this Fate in memory.
    /// </summary>
    nint Address { get; }
}

/// <summary>
/// This struct represents a Fate.
/// </summary>
/// <param name="ptr">A pointer to the FateContext.</param>
internal readonly unsafe struct Fate(CSFateContext* ptr) : IFate
{
    /// <inheritdoc />
<<<<<<< HEAD
    public nint Address => (nint)ptr;
=======
    public IntPtr Address { get; }

    private FFXIVClientStructs.FFXIV.Client.Game.Fate.FateContext* Struct => (FFXIVClientStructs.FFXIV.Client.Game.Fate.FateContext*)this.Address;

    public static bool operator ==(Fate fate1, Fate fate2)
    {
        if (fate1 is null || fate2 is null)
            return Equals(fate1, fate2);

        return fate1.Equals(fate2);
    }

    public static bool operator !=(Fate fate1, Fate fate2) => !(fate1 == fate2);

    /// <summary>
    /// Gets a value indicating whether this Fate is still valid in memory.
    /// </summary>
    /// <param name="fate">The fate to check.</param>
    /// <returns>True or false.</returns>
    public static bool IsValid(Fate fate)
    {
        if (fate == null)
            return false;

        var playerState = Service<PlayerState>.Get();
        return playerState.IsLoaded == true;
    }

    /// <summary>
    /// Gets a value indicating whether this actor is still valid in memory.
    /// </summary>
    /// <returns>True or false.</returns>
    public bool IsValid() => IsValid(this);
>>>>>>> e65f4411

    /// <inheritdoc/>
    public ushort FateId => ptr->FateId;

    /// <inheritdoc/>
    public RowRef<Lumina.Excel.Sheets.Fate> GameData => LuminaUtils.CreateRef<Lumina.Excel.Sheets.Fate>(this.FateId);

    /// <inheritdoc/>
    public int StartTimeEpoch => ptr->StartTimeEpoch;

    /// <inheritdoc/>
    public short Duration => ptr->Duration;

    /// <inheritdoc/>
    public long TimeRemaining => this.StartTimeEpoch + this.Duration - DateTimeOffset.Now.ToUnixTimeSeconds();

    /// <inheritdoc/>
    public SeString Name => MemoryHelper.ReadSeString(&ptr->Name);

    /// <inheritdoc/>
    public SeString Description => MemoryHelper.ReadSeString(&ptr->Description);

    /// <inheritdoc/>
    public SeString Objective => MemoryHelper.ReadSeString(&ptr->Objective);

    /// <inheritdoc/>
    public FateState State => (FateState)ptr->State;

    /// <inheritdoc/>
    public byte HandInCount => ptr->HandInCount;

    /// <inheritdoc/>
    public byte Progress => ptr->Progress;

    /// <inheritdoc/>
    public bool HasBonus => ptr->IsBonus;

    /// <inheritdoc/>
    public uint IconId => ptr->IconId;

    /// <inheritdoc/>
    public byte Level => ptr->Level;

    /// <inheritdoc/>
    public byte MaxLevel => ptr->MaxLevel;

    /// <inheritdoc/>
    public Vector3 Position => ptr->Location;

    /// <inheritdoc/>
    public float Radius => ptr->Radius;

    /// <inheritdoc/>
    public uint MapIconId => ptr->MapIconId;

    /// <summary>
    /// Gets the territory this <see cref="Fate"/> is located in.
    /// </summary>
    public RowRef<Lumina.Excel.Sheets.TerritoryType> TerritoryType => LuminaUtils.CreateRef<Lumina.Excel.Sheets.TerritoryType>(ptr->MapMarkers[0].MapMarkerData.TerritoryTypeId);

    public static bool operator ==(Fate x, Fate y) => x.Equals(y);

    public static bool operator !=(Fate x, Fate y) => !(x == y);

    /// <inheritdoc/>
    public bool Equals(IFate? other)
    {
        return this.FateId == other.FateId;
    }

    /// <inheritdoc/>
    public override bool Equals([NotNullWhen(true)] object? obj)
    {
        return obj is Fate fate && this.Equals(fate);
    }

    /// <inheritdoc/>
    public override int GetHashCode()
    {
        return this.FateId.GetHashCode();
    }
}<|MERGE_RESOLUTION|>--- conflicted
+++ resolved
@@ -125,43 +125,7 @@
 internal readonly unsafe struct Fate(CSFateContext* ptr) : IFate
 {
     /// <inheritdoc />
-<<<<<<< HEAD
     public nint Address => (nint)ptr;
-=======
-    public IntPtr Address { get; }
-
-    private FFXIVClientStructs.FFXIV.Client.Game.Fate.FateContext* Struct => (FFXIVClientStructs.FFXIV.Client.Game.Fate.FateContext*)this.Address;
-
-    public static bool operator ==(Fate fate1, Fate fate2)
-    {
-        if (fate1 is null || fate2 is null)
-            return Equals(fate1, fate2);
-
-        return fate1.Equals(fate2);
-    }
-
-    public static bool operator !=(Fate fate1, Fate fate2) => !(fate1 == fate2);
-
-    /// <summary>
-    /// Gets a value indicating whether this Fate is still valid in memory.
-    /// </summary>
-    /// <param name="fate">The fate to check.</param>
-    /// <returns>True or false.</returns>
-    public static bool IsValid(Fate fate)
-    {
-        if (fate == null)
-            return false;
-
-        var playerState = Service<PlayerState>.Get();
-        return playerState.IsLoaded == true;
-    }
-
-    /// <summary>
-    /// Gets a value indicating whether this actor is still valid in memory.
-    /// </summary>
-    /// <returns>True or false.</returns>
-    public bool IsValid() => IsValid(this);
->>>>>>> e65f4411
 
     /// <inheritdoc/>
     public ushort FateId => ptr->FateId;
