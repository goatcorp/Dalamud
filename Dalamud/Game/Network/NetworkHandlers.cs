using System;
using System.Collections.Generic;
using System.Diagnostics;
using System.Linq;
using System.Runtime.InteropServices;
using System.Threading.Tasks;

using Dalamud.Game.Internal.Network;
using Dalamud.Game.Network.MarketBoardUploaders;
using Dalamud.Game.Network.Structures;
using Dalamud.Game.Network.Universalis.MarketBoardUploaders;
using Lumina.Excel.GeneratedSheets;
using Serilog;

namespace Dalamud.Game.Network
{
    /// <summary>
    /// This class handles network notifications and uploading market board data.
    /// </summary>
    public class NetworkHandlers
    {
        private readonly Dalamud dalamud;

        private readonly List<MarketBoardItemRequest> marketBoardRequests = new();

        private readonly bool optOutMbUploads;
        private readonly IMarketBoardUploader uploader;

        private MarketBoardPurchaseHandler marketBoardPurchaseHandler;

        /// <summary>
        /// Initializes a new instance of the <see cref="NetworkHandlers"/> class.
        /// </summary>
        /// <param name="dalamud">The Dalamud instance.</param>
<<<<<<< HEAD
        /// <param name="optOutMbUploads">Whether the client should opt out of market board uploads.</param>
        public NetworkHandlers(Dalamud dalamud, bool optOutMbUploads)
=======
        /// <param name="optOutMbUploads">Whether the client should opt out of marketboard uploads.</param>
        internal NetworkHandlers(Dalamud dalamud, bool optOutMbUploads)
>>>>>>> 1dc5d917
        {
            this.dalamud = dalamud;
            this.optOutMbUploads = optOutMbUploads;

            this.uploader = new UniversalisMarketBoardUploader(dalamud);

            dalamud.Framework.Network.OnNetworkMessage += this.OnNetworkMessage;
        }

        /// <summary>
        /// Event which gets fired when a duty is ready.
        /// </summary>
        public event EventHandler<ContentFinderCondition> CfPop;

        private void OnNetworkMessage(IntPtr dataPtr, ushort opCode, uint sourceActorId, uint targetActorId, NetworkMessageDirection direction)
        {
            if (!this.dalamud.Data.IsDataReady)
                return;

            if (direction == NetworkMessageDirection.ZoneUp)
            {
                if (!this.optOutMbUploads)
                {
                    if (opCode == this.dalamud.Data.ClientOpCodes["MarketBoardPurchaseHandler"])
                    {
                        this.marketBoardPurchaseHandler = MarketBoardPurchaseHandler.Read(dataPtr);
                    }
                }

                return;
            }

            if (opCode == this.dalamud.Data.ServerOpCodes["CfNotifyPop"])
            {
                var data = new byte[64];
                Marshal.Copy(dataPtr, data, 0, 64);

                var notifyType = data[0];
                var contentFinderConditionId = BitConverter.ToUInt16(data, 0x14);

                if (notifyType != 3)
                    return;

                var contentFinderCondition = this.dalamud.Data.GetExcelSheet<ContentFinderCondition>().GetRow(contentFinderConditionId);

                if (contentFinderCondition == null)
                {
                    Log.Error("CFC key {0} not in lumina data.", contentFinderConditionId);
                    return;
                }

                var cfcName = contentFinderCondition.Name.ToString();
                if (string.IsNullOrEmpty(contentFinderCondition.Name))
                {
                    cfcName = "Duty Roulette";
                    contentFinderCondition.Image = 112324;
                }

                if (this.dalamud.Configuration.DutyFinderTaskbarFlash && !NativeFunctions.ApplicationIsActivated())
                {
                    var flashInfo = new NativeFunctions.FlashWindowInfo
                    {
                        Size = (uint)Marshal.SizeOf<NativeFunctions.FlashWindowInfo>(),
                        Count = uint.MaxValue,
                        Timeout = 0,
                        Flags = NativeFunctions.FlashWindow.All | NativeFunctions.FlashWindow.TimerNoFG,
                        Hwnd = Process.GetCurrentProcess().MainWindowHandle,
                    };
                    NativeFunctions.FlashWindowEx(ref flashInfo);
                }

                Task.Run(() =>
                {
                    if (this.dalamud.Configuration.DutyFinderChatMessage)
                        this.dalamud.Framework.Gui.Chat.Print("Duty pop: " + cfcName);

                    this.CfPop?.Invoke(this, contentFinderCondition);
                });

                return;
            }

            if (!this.optOutMbUploads)
            {
                if (opCode == this.dalamud.Data.ServerOpCodes["MarketBoardItemRequestStart"])
                {
                    var catalogId = (uint)Marshal.ReadInt32(dataPtr);
                    var amount = Marshal.ReadByte(dataPtr + 0xB);

                    this.marketBoardRequests.Add(new MarketBoardItemRequest
                    {
                        CatalogId = catalogId,
                        AmountToArrive = amount,
                        Listings = new List<MarketBoardCurrentOfferings.MarketBoardItemListing>(),
                        History = new List<MarketBoardHistory.MarketBoardHistoryListing>(),
                    });

                    Log.Verbose($"NEW MB REQUEST START: item#{catalogId} amount#{amount}");
                    return;
                }

                if (opCode == this.dalamud.Data.ServerOpCodes["MarketBoardOfferings"])
                {
                    var listing = MarketBoardCurrentOfferings.Read(dataPtr);

                    var request = this.marketBoardRequests.LastOrDefault(r => r.CatalogId == listing.ItemListings[0].CatalogId && !r.IsDone);

                    if (request == null)
                    {
                        Log.Error($"Market Board data arrived without a corresponding request: item#{listing.ItemListings[0].CatalogId}");
                        return;
                    }

                    if (request.Listings.Count + listing.ItemListings.Count > request.AmountToArrive)
                    {
                        Log.Error($"Too many Market Board listings received for request: {request.Listings.Count + listing.ItemListings.Count} > {request.AmountToArrive} item#{listing.ItemListings[0].CatalogId}");
                        return;
                    }

                    if (request.ListingsRequestId != -1 && request.ListingsRequestId != listing.RequestId)
                    {
                        Log.Error($"Non-matching RequestIds for Market Board data request: {request.ListingsRequestId}, {listing.RequestId}");
                        return;
                    }

                    if (request.ListingsRequestId == -1 && request.Listings.Count > 0)
                    {
                        Log.Error($"Market Board data request sequence break: {request.ListingsRequestId}, {request.Listings.Count}");
                        return;
                    }

                    if (request.ListingsRequestId == -1)
                    {
                        request.ListingsRequestId = listing.RequestId;
                        Log.Verbose($"First Market Board packet in sequence: {listing.RequestId}");
                    }

                    request.Listings.AddRange(listing.ItemListings);

                    Log.Verbose(
                        "Added {0} ItemListings to request#{1}, now {2}/{3}, item#{4}",
                        listing.ItemListings.Count,
                        request.ListingsRequestId,
                        request.Listings.Count,
                        request.AmountToArrive,
                        request.CatalogId);

                    if (request.IsDone)
                    {
                        Log.Verbose(
                            "Market Board request finished, starting upload: request#{0} item#{1} amount#{2}",
                            request.ListingsRequestId,
                            request.CatalogId,
                            request.AmountToArrive);
                        try
                        {
                            Task.Run(() => this.uploader.Upload(request));
                        }
                        catch (Exception ex)
                        {
                            Log.Error(ex, "Market Board data upload failed.");
                        }
                    }

                    return;
                }

                if (opCode == this.dalamud.Data.ServerOpCodes["MarketBoardHistory"])
                {
                    var listing = MarketBoardHistory.Read(dataPtr);

                    var request = this.marketBoardRequests.LastOrDefault(r => r.CatalogId == listing.CatalogId);

                    if (request == null)
                    {
                        Log.Error(
                            $"Market Board data arrived without a corresponding request: item#{listing.CatalogId}");
                        return;
                    }

                    if (request.ListingsRequestId != -1)
                    {
                        Log.Error(
                            $"Market Board data history sequence break: {request.ListingsRequestId}, {request.Listings.Count}");
                        return;
                    }

                    request.History.AddRange(listing.HistoryListings);

                    Log.Verbose("Added history for item#{0}", listing.CatalogId);

                    if (request.AmountToArrive == 0)
                    {
                        Log.Verbose("Request had 0 amount, uploading now");

                        try
                        {
                            Task.Run(() => this.uploader.Upload(request));
                        }
                        catch (Exception ex)
                        {
                            Log.Error(ex, "Market Board data upload failed.");
                        }
                    }
                }

                if (opCode == this.dalamud.Data.ServerOpCodes["MarketTaxRates"])
                {
                    var category = (uint)Marshal.ReadInt32(dataPtr);
                    // Result dialog packet does not contain market tax rates
                    if (category != 720905)
                    {
                        return;
                    }

                    var taxes = MarketTaxRates.Read(dataPtr);

                    Log.Verbose(
                        "MarketTaxRates: limsa#{0} grid#{1} uldah#{2} ish#{3} kugane#{4} cr#{5}",
                        taxes.LimsaLominsaTax,
                        taxes.GridaniaTax,
                        taxes.UldahTax,
                        taxes.IshgardTax,
                        taxes.KuganeTax,
                        taxes.CrystariumTax);
                    try
                    {
                        Task.Run(() => this.uploader.UploadTax(taxes));
                    }
                    catch (Exception ex)
                    {
                        Log.Error(ex, "Market Board data upload failed.");
                    }
                }

                if (opCode == this.dalamud.Data.ServerOpCodes["MarketBoardPurchase"])
                {
                    if (this.marketBoardPurchaseHandler == null)
                        return;

                    var purchase = MarketBoardPurchase.Read(dataPtr);

                    // Transaction succeeded
                    if (purchase.ItemQuantity == this.marketBoardPurchaseHandler.ItemQuantity
                        && (purchase.CatalogId == this.marketBoardPurchaseHandler.CatalogId
                            || purchase.CatalogId == this.marketBoardPurchaseHandler.CatalogId + 1000000))
                    { // HQ
                        Log.Information("Bought " + purchase.ItemQuantity + "x " + this.marketBoardPurchaseHandler.CatalogId + " for " + (this.marketBoardPurchaseHandler.PricePerUnit * purchase.ItemQuantity) + " gils, listing id is " + this.marketBoardPurchaseHandler.ListingId);
                        Task.Run(() => this.uploader.UploadPurchase(purchase));
                    }

                    this.marketBoardPurchaseHandler = null;
                }
            }
        }
    }
}<|MERGE_RESOLUTION|>--- conflicted
+++ resolved
@@ -32,13 +32,8 @@
         /// Initializes a new instance of the <see cref="NetworkHandlers"/> class.
         /// </summary>
         /// <param name="dalamud">The Dalamud instance.</param>
-<<<<<<< HEAD
         /// <param name="optOutMbUploads">Whether the client should opt out of market board uploads.</param>
         public NetworkHandlers(Dalamud dalamud, bool optOutMbUploads)
-=======
-        /// <param name="optOutMbUploads">Whether the client should opt out of marketboard uploads.</param>
-        internal NetworkHandlers(Dalamud dalamud, bool optOutMbUploads)
->>>>>>> 1dc5d917
         {
             this.dalamud = dalamud;
             this.optOutMbUploads = optOutMbUploads;
