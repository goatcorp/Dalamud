using System;
using System.Collections.Generic;
using System.Diagnostics;
using System.IO;
using System.Reactive.Linq;
using System.Reactive.Subjects;
using System.Runtime.InteropServices;
using System.Threading.Tasks;

using Dalamud.Configuration.Internal;
using Dalamud.Data;
using Dalamud.Game.Gui;
using Dalamud.Game.Network.Internal.MarketBoardUploaders;
using Dalamud.Game.Network.Internal.MarketBoardUploaders.Universalis;
using Dalamud.Game.Network.Structures;
using Dalamud.Utility;
using Lumina.Excel.GeneratedSheets;
using Serilog;

namespace Dalamud.Game.Network.Internal;

/// <summary>
/// This class handles network notifications and uploading market board data.
/// </summary>
[ServiceManager.EarlyLoadedService]
internal class NetworkHandlers : IDisposable, IServiceType
{
    private readonly IMarketBoardUploader uploader;

    private readonly ISubject<NetworkMessage> messages;

    private readonly IDisposable handleMarketBoardItemRequest;
    private readonly IDisposable handleMarketTaxRates;
    private readonly IDisposable handleMarketBoardPurchaseHandler;
    private readonly IDisposable handleCfPop;

    [ServiceManager.ServiceDependency]
    private readonly DalamudConfiguration configuration = Service<DalamudConfiguration>.Get();

    private bool disposing;

    [ServiceManager.ServiceConstructor]
    private NetworkHandlers(GameNetwork gameNetwork)
    {
        this.uploader = new UniversalisMarketBoardUploader();
        this.CfPop = (_, _) => { };

        this.messages = new Subject<NetworkMessage>();

        this.handleMarketBoardItemRequest = this.HandleMarketBoardItemRequest();
        this.handleMarketTaxRates = this.HandleMarketTaxRates();
        this.handleMarketBoardPurchaseHandler = this.HandleMarketBoardPurchaseHandler();
        this.handleCfPop = this.HandleCfPop();

        gameNetwork.NetworkMessage += this.ObserveNetworkMessage;
    }

    /// <summary>
    /// Event which gets fired when a duty is ready.
    /// </summary>
    public event EventHandler<ContentFinderCondition> CfPop;

    /// <summary>
    /// Disposes of managed and unmanaged resources.
    /// </summary>
    public void Dispose()
    {
        this.disposing = true;
        this.Dispose(this.disposing);
    }

    /// <summary>
    /// Disposes of managed and unmanaged resources.
    /// </summary>
    /// <param name="shouldDispose">Whether or not to execute the disposal.</param>
    protected void Dispose(bool shouldDispose)
    {
        if (!shouldDispose)
            return;

        this.handleMarketBoardItemRequest.Dispose();
        this.handleMarketTaxRates.Dispose();
        this.handleMarketBoardPurchaseHandler.Dispose();
        this.handleCfPop.Dispose();
    }

    private void ObserveNetworkMessage(
        IntPtr dataPtr, ushort opCode, uint sourceActorId, uint targetActorId, NetworkMessageDirection direction)
    {
        var dataManager = Service<DataManager>.GetNullable();
        this.messages.OnNext(new NetworkMessage
        {
            DataManager = dataManager,
            Data = dataPtr,
            Opcode = opCode,
            SourceActorId = sourceActorId,
            TargetActorId = targetActorId,
            Direction = direction,
        });
    }

    private IObservable<NetworkMessage> OnNetworkMessage()
    {
        return this.messages.Where(message => message.DataManager?.IsDataReady == true);
    }

    private IObservable<MarketBoardItemRequest> OnMarketBoardItemRequestStart()
    {
        return this.OnNetworkMessage()
                   .Where(message => message.Direction == NetworkMessageDirection.ZoneDown)
                   .Where(message => message.Opcode ==
                                     message.DataManager?.ServerOpCodes["MarketBoardItemRequestStart"])
                   .Select(message => MarketBoardItemRequest.Read(message.Data));
    }

    private IObservable<MarketBoardCurrentOfferings> OnMarketBoardOfferings()
    {
        return this.OnNetworkMessage()
                   .Where(message => message.Direction == NetworkMessageDirection.ZoneDown)
                   .Where(message => message.Opcode == message.DataManager?.ServerOpCodes["MarketBoardOfferings"])
                   .Select(message => MarketBoardCurrentOfferings.Read(message.Data));
    }

    private IObservable<MarketBoardHistory> OnMarketBoardHistory()
    {
        return this.OnNetworkMessage()
                   .Where(message => message.Direction == NetworkMessageDirection.ZoneDown)
                   .Where(message => message.Opcode == message.DataManager?.ServerOpCodes["MarketBoardHistory"])
                   .Select(message => MarketBoardHistory.Read(message.Data));
    }

    private IObservable<MarketTaxRates> OnMarketTaxRates()
    {
        return this.OnNetworkMessage()
                   .Where(message => message.Direction == NetworkMessageDirection.ZoneDown)
                   .Where(message => message.Opcode == message.DataManager?.ServerOpCodes["MarketTaxRates"])
                   .Where(message =>
                   {
                       // Only some categories of the result dialog packet contain market tax rates
                       var category = (uint)Marshal.ReadInt32(message.Data);
                       return category == 720905;
                   })
                   .Select(message => MarketTaxRates.Read(message.Data))
                   .Where(taxes => taxes.Category == 0xb0009);
    }

    private IObservable<MarketBoardPurchaseHandler> OnMarketBoardPurchaseHandler()
    {
        return this.OnNetworkMessage()
                   .Where(message => message.Direction == NetworkMessageDirection.ZoneUp)
                   .Where(message => message.Opcode == message.DataManager?.ClientOpCodes["MarketBoardPurchaseHandler"])
                   .Select(message => MarketBoardPurchaseHandler.Read(message.Data));
    }

    private IObservable<MarketBoardPurchase> OnMarketBoardPurchase()
    {
        return this.OnNetworkMessage()
                   .Where(message => message.Direction == NetworkMessageDirection.ZoneDown)
                   .Where(message => message.Opcode == message.DataManager?.ServerOpCodes["MarketBoardPurchase"])
                   .Select(message => MarketBoardPurchase.Read(message.Data));
    }

    private IObservable<NetworkMessage> OnCfNotifyPop()
    {
        return this.OnNetworkMessage()
                   .Where(message => message.Direction == NetworkMessageDirection.ZoneDown)
                   .Where(message => message.Opcode == message.DataManager?.ServerOpCodes["CfNotifyPop"]);
    }

    private IObservable<List<MarketBoardCurrentOfferings.MarketBoardItemListing>> OnMarketBoardListingsBatch(
        IObservable<MarketBoardItemRequest> start)
    {
        var startShared = start.Publish().RefCount();
        var offeringsObservable = this.OnMarketBoardOfferings().Publish().RefCount();

        void LogStartObserved(MarketBoardItemRequest request)
        {
            Log.Verbose(
                "Observed start of request for item#{CatalogId} with {NumListings} expected listings",
                request.CatalogId,
                request.AmountToArrive);
        }

        void LogEndObserved(MarketBoardCurrentOfferings offerings)
        {
            Log.Verbose(
                "Observed end of request {RequestId}",
                offerings.RequestId);
        }

        void LogOfferingsObserved(MarketBoardCurrentOfferings offerings)
        {
            Log.Verbose(
                "Observed element of request {RequestId} with {NumListings} listings",
                offerings.RequestId,
                offerings.ItemListings.Count);
        }

        IObservable<MarketBoardCurrentOfferings> UntilBatchEnd(MarketBoardItemRequest request)
        {
<<<<<<< HEAD
            var totalPackets = Convert.ToInt32(Math.Ceiling((double)request.AmountToArrive / 10));
            return offeringsObservable
                   .Skip(totalPackets - 1)
                   .Do(LogEndObserved);
        }

        // When a start packet is observed, begin observing a window of listings packets
        // according to the count described by the start packet. Aggregate the listings
        // packets, and then flatten them to the listings themselves.
        return offeringsObservable
               .Do(LogOfferingsObserved)
               .Window(startShared.Where(request => request.Ok).Do(LogStartObserved), UntilBatchEnd)
               .SelectMany(
                   o => o.Aggregate(
                       new List<MarketBoardCurrentOfferings.MarketBoardItemListing>(),
                       (agg, next) =>
                       {
                           agg.AddRange(next.ItemListings);
                           return agg;
                       }));
    }

    private IObservable<List<MarketBoardHistory.MarketBoardHistoryListing>> OnMarketBoardSalesBatch()
    {
        return this.OnMarketBoardHistory().Select(history => history.HistoryListings);
    }

    private IDisposable HandleMarketBoardItemRequest()
    {
        var startObservable = this.OnMarketBoardItemRequestStart();
        return Observable.When(
                             startObservable
                                 .And(this.OnMarketBoardSalesBatch())
                                 .And(this.OnMarketBoardListingsBatch(startObservable))
                                 .Then((request, sales, listings) => (request, sales, listings)))
                         .Where(this.ShouldUpload)
                         .Subscribe(
                             data =>
                             {
                                 var (request, sales, listings) = data;
                                 this.UploadMarketBoardData(request, sales, listings);
                             },
                             ex => Log.Error(ex, "Failed to handle Market Board item request event"));
    }

    private void UploadMarketBoardData(
        MarketBoardItemRequest request,
        ICollection<MarketBoardHistory.MarketBoardHistoryListing> sales,
        ICollection<MarketBoardCurrentOfferings.MarketBoardItemListing> listings)
    {
        Log.Verbose(
            "Market Board request resolved, starting upload: item#{CatalogId} listings#{ListingsObserved} sales#{SalesObserved}",
            request.CatalogId,
            listings.Count,
            sales.Count);

        request.Listings.AddRange(listings);
        request.History.AddRange(sales);

        Task.Run(() => this.uploader.Upload(request))
            .ContinueWith(
                task => Log.Error(task.Exception, "Market Board offerings data upload failed"),
                TaskContinuationOptions.OnlyOnFaulted);
    }

    private IDisposable HandleMarketTaxRates()
    {
        return this.OnMarketTaxRates()
                   .Where(this.ShouldUpload)
                   .Subscribe(
                       taxes =>
                       {
                           Log.Verbose(
                               "MarketTaxRates: limsa#{0} grid#{1} uldah#{2} ish#{3} kugane#{4} cr#{5} sh#{6}",
                               taxes.LimsaLominsaTax,
                               taxes.GridaniaTax,
                               taxes.UldahTax,
                               taxes.IshgardTax,
                               taxes.KuganeTax,
                               taxes.CrystariumTax,
                               taxes.SharlayanTax);

                           Task.Run(() => this.uploader.UploadTax(taxes))
                               .ContinueWith(
                                   task => Log.Error(task.Exception, "Market Board tax data upload failed"),
                                   TaskContinuationOptions.OnlyOnFaulted);
                       },
                       ex => Log.Error(ex, "Failed to handle Market Board tax data event"));
    }

    private IDisposable HandleMarketBoardPurchaseHandler()
    {
        return this.OnMarketBoardPurchaseHandler()
                   .Zip(this.OnMarketBoardPurchase())
                   .Where(this.ShouldUpload)
                   .Subscribe(
                       data =>
                       {
                           var (handler, purchase) = data;

                           var sameQty = purchase.ItemQuantity == handler.ItemQuantity;
                           var itemMatch = purchase.CatalogId == handler.CatalogId;
                           var itemMatchHq = purchase.CatalogId == handler.CatalogId + 1_000_000;

                           // Transaction succeeded
                           if (sameQty && (itemMatch || itemMatchHq))
                           {
                               Log.Verbose(
                                   "Bought {PurchaseItemQuantity}x {HandlerCatalogId} for {HandlerPricePerUnit} gils, listing id is {HandlerListingId}",
                                   purchase.ItemQuantity,
                                   handler.CatalogId,
                                   handler.PricePerUnit * purchase.ItemQuantity,
                                   handler.ListingId);
                               Task.Run(() => this.uploader.UploadPurchase(handler))
                                   .ContinueWith(
                                       task => Log.Error(task.Exception, "Market Board purchase data upload failed"),
                                       TaskContinuationOptions.OnlyOnFaulted);
                           }
                       },
                       ex => Log.Error(ex, "Failed to handle Market Board purchase event"));
    }

    private unsafe IDisposable HandleCfPop()
    {
        return this.OnCfNotifyPop()
                   .Subscribe(
                       message =>
                       {
                           using var stream = new UnmanagedMemoryStream((byte*)message.Data.ToPointer(), 64);
                           using var reader = new BinaryReader(stream);

                           var notifyType = reader.ReadByte();
                           stream.Position += 0x1B;
                           var conditionId = reader.ReadUInt16();

                           if (notifyType != 3)
                               return;

                           var cfConditionSheet = message.DataManager!.GetExcelSheet<ContentFinderCondition>()!;
                           var cfCondition = cfConditionSheet.GetRow(conditionId);

                           if (cfCondition == null)
                           {
                               Log.Error("CFC key {ConditionId} not in Lumina data", conditionId);
                               return;
                           }

                           var cfcName = cfCondition.Name.ToString();
                           if (cfcName.IsNullOrEmpty())
                           {
                               cfcName = "Duty Roulette";
                               cfCondition.Image = 112324;
                           }

                           // Flash window
                           if (this.configuration.DutyFinderTaskbarFlash && !NativeFunctions.ApplicationIsActivated())
                           {
                               var flashInfo = new NativeFunctions.FlashWindowInfo
                               {
                                   Size = (uint)Marshal.SizeOf<NativeFunctions.FlashWindowInfo>(),
                                   Count = uint.MaxValue,
                                   Timeout = 0,
                                   Flags = NativeFunctions.FlashWindow.All | NativeFunctions.FlashWindow.TimerNoFG,
                                   Hwnd = Process.GetCurrentProcess().MainWindowHandle,
                               };
                               NativeFunctions.FlashWindowEx(ref flashInfo);
                           }

                           Task.Run(() =>
                           {
                               if (this.configuration.DutyFinderChatMessage)
                               {
                Service<ChatGui2>.GetNullable()?.Print_Internal($"Duty pop: {cfcName}");
                               }

                               this.CfPop.InvokeSafely(this, cfCondition);
                           }).ContinueWith(
                               task => Log.Error(task.Exception, "CfPop.Invoke failed"),
                               TaskContinuationOptions.OnlyOnFaulted);
                       },
                       ex => Log.Error(ex, "Failed to handle Market Board purchase event"));
    }

    private bool ShouldUpload<T>(T any)
    {
        return this.configuration.IsMbCollect;
    }

    private class NetworkMessage
    {
        public DataManager? DataManager { get; init; }

        public IntPtr Data { get; init; }

        public ushort Opcode { get; init; }

        public uint SourceActorId { get; init; }

        public uint TargetActorId { get; init; }
=======
            if (this.configuration.DutyFinderChatMessage)
            {
                Service<ChatGui2>.GetNullable()?.Print_Internal($"Duty pop: {cfcName}");
            }
>>>>>>> 4be64ae8

        public NetworkMessageDirection Direction { get; init; }
    }
}<|MERGE_RESOLUTION|>--- conflicted
+++ resolved
@@ -198,7 +198,6 @@
 
         IObservable<MarketBoardCurrentOfferings> UntilBatchEnd(MarketBoardItemRequest request)
         {
-<<<<<<< HEAD
             var totalPackets = Convert.ToInt32(Math.Ceiling((double)request.AmountToArrive / 10));
             return offeringsObservable
                    .Skip(totalPackets - 1)
@@ -371,7 +370,7 @@
                            {
                                if (this.configuration.DutyFinderChatMessage)
                                {
-                Service<ChatGui2>.GetNullable()?.Print_Internal($"Duty pop: {cfcName}");
+                                   Service<ChatGui2>.GetNullable()?.Print_Internal($"Duty pop: {cfcName}");
                                }
 
                                this.CfPop.InvokeSafely(this, cfCondition);
@@ -398,12 +397,6 @@
         public uint SourceActorId { get; init; }
 
         public uint TargetActorId { get; init; }
-=======
-            if (this.configuration.DutyFinderChatMessage)
-            {
-                Service<ChatGui2>.GetNullable()?.Print_Internal($"Duty pop: {cfcName}");
-            }
->>>>>>> 4be64ae8
 
         public NetworkMessageDirection Direction { get; init; }
     }
