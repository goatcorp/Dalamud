using System.Collections.Generic;
using System.Collections.Immutable;
using System.Linq;
using System.Runtime.InteropServices;

using Dalamud.Configuration.Internal;
using Dalamud.Game.Text;
using Dalamud.Game.Text.SeStringHandling;
using Dalamud.Game.Text.SeStringHandling.Payloads;
using Dalamud.Hooking;
using Dalamud.IoC;
using Dalamud.IoC.Internal;
using Dalamud.Logging.Internal;
using Dalamud.Memory;
using Dalamud.Plugin.Services;
using Dalamud.Utility;
using FFXIVClientStructs.FFXIV.Client.System.String;
using FFXIVClientStructs.FFXIV.Client.UI.Misc;

namespace Dalamud.Game.Gui;

// TODO(api10): Update IChatGui, ChatGui and XivChatEntry to use correct types and names:
//  "uint SenderId" should be "int Timestamp".
//  "IntPtr Parameters" should be something like "bool Silent". It suppresses new message sounds in certain channels.

/// <summary>
/// This class handles interacting with the native chat UI.
/// </summary>
[InterfaceVersion("1.0")]
[ServiceManager.BlockingEarlyLoadedService]
internal sealed unsafe class ChatGui : IDisposable, IServiceType, IChatGui
{
    private static readonly ModuleLog Log = new("ChatGui");

    private readonly ChatGuiAddressResolver address;

    private readonly Queue<XivChatEntry> chatQueue = new();
    private readonly Dictionary<(string PluginName, uint CommandId), Action<uint, SeString>> dalamudLinkHandlers = new();

    private readonly Hook<PrintMessageDelegate> printMessageHook;
    private readonly Hook<PopulateItemLinkDelegate> populateItemLinkHook;
    private readonly Hook<InteractableLinkClickedDelegate> interactableLinkClickedHook;

    [ServiceManager.ServiceDependency]
    private readonly DalamudConfiguration configuration = Service<DalamudConfiguration>.Get();

<<<<<<< HEAD
=======
    [ServiceManager.ServiceDependency]
    private readonly LibcFunction libcFunction = Service<LibcFunction>.Get();

    private IntPtr baseAddress = IntPtr.Zero;
    private ImmutableDictionary<(string PluginName, uint CommandId), Action<uint, SeString>>? dalamudLinkHandlersCopy;

>>>>>>> 6637bd82
    [ServiceManager.ServiceConstructor]
    private ChatGui(TargetSigScanner sigScanner)
    {
        this.address = new ChatGuiAddressResolver();
        this.address.Setup(sigScanner);

        this.printMessageHook = Hook<PrintMessageDelegate>.FromAddress((nint)RaptureLogModule.Addresses.PrintMessage.Value, this.HandlePrintMessageDetour);
        this.populateItemLinkHook = Hook<PopulateItemLinkDelegate>.FromAddress(this.address.PopulateItemLinkObject, this.HandlePopulateItemLinkDetour);
        this.interactableLinkClickedHook = Hook<InteractableLinkClickedDelegate>.FromAddress(this.address.InteractableLinkClicked, this.InteractableLinkClickedDetour);

        this.printMessageHook.Enable();
        this.populateItemLinkHook.Enable();
        this.interactableLinkClickedHook.Enable();
    }
    
    [UnmanagedFunctionPointer(CallingConvention.ThisCall)]
    private delegate uint PrintMessageDelegate(RaptureLogModule* manager, XivChatType chatType, Utf8String* sender, Utf8String* message, int timestamp, bool silent);

    [UnmanagedFunctionPointer(CallingConvention.ThisCall)]
    private delegate void PopulateItemLinkDelegate(IntPtr linkObjectPtr, IntPtr itemInfoPtr);

    [UnmanagedFunctionPointer(CallingConvention.ThisCall)]
    private delegate void InteractableLinkClickedDelegate(IntPtr managerPtr, IntPtr messagePtr);

    /// <inheritdoc/>
    public event IChatGui.OnMessageDelegate? ChatMessage;

    /// <inheritdoc/>
    public event IChatGui.OnCheckMessageHandledDelegate? CheckMessageHandled;

    /// <inheritdoc/>
    public event IChatGui.OnMessageHandledDelegate? ChatMessageHandled;

    /// <inheritdoc/>
    public event IChatGui.OnMessageUnhandledDelegate? ChatMessageUnhandled;

    /// <inheritdoc/>
    public int LastLinkedItemId { get; private set; }

    /// <inheritdoc/>
    public byte LastLinkedItemFlags { get; private set; }

    /// <inheritdoc/>
    public IReadOnlyDictionary<(string PluginName, uint CommandId), Action<uint, SeString>> RegisteredLinkHandlers
    {
        get
        {
            var copy = this.dalamudLinkHandlersCopy;
            if (copy is not null)
                return copy;

            lock (this.dalamudLinkHandlers)
            {
                return this.dalamudLinkHandlersCopy ??=
                           this.dalamudLinkHandlers.ToImmutableDictionary(x => x.Key, x => x.Value);
            }
        }
    }

    /// <summary>
    /// Dispose of managed and unmanaged resources.
    /// </summary>
    void IDisposable.Dispose()
    {
        this.printMessageHook.Dispose();
        this.populateItemLinkHook.Dispose();
        this.interactableLinkClickedHook.Dispose();
    }

    /// <inheritdoc/>
    public void Print(XivChatEntry chat)
    {
        this.chatQueue.Enqueue(chat);
    }
    
    /// <inheritdoc/>
    public void Print(string message, string? messageTag = null, ushort? tagColor = null)
    {
        this.PrintTagged(message, this.configuration.GeneralChatType, messageTag, tagColor);
    }
    
    /// <inheritdoc/>
    public void Print(SeString message, string? messageTag = null, ushort? tagColor = null)
    {
        this.PrintTagged(message, this.configuration.GeneralChatType, messageTag, tagColor);
    }
    
    /// <inheritdoc/>
    public void PrintError(string message, string? messageTag = null, ushort? tagColor = null)
    {
        this.PrintTagged(message, XivChatType.Urgent, messageTag, tagColor);
    }
    
    /// <inheritdoc/>
    public void PrintError(SeString message, string? messageTag = null, ushort? tagColor = null)
    {
        this.PrintTagged(message, XivChatType.Urgent, messageTag, tagColor);
    }
    
    /// <summary>
    /// Process a chat queue.
    /// </summary>
    public void UpdateQueue()
    {
        while (this.chatQueue.Count > 0)
        {
            var chat = this.chatQueue.Dequeue();

            var sender = Utf8String.FromSequence(chat.Name.Encode());
            var message = Utf8String.FromSequence(chat.Message.Encode());

            this.HandlePrintMessageDetour(RaptureLogModule.Instance(), chat.Type, sender, message, (int)chat.SenderId, chat.Parameters != 0);

            sender->Dtor(true);
            message->Dtor(true);
        }
    }

    /// <summary>
    /// Create a link handler.
    /// </summary>
    /// <param name="pluginName">The name of the plugin handling the link.</param>
    /// <param name="commandId">The ID of the command to run.</param>
    /// <param name="commandAction">The command action itself.</param>
    /// <returns>A payload for handling.</returns>
    internal DalamudLinkPayload AddChatLinkHandler(string pluginName, uint commandId, Action<uint, SeString> commandAction)
    {
        var payload = new DalamudLinkPayload { Plugin = pluginName, CommandId = commandId };
        lock (this.dalamudLinkHandlers)
        {
            this.dalamudLinkHandlers.Add((pluginName, commandId), commandAction);
            this.dalamudLinkHandlersCopy = null;
        }

        return payload;
    }

    /// <summary>
    /// Remove all handlers owned by a plugin.
    /// </summary>
    /// <param name="pluginName">The name of the plugin handling the links.</param>
    internal void RemoveChatLinkHandler(string pluginName)
    {
        lock (this.dalamudLinkHandlers)
        {
            var changed = false;
            
            foreach (var handler in this.RegisteredLinkHandlers.Keys.Where(k => k.PluginName == pluginName))
                changed |= this.dalamudLinkHandlers.Remove(handler);
            if (changed)
                this.dalamudLinkHandlersCopy = null;
        }
    }

    /// <summary>
    /// Remove a registered link handler.
    /// </summary>
    /// <param name="pluginName">The name of the plugin handling the link.</param>
    /// <param name="commandId">The ID of the command to be removed.</param>
    internal void RemoveChatLinkHandler(string pluginName, uint commandId)
    {
        lock (this.dalamudLinkHandlers)
        {
            if (this.dalamudLinkHandlers.Remove((pluginName, commandId)))
                this.dalamudLinkHandlersCopy = null;
        }
    }

    private void PrintTagged(string message, XivChatType channel, string? tag, ushort? color)
    {
        var builder = new SeStringBuilder();

        if (!tag.IsNullOrEmpty())
        {
            if (color is not null)
            {
                builder.AddUiForeground($"[{tag}] ", color.Value);
            }
            else
            {
                builder.AddText($"[{tag}] ");
            }
        }
        
        this.Print(new XivChatEntry
        {
            Message = builder.AddText(message).Build(),
            Type = channel,
        });
    }
    
    private void PrintTagged(SeString message, XivChatType channel, string? tag, ushort? color)
    {
        var builder = new SeStringBuilder();
        
        if (!tag.IsNullOrEmpty())
        {
            if (color is not null)
            {
                builder.AddUiForeground($"[{tag}] ", color.Value);
            }
            else
            {
                builder.AddText($"[{tag}] ");
            }
        }
        
        this.Print(new XivChatEntry
        {
            Message = builder.Build().Append(message),
            Type = channel,
        });
    }

    private void HandlePopulateItemLinkDetour(IntPtr linkObjectPtr, IntPtr itemInfoPtr)
    {
        try
        {
            this.populateItemLinkHook.Original(linkObjectPtr, itemInfoPtr);

            this.LastLinkedItemId = Marshal.ReadInt32(itemInfoPtr, 8);
            this.LastLinkedItemFlags = Marshal.ReadByte(itemInfoPtr, 0x14);

            // Log.Verbose($"HandlePopulateItemLinkDetour {linkObjectPtr} {itemInfoPtr} - linked:{this.LastLinkedItemId}");
        }
        catch (Exception ex)
        {
            Log.Error(ex, "Exception onPopulateItemLink hook.");
            this.populateItemLinkHook.Original(linkObjectPtr, itemInfoPtr);
        }
    }

    private uint HandlePrintMessageDetour(RaptureLogModule* manager, XivChatType chatType, Utf8String* sender, Utf8String* message, int timestamp, bool silent)
    {
        var messageId = 0u;

        try
        {
            var originalSenderData = sender->Span.ToArray();
            var originalMessageData = message->Span.ToArray();

            var parsedSender = SeString.Parse(originalSenderData);
            var parsedMessage = SeString.Parse(originalMessageData);

            // Call events
            var isHandled = false;

            var invocationList = this.CheckMessageHandled!.GetInvocationList();
            foreach (var @delegate in invocationList)
            {
                try
                {
                    var messageHandledDelegate = @delegate as IChatGui.OnCheckMessageHandledDelegate;
                    messageHandledDelegate!.Invoke(chatType, (uint)timestamp, ref parsedSender, ref parsedMessage, ref isHandled);
                }
                catch (Exception e)
                {
                    Log.Error(e, "Could not invoke registered OnCheckMessageHandledDelegate for {Name}", @delegate.Method.Name);
                }
            }

            if (!isHandled)
            {
                invocationList = this.ChatMessage!.GetInvocationList();
                foreach (var @delegate in invocationList)
                {
                    try
                    {
                        var messageHandledDelegate = @delegate as IChatGui.OnMessageDelegate;
                        messageHandledDelegate!.Invoke(chatType, (uint)timestamp, ref parsedSender, ref parsedMessage, ref isHandled);
                    }
                    catch (Exception e)
                    {
                        Log.Error(e, "Could not invoke registered OnMessageDelegate for {Name}", @delegate.Method.Name);
                    }
                }
            }

            var possiblyModifiedSenderData = parsedSender.Encode();
            var possiblyModifiedMessageData = parsedMessage.Encode();

            if (!Util.FastByteArrayCompare(originalSenderData, possiblyModifiedSenderData))
            {
                Log.Verbose($"HandlePrintMessageDetour Sender modified: {SeString.Parse(originalSenderData)} -> {parsedSender}");
                sender->SetString(possiblyModifiedSenderData);
            }

            if (!Util.FastByteArrayCompare(originalMessageData, possiblyModifiedMessageData))
            {
                Log.Verbose($"HandlePrintMessageDetour Message modified: {SeString.Parse(originalMessageData)} -> {parsedMessage}");
                message->SetString(possiblyModifiedMessageData);
            }

            // Print the original chat if it's handled.
            if (isHandled)
            {
                this.ChatMessageHandled?.Invoke(chatType, (uint)timestamp, parsedSender, parsedMessage);
            }
            else
            {
                messageId = this.printMessageHook.Original(manager, chatType, sender, message, timestamp, silent);
                this.ChatMessageUnhandled?.Invoke(chatType, (uint)timestamp, parsedSender, parsedMessage);
            }
        }
        catch (Exception ex)
        {
            Log.Error(ex, "Exception on OnChatMessage hook.");
            messageId = this.printMessageHook.Original(manager, chatType, sender, message, timestamp, silent);
        }

        return messageId;
    }

    private void InteractableLinkClickedDetour(IntPtr managerPtr, IntPtr messagePtr)
    {
        try
        {
            var interactableType = (Payload.EmbeddedInfoType)(Marshal.ReadByte(messagePtr, 0x1B) + 1);

            if (interactableType != Payload.EmbeddedInfoType.DalamudLink)
            {
                this.interactableLinkClickedHook.Original(managerPtr, messagePtr);
                return;
            }

            Log.Verbose($"InteractableLinkClicked: {Payload.EmbeddedInfoType.DalamudLink}");

            var payloadPtr = Marshal.ReadIntPtr(messagePtr, 0x10);
            var seStr = MemoryHelper.ReadSeStringNullTerminated(messagePtr);
            var terminatorIndex = seStr.Payloads.IndexOf(RawPayload.LinkTerminator);
            var payloads = terminatorIndex >= 0 ? seStr.Payloads.Take(terminatorIndex + 1).ToList() : seStr.Payloads;
            if (payloads.Count == 0) return;
            var linkPayload = payloads[0];
            if (linkPayload is DalamudLinkPayload link)
            {
                if (this.RegisteredLinkHandlers.TryGetValue((link.Plugin, link.CommandId), out var value))
                {
                    Log.Verbose($"Sending DalamudLink to {link.Plugin}: {link.CommandId}");
                    value.Invoke(link.CommandId, new SeString(payloads));
                }
                else
                {
                    Log.Debug($"No DalamudLink registered for {link.Plugin} with ID of {link.CommandId}");
                }
            }
        }
        catch (Exception ex)
        {
            Log.Error(ex, "Exception on InteractableLinkClicked hook");
        }
    }
}

/// <summary>
/// Plugin scoped version of ChatGui.
/// </summary>
[PluginInterface]
[InterfaceVersion("1.0")]
[ServiceManager.ScopedService]
#pragma warning disable SA1015
[ResolveVia<IChatGui>]
#pragma warning restore SA1015
internal class ChatGuiPluginScoped : IDisposable, IServiceType, IChatGui
{
    [ServiceManager.ServiceDependency]
    private readonly ChatGui chatGuiService = Service<ChatGui>.Get();

    /// <summary>
    /// Initializes a new instance of the <see cref="ChatGuiPluginScoped"/> class.
    /// </summary>
    internal ChatGuiPluginScoped()
    {
        this.chatGuiService.ChatMessage += this.OnMessageForward;
        this.chatGuiService.CheckMessageHandled += this.OnCheckMessageForward;
        this.chatGuiService.ChatMessageHandled += this.OnMessageHandledForward;
        this.chatGuiService.ChatMessageUnhandled += this.OnMessageUnhandledForward;
    }
    
    /// <inheritdoc/>
    public event IChatGui.OnMessageDelegate? ChatMessage;
    
    /// <inheritdoc/>
    public event IChatGui.OnCheckMessageHandledDelegate? CheckMessageHandled;
    
    /// <inheritdoc/>
    public event IChatGui.OnMessageHandledDelegate? ChatMessageHandled;
    
    /// <inheritdoc/>
    public event IChatGui.OnMessageUnhandledDelegate? ChatMessageUnhandled;

    /// <inheritdoc/>
    public int LastLinkedItemId => this.chatGuiService.LastLinkedItemId;

    /// <inheritdoc/>
    public byte LastLinkedItemFlags => this.chatGuiService.LastLinkedItemFlags;

    /// <inheritdoc/>
    public IReadOnlyDictionary<(string PluginName, uint CommandId), Action<uint, SeString>> RegisteredLinkHandlers => this.chatGuiService.RegisteredLinkHandlers;

    /// <inheritdoc/>
    public void Dispose()
    {
        this.chatGuiService.ChatMessage -= this.OnMessageForward;
        this.chatGuiService.CheckMessageHandled -= this.OnCheckMessageForward;
        this.chatGuiService.ChatMessageHandled -= this.OnMessageHandledForward;
        this.chatGuiService.ChatMessageUnhandled -= this.OnMessageUnhandledForward;

        this.ChatMessage = null;
        this.CheckMessageHandled = null;
        this.ChatMessageHandled = null;
        this.ChatMessageUnhandled = null;
    }
    
    /// <inheritdoc/>
    public void Print(XivChatEntry chat)
        => this.chatGuiService.Print(chat);
    
    /// <inheritdoc/>
    public void Print(string message, string? messageTag = null, ushort? tagColor = null) 
        => this.chatGuiService.Print(message, messageTag, tagColor);

    /// <inheritdoc/>
    public void Print(SeString message, string? messageTag = null, ushort? tagColor = null)
        => this.chatGuiService.Print(message, messageTag, tagColor);
    
    /// <inheritdoc/>
    public void PrintError(string message, string? messageTag = null, ushort? tagColor = null)
        => this.chatGuiService.PrintError(message, messageTag, tagColor);
    
    /// <inheritdoc/>
    public void PrintError(SeString message, string? messageTag = null, ushort? tagColor = null)
        => this.chatGuiService.PrintError(message, messageTag, tagColor);

    private void OnMessageForward(XivChatType type, uint senderId, ref SeString sender, ref SeString message, ref bool isHandled)
        => this.ChatMessage?.Invoke(type, senderId, ref sender, ref message, ref isHandled);

    private void OnCheckMessageForward(XivChatType type, uint senderId, ref SeString sender, ref SeString message, ref bool isHandled)
        => this.CheckMessageHandled?.Invoke(type, senderId, ref sender, ref message, ref isHandled);

    private void OnMessageHandledForward(XivChatType type, uint senderId, SeString sender, SeString message)
        => this.ChatMessageHandled?.Invoke(type, senderId, sender, message);

    private void OnMessageUnhandledForward(XivChatType type, uint senderId, SeString sender, SeString message)
        => this.ChatMessageUnhandled?.Invoke(type, senderId, sender, message);
}<|MERGE_RESOLUTION|>--- conflicted
+++ resolved
@@ -44,15 +44,8 @@
     [ServiceManager.ServiceDependency]
     private readonly DalamudConfiguration configuration = Service<DalamudConfiguration>.Get();
 
-<<<<<<< HEAD
-=======
-    [ServiceManager.ServiceDependency]
-    private readonly LibcFunction libcFunction = Service<LibcFunction>.Get();
-
-    private IntPtr baseAddress = IntPtr.Zero;
     private ImmutableDictionary<(string PluginName, uint CommandId), Action<uint, SeString>>? dalamudLinkHandlersCopy;
 
->>>>>>> 6637bd82
     [ServiceManager.ServiceConstructor]
     private ChatGui(TargetSigScanner sigScanner)
     {
