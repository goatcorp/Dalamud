--- conflicted
+++ resolved
@@ -164,11 +164,8 @@
     /// <summary>
     /// Gets or sets a value indicating whether this entry has just been added.
     /// </summary>
-<<<<<<< HEAD
-    internal bool Added { get; set; }
-=======
-    internal bool Added { get; set; } = false;
-    
+    internal bool Added { get; set; } 
+
     /// <inheritdoc/>
     public bool TriggerClickAction()
     {
@@ -178,7 +175,6 @@
         this.OnClick.Invoke();
         return true;
     }
->>>>>>> 3d2cec77
 
     /// <summary>
     /// Remove this entry from the bar.
