<?xml version="1.0" encoding="utf-8"?>
<Project Sdk="Microsoft.NET.Sdk">
    <PropertyGroup Label="Target">
        <TargetFramework>net7.0</TargetFramework>
        <RuntimeIdentifier>win-x64</RuntimeIdentifier>
        <PlatformTarget>x64</PlatformTarget>
        <Platforms>x64;AnyCPU</Platforms>
        <LangVersion>10.0</LangVersion>
    </PropertyGroup>

    <PropertyGroup Label="Feature">
        <InjectorVersion>5.2.4.6</InjectorVersion>
        <Description>XIV Launcher addon injector</Description>
        <AssemblyVersion>$(InjectorVersion)</AssemblyVersion>
        <FileVersion>$(InjectorVersion)</FileVersion>
        <Version>$(InjectorVersion)</Version>
    </PropertyGroup>

    <PropertyGroup Label="Output">
        <OutputType>Library</OutputType>
        <OutputPath>..\bin\$(Configuration)\</OutputPath>
        <AppendTargetFrameworkToOutputPath>false</AppendTargetFrameworkToOutputPath>
        <AppendRuntimeIdentifierToOutputPath>false</AppendRuntimeIdentifierToOutputPath>
        <GenerateRuntimeConfigurationFiles>true</GenerateRuntimeConfigurationFiles>
        <ProduceReferenceAssembly>false</ProduceReferenceAssembly>
    </PropertyGroup>

    <PropertyGroup Label="Documentation">
        <DocumentationFile></DocumentationFile>
        <GenerateDocumentationFile>true</GenerateDocumentationFile>
    </PropertyGroup>

    <PropertyGroup Label="Build">
        <EnableDynamicLoading>true</EnableDynamicLoading>
        <DebugSymbols>true</DebugSymbols>
        <DebugType>portable</DebugType>
        <Deterministic>true</Deterministic>
        <Nullable>annotations</Nullable>
        <AllowUnsafeBlocks>true</AllowUnsafeBlocks>
    </PropertyGroup>

    <PropertyGroup Label="Configuration">
        <Configuration Condition=" '$(Configuration)' == '' ">Debug</Configuration>
    </PropertyGroup>
    <PropertyGroup Condition="'$(Configuration)'=='Debug'">
        <DefineConstants>DEBUG;TRACE</DefineConstants>
    </PropertyGroup>
    <PropertyGroup Condition="'$(Configuration)'=='Release'">
        <AppOutputBase>$(MSBuildProjectDirectory)\</AppOutputBase>
        <PathMap>$(AppOutputBase)=C:\goatsoft\companysecrets\injector\</PathMap>
    </PropertyGroup>

    <PropertyGroup Label="Warnings">
        <NoWarn>IDE0003;IDE0044;IDE1006;CS1591;CS1701;CS1702</NoWarn>
        <!-- IDE0003 - Name can be simplified -->
        <!-- IDE1006 - Naming violation -->
        <!-- CS1591  - Missing XML comment for publicly visible type or member -->
        <!-- CS1701  - Runtime policy may be needed -->
        <!-- CS1702  - Runtime policy may be needed -->
    </PropertyGroup>

    <ItemGroup>
        <PackageReference Include="Iced" Version="1.17.0" />
        <PackageReference Include="JetBrains.Annotations" Version="2022.1.0" />
        <PackageReference Include="Newtonsoft.Json" Version="13.0.2" />
        <PackageReference Include="PeNet" Version="2.6.4" />
        <PackageReference Include="Reloaded.Memory" Version="7.0.0" />
        <PackageReference Include="Reloaded.Memory.Buffers" Version="2.0.0" />
        <PackageReference Include="Serilog" Version="2.11.0" />
        <PackageReference Include="Serilog.Sinks.Async" Version="1.5.0" />
        <PackageReference Include="Serilog.Sinks.Console" Version="4.0.1" />
        <PackageReference Include="Serilog.Sinks.File" Version="5.0.0" />
        <PackageReference Include="StyleCop.Analyzers" Version="1.2.0-beta.333">
            <PrivateAssets>all</PrivateAssets>
            <IncludeAssets>runtime; build; native; contentfiles; analyzers; buildtransitive</IncludeAssets>
        </PackageReference>
    </ItemGroup>

    <ItemGroup>
        <AdditionalFiles Include="..\stylecop.json" />
    </ItemGroup>

    <ItemGroup>
<<<<<<< HEAD
        <!-- This prevents us from having to include Dalamud itself as a dependency -->
        <!-- If the files move just update the paths here -->
        <Compile Include="..\Dalamud\ClientLanguage.cs" Link="Included\%(Filename)%(Extension)" />
        <Compile Include="..\Dalamud\IServiceType.cs" Link="Included\%(Filename)%(Extension)" />
        <Compile Include="..\Dalamud\DalamudStartInfo.cs" Link="Included\%(Filename)%(Extension)" />
        <Compile Include="..\Dalamud\OSPlatformConverter.cs" Link="Included\%(Filename)%(Extension)" />
        <Compile Include="..\Dalamud\Game\GameVersion.cs" Link="Included\Game\%(Filename)%(Extension)" />
        <Compile Include="..\Dalamud\Game\GameVersionConverter.cs" Link="Included\Game\%(Filename)%(Extension)" />
=======
      <ProjectReference Include="..\Dalamud.Common\Dalamud.Common.csproj" />
>>>>>>> daeec9a1
    </ItemGroup>
</Project><|MERGE_RESOLUTION|>--- conflicted
+++ resolved
@@ -81,17 +81,6 @@
     </ItemGroup>
 
     <ItemGroup>
-<<<<<<< HEAD
-        <!-- This prevents us from having to include Dalamud itself as a dependency -->
-        <!-- If the files move just update the paths here -->
-        <Compile Include="..\Dalamud\ClientLanguage.cs" Link="Included\%(Filename)%(Extension)" />
-        <Compile Include="..\Dalamud\IServiceType.cs" Link="Included\%(Filename)%(Extension)" />
-        <Compile Include="..\Dalamud\DalamudStartInfo.cs" Link="Included\%(Filename)%(Extension)" />
-        <Compile Include="..\Dalamud\OSPlatformConverter.cs" Link="Included\%(Filename)%(Extension)" />
-        <Compile Include="..\Dalamud\Game\GameVersion.cs" Link="Included\Game\%(Filename)%(Extension)" />
-        <Compile Include="..\Dalamud\Game\GameVersionConverter.cs" Link="Included\Game\%(Filename)%(Extension)" />
-=======
       <ProjectReference Include="..\Dalamud.Common\Dalamud.Common.csproj" />
->>>>>>> daeec9a1
     </ItemGroup>
 </Project>