--- conflicted
+++ resolved
@@ -8,6 +8,7 @@
 using System.Runtime.InteropServices;
 using System.Text;
 using System.Text.RegularExpressions;
+
 using Dalamud.Game;
 using Newtonsoft.Json;
 using Reloaded.Memory.Buffers;
@@ -802,11 +803,7 @@
             using var startInfoBuffer = new MemoryBufferHelper(process).CreatePrivateMemoryBuffer(startInfoBytes.Length + 0x8);
             var startInfoAddress = startInfoBuffer.Add(startInfoBytes);
 
-<<<<<<< HEAD
-            if (startInfoAddress == UIntPtr.Zero)
-=======
             if (startInfoAddress == 0)
->>>>>>> f9ab1dbf
                 throw new Exception("Unable to allocate start info JSON");
 
             injector.GetFunctionAddress(bootModule, "Initialize", out var initAddress);
