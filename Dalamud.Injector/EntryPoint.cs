--- conflicted
+++ resolved
@@ -306,11 +306,8 @@
             var logName = startInfo.LogName;
             var logPath = startInfo.LogPath;
             var languageStr = startInfo.Language.ToString().ToLowerInvariant();
-<<<<<<< HEAD
             var platformStr = startInfo.Platform.ToString().ToLowerInvariant();
-=======
             var unhandledExceptionStr = startInfo.UnhandledException.ToString().ToLowerInvariant();
->>>>>>> 57797735
             var troubleshootingData = "{\"empty\": true, \"description\": \"No troubleshooting data supplied.\"}";
 
             for (var i = 2; i < args.Count; i++)
