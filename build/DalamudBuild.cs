--- conflicted
+++ resolved
@@ -128,30 +128,20 @@
                        .SetProjectFile(DalamudProjectFile)
                        .SetConfiguration(Configuration)
                        .EnableNoRestore();
-
-                // We need to emit compiler generated files for the docs build, since docfx can't run generators directly
-                // TODO: This fails every build after this because of redefinitions...
-<<<<<<< HEAD
-                if (IsDocsBuild)
-                { 
-                    Log.Warning("Building for documentation, emitting compiler generated files. This can cause issues on Windows due to path-length limitations");
-                    s = s
-                        .SetProperty("IsDocsBuild", "true");
-                }
                 if (IsCIBuild)
                 {
                     s = s
                         .SetProcessArgumentConfigurator(a => a.Add("/clp:NoSummary")); // Disable MSBuild summary on CI builds
                 }
-=======
+                // We need to emit compiler generated files for the docs build, since docfx can't run generators directly
+                // TODO: This fails every build after this because of redefinitions...
+
                 // if (IsDocsBuild)
                 // { 
                 //     Log.Warning("Building for documentation, emitting compiler generated files. This can cause issues on Windows due to path-length limitations");
                 //     s = s
                 //         .SetProperty("IsDocsBuild", "true");
                 // }
->>>>>>> 9d2264ee
-
                 return s;
             });
         });
